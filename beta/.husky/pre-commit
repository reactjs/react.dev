#!/bin/sh
. "$(dirname "$0")/_/husky.sh"

cd beta
yarn generate-ids
git add -u src/pages/**/*.md
<<<<<<< HEAD
# we run prettier to format the files before commit and will have a github PR check as well
yarn prettier
=======
yarn lint:fix
>>>>>>> ea086bd3
<|MERGE_RESOLUTION|>--- conflicted
+++ resolved
@@ -4,9 +4,5 @@
 cd beta
 yarn generate-ids
 git add -u src/pages/**/*.md
-<<<<<<< HEAD
-# we run prettier to format the files before commit and will have a github PR check as well
 yarn prettier
-=======
-yarn lint:fix
->>>>>>> ea086bd3
+yarn lint:fix