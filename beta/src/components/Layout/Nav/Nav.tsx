/*
 * Copyright (c) Facebook, Inc. and its affiliates.
 */

import * as React from 'react';
import cn from 'classnames';
import NextLink from 'next/link';
import {useRouter} from 'next/router';
import {disableBodyScroll, enableBodyScroll} from 'body-scroll-lock';

import {IconClose} from 'components/Icon/IconClose';
import {IconHamburger} from 'components/Icon/IconHamburger';
import {Search} from 'components/Search';
import {useActiveSection} from 'hooks/useActiveSection';
import {Logo} from '../../Logo';
import {Feedback} from '../Feedback';
import NavLink from './NavLink';
import {SidebarContext} from 'components/Layout/useRouteMeta';
import {SidebarRouteTree} from '../Sidebar/SidebarRouteTree';
import type {RouteItem} from '../useRouteMeta';
import sidebarHome from '../../../sidebarHome.json';
import sidebarLearn from '../../../sidebarLearn.json';
import sidebarReference from '../../../sidebarReference.json';

declare global {
  interface Window {
    __theme: string;
    __setPreferredTheme: (theme: string) => void;
  }
}

const feedbackIcon = (
  <svg
    width="28"
    height="28"
    viewBox="0 0 28 28"
    fill="none"
    xmlns="http://www.w3.org/2000/svg">
    <path
      fillRule="evenodd"
      clipRule="evenodd"
      d="M8.41477 2.29921C8.41479 2.29923 8.41476 2.2992 8.41477 2.29921L8.48839 2.35275C8.91454 2.66267 9.22329 3.10774 9.36429 3.61547C9.50529 4.12319 9.47029 4.6637 9.26497 5.14899L8.33926 7.33703H11C11.7072 7.33703 12.3855 7.61798 12.8856 8.11807C13.3857 8.61817 13.6667 9.29645 13.6667 10.0037V12.6704C13.6667 13.5544 13.3155 14.4023 12.6904 15.0274C12.0652 15.6525 11.2174 16.0037 10.3333 16.0037H5C3.93914 16.0037 2.92172 15.5823 2.17157 14.8321C1.42142 14.082 1 13.0646 1 12.0037V10.7531C1 9.68422 1.36696 8.6477 2.03953 7.81688L6.27886 2.58006C6.53107 2.26851 6.89328 2.06562 7.29077 2.01335C7.68823 1.96109 8.09061 2.06347 8.41477 2.29921ZM7.63054 3.37753C7.58264 3.34269 7.52323 3.32759 7.46459 3.33531C7.40594 3.34302 7.35245 3.37296 7.31519 3.41899L3.07585 8.65581C2.59545 9.24925 2.33333 9.98963 2.33333 10.7531V12.0037C2.33333 12.7109 2.61428 13.3892 3.11438 13.8893C3.61448 14.3894 4.29275 14.6704 5 14.6704H10.3333C10.8638 14.6704 11.3725 14.4596 11.7475 14.0846C12.1226 13.7095 12.3333 13.2008 12.3333 12.6704V10.0037C12.3333 9.65007 12.1929 9.31093 11.9428 9.06088C11.6928 8.81084 11.3536 8.67036 11 8.67036H7.33333C7.10979 8.67036 6.90112 8.55832 6.77763 8.37198C6.65413 8.18564 6.63225 7.94981 6.71936 7.74393L8.03701 4.62947C8.125 4.42149 8.14001 4.18984 8.07958 3.97224C8.01916 3.75467 7.88687 3.56396 7.70425 3.43113L7.63054 3.37753Z"
      fill="currentColor"
    />
    <path
      fillRule="evenodd"
      clipRule="evenodd"
      d="M19.2517 25.7047C19.2517 25.7047 19.2517 25.7047 19.2517 25.7047L19.1781 25.6512C18.752 25.3412 18.4432 24.8962 18.3022 24.3884C18.1612 23.8807 18.1962 23.3402 18.4015 22.8549L19.3272 20.6669L16.6665 20.6669C15.9593 20.6669 15.281 20.3859 14.7809 19.8858C14.2808 19.3857 13.9998 18.7075 13.9998 18.0002L13.9998 15.3335C13.9998 14.4495 14.351 13.6016 14.9761 12.9765C15.6013 12.3514 16.4491 12.0002 17.3332 12.0002L22.6665 12.0002C23.7274 12.0002 24.7448 12.4216 25.4949 13.1718C26.2451 13.9219 26.6665 14.9393 26.6665 16.0002L26.6665 17.2508C26.6665 18.3197 26.2995 19.3562 25.627 20.187L21.3876 25.4238C21.1354 25.7354 20.7732 25.9383 20.3757 25.9906C19.9783 26.0428 19.5759 25.9404 19.2517 25.7047ZM20.036 24.6264C20.0839 24.6612 20.1433 24.6763 20.2019 24.6686C20.2606 24.6609 20.3141 24.6309 20.3513 24.5849L24.5907 19.3481C25.0711 18.7547 25.3332 18.0143 25.3332 17.2508L25.3332 16.0002C25.3332 15.293 25.0522 14.6147 24.5521 14.1146C24.052 13.6145 23.3738 13.3335 22.6665 13.3335L17.3332 13.3335C16.8027 13.3335 16.294 13.5443 15.919 13.9193C15.5439 14.2944 15.3332 14.8031 15.3332 15.3335L15.3332 18.0002C15.3332 18.3538 15.4736 18.693 15.7237 18.943C15.9737 19.1931 16.3129 19.3335 16.6665 19.3335L20.3332 19.3335C20.5567 19.3335 20.7654 19.4456 20.8889 19.6319C21.0124 19.8183 21.0343 20.0541 20.9471 20.26L19.6295 23.3744C19.5415 23.5824 19.5265 23.8141 19.5869 24.0317C19.6473 24.2492 19.7796 24.4399 19.9623 24.5728L20.036 24.6264Z"
      fill="currentColor"
    />
  </svg>
);

const darkIcon = (
  <svg
    xmlns="http://www.w3.org/2000/svg"
    width="18"
    height="18"
    viewBox="0 0 24 24">
    <g fill="none" fillRule="evenodd" transform="translate(-444 -204)">
      <path
        fill="currentColor"
        fillRule="nonzero"
        d="M102,21 C102,18.1017141 103.307179,15.4198295 105.51735,13.6246624 C106.001939,13.2310647 105.821611,12.4522936 105.21334,12.3117518 C104.322006,12.1058078 103.414758,12 102.5,12 C95.8722864,12 90.5,17.3722864 90.5,24 C90.5,30.6277136 95.8722864,36 102.5,36 C106.090868,36 109.423902,34.4109093 111.690274,31.7128995 C112.091837,31.2348572 111.767653,30.5041211 111.143759,30.4810139 C106.047479,30.2922628 102,26.1097349 102,21 Z M102.5,34.5 C96.7007136,34.5 92,29.7992864 92,24 C92,18.2007136 96.7007136,13.5 102.5,13.5 C102.807386,13.5 103.113925,13.5136793 103.419249,13.5407785 C101.566047,15.5446378 100.5,18.185162 100.5,21 C100.5,26.3198526 104.287549,30.7714322 109.339814,31.7756638 L109.516565,31.8092927 C107.615276,33.5209452 105.138081,34.5 102.5,34.5 Z"
        transform="translate(354.5 192)"
      />
      <polygon points="444 228 468 228 468 204 444 204" />
    </g>
  </svg>
);

const lightIcon = (
  <svg
    xmlns="http://www.w3.org/2000/svg"
    width="20"
    height="20"
    viewBox="0 0 24 24">
    <g fill="none" fillRule="evenodd" transform="translate(-444 -204)">
      <g fill="currentColor" transform="translate(354 144)">
        <path
          fillRule="nonzero"
          d="M108.5 24C108.5 27.5902136 105.590214 30.5 102 30.5 98.4097864 30.5 95.5 27.5902136 95.5 24 95.5 20.4097864 98.4097864 17.5 102 17.5 105.590214 17.5 108.5 20.4097864 108.5 24zM107 24C107 21.2382136 104.761786 19 102 19 99.2382136 19 97 21.2382136 97 24 97 26.7617864 99.2382136 29 102 29 104.761786 29 107 26.7617864 107 24zM101 12.75L101 14.75C101 15.1642136 101.335786 15.5 101.75 15.5 102.164214 15.5 102.5 15.1642136 102.5 14.75L102.5 12.75C102.5 12.3357864 102.164214 12 101.75 12 101.335786 12 101 12.3357864 101 12.75zM95.7255165 14.6323616L96.7485165 16.4038616C96.9556573 16.7625614 97.4143618 16.8854243 97.7730616 16.6782835 98.1317614 16.4711427 98.2546243 16.0124382 98.0474835 15.6537384L97.0244835 13.8822384C96.8173427 13.5235386 96.3586382 13.4006757 95.9999384 13.6078165 95.6412386 13.8149573 95.5183757 14.2736618 95.7255165 14.6323616zM91.8822384 19.0244835L93.6537384 20.0474835C94.0124382 20.2546243 94.4711427 20.1317614 94.6782835 19.7730616 94.8854243 19.4143618 94.7625614 18.9556573 94.4038616 18.7485165L92.6323616 17.7255165C92.2736618 17.5183757 91.8149573 17.6412386 91.6078165 17.9999384 91.4006757 18.3586382 91.5235386 18.8173427 91.8822384 19.0244835zM90.75 25L92.75 25C93.1642136 25 93.5 24.6642136 93.5 24.25 93.5 23.8357864 93.1642136 23.5 92.75 23.5L90.75 23.5C90.3357864 23.5 90 23.8357864 90 24.25 90 24.6642136 90.3357864 25 90.75 25zM92.6323616 30.2744835L94.4038616 29.2514835C94.7625614 29.0443427 94.8854243 28.5856382 94.6782835 28.2269384 94.4711427 27.8682386 94.0124382 27.7453757 93.6537384 27.9525165L91.8822384 28.9755165C91.5235386 29.1826573 91.4006757 29.6413618 91.6078165 30.0000616 91.8149573 30.3587614 92.2736618 30.4816243 92.6323616 30.2744835zM97.0244835 34.1177616L98.0474835 32.3462616C98.2546243 31.9875618 98.1317614 31.5288573 97.7730616 31.3217165 97.4143618 31.1145757 96.9556573 31.2374386 96.7485165 31.5961384L95.7255165 33.3676384C95.5183757 33.7263382 95.6412386 34.1850427 95.9999384 34.3921835 96.3586382 34.5993243 96.8173427 34.4764614 97.0244835 34.1177616zM103 35.25L103 33.25C103 32.8357864 102.664214 32.5 102.25 32.5 101.835786 32.5 101.5 32.8357864 101.5 33.25L101.5 35.25C101.5 35.6642136 101.835786 36 102.25 36 102.664214 36 103 35.6642136 103 35.25zM108.274483 33.3676384L107.251483 31.5961384C107.044343 31.2374386 106.585638 31.1145757 106.226938 31.3217165 105.868239 31.5288573 105.745376 31.9875618 105.952517 32.3462616L106.975517 34.1177616C107.182657 34.4764614 107.641362 34.5993243 108.000062 34.3921835 108.358761 34.1850427 108.481624 33.7263382 108.274483 33.3676384zM112.117762 28.9755165L110.346262 27.9525165C109.987562 27.7453757 109.528857 27.8682386 109.321717 28.2269384 109.114576 28.5856382 109.237439 29.0443427 109.596138 29.2514835L111.367638 30.2744835C111.726338 30.4816243 112.185043 30.3587614 112.392183 30.0000616 112.599324 29.6413618 112.476461 29.1826573 112.117762 28.9755165zM113.25 23L111.25 23C110.835786 23 110.5 23.3357864 110.5 23.75 110.5 24.1642136 110.835786 24.5 111.25 24.5L113.25 24.5C113.664214 24.5 114 24.1642136 114 23.75 114 23.3357864 113.664214 23 113.25 23zM111.367638 17.7255165L109.596138 18.7485165C109.237439 18.9556573 109.114576 19.4143618 109.321717 19.7730616 109.528857 20.1317614 109.987562 20.2546243 110.346262 20.0474835L112.117762 19.0244835C112.476461 18.8173427 112.599324 18.3586382 112.392183 17.9999384 112.185043 17.6412386 111.726338 17.5183757 111.367638 17.7255165zM106.975517 13.8822384L105.952517 15.6537384C105.745376 16.0124382 105.868239 16.4711427 106.226938 16.6782835 106.585638 16.8854243 107.044343 16.7625614 107.251483 16.4038616L108.274483 14.6323616C108.481624 14.2736618 108.358761 13.8149573 108.000062 13.6078165 107.641362 13.4006757 107.182657 13.5235386 106.975517 13.8822384z"
          transform="translate(0 48)"
        />
        <path
          d="M98.6123,60.1372 C98.6123,59.3552 98.8753,58.6427 99.3368,58.0942 C99.5293,57.8657 99.3933,57.5092 99.0943,57.5017 C99.0793,57.5012 99.0633,57.5007 99.0483,57.5007 C97.1578,57.4747 95.5418,59.0312 95.5008,60.9217 C95.4578,62.8907 97.0408,64.5002 98.9998,64.5002 C99.7793,64.5002 100.4983,64.2452 101.0798,63.8142 C101.3183,63.6372 101.2358,63.2627 100.9478,63.1897 C99.5923,62.8457 98.6123,61.6072 98.6123,60.1372"
          transform="translate(3 11)"
        />
      </g>
      <polygon points="444 228 468 228 468 204 444 204" />
    </g>
  </svg>
);

export default function Nav() {
  const [isOpen, setIsOpen] = React.useState(false);
  const [showFeedback, setShowFeedback] = React.useState(false);
  const scrollParentRef = React.useRef<HTMLDivElement>(null);
  const feedbackAutohideRef = React.useRef<any>(null);
  const section = useActiveSection();
  const {asPath} = useRouter();
  const feedbackPopupRef = React.useRef<null | HTMLDivElement>(null);

  // In desktop mode, use the route tree for current route.
  let routeTree: RouteItem = React.useContext(SidebarContext);
  // In mobile mode, let the user switch tabs there and back without navigating.
  // Seed the tab state from the router, but keep it independent.
  const [tab, setTab] = React.useState(section);
  const [prevSection, setPrevSection] = React.useState(section);
  if (prevSection !== section) {
    setPrevSection(section);
    setTab(section);
  }
  if (isOpen) {
    switch (tab) {
      case 'home':
        routeTree = sidebarHome as RouteItem;
        break;
      case 'learn':
        routeTree = sidebarLearn as RouteItem;
        break;
      case 'apis':
        routeTree = sidebarReference as RouteItem;
        break;
    }
  }
  // HACK. Fix up the data structures instead.
  if ((routeTree as any).routes.length === 1) {
    routeTree = (routeTree as any).routes[0];
  }

  // While the overlay is open, disable body scroll.
  React.useEffect(() => {
    if (isOpen) {
      const preferredScrollParent = scrollParentRef.current!;
      disableBodyScroll(preferredScrollParent);
      return () => enableBodyScroll(preferredScrollParent);
    } else {
      return undefined;
    }
  }, [isOpen]);

  // Close the overlay on any navigation.
  React.useEffect(() => {
    setIsOpen(false);
  }, [asPath]);

  // Also close the overlay if the window gets resized past mobile layout.
  // (This is also important because we don't want to keep the body locked!)
  React.useEffect(() => {
    const media = window.matchMedia(`(max-width: 1023px)`);
    function closeIfNeeded() {
      if (!media.matches) {
        setIsOpen(false);
      }
    }
    closeIfNeeded();
    media.addEventListener('change', closeIfNeeded);
    return () => {
      media.removeEventListener('change', closeIfNeeded);
    };
  }, []);

  function handleFeedback() {
    clearTimeout(feedbackAutohideRef.current);
    setShowFeedback(!showFeedback);
  }

  // Hide the Feedback widget on any click outside.
  React.useEffect(() => {
    if (!showFeedback) {
      return;
    }
    function handleDocumentClickCapture(e: MouseEvent) {
      if (!feedbackPopupRef.current!.contains(e.target as any)) {
        e.stopPropagation();
        e.preventDefault();
        setShowFeedback(false);
      }
    }
    document.addEventListener('click', handleDocumentClickCapture, {
      capture: true,
    });
    return () =>
      document.removeEventListener('click', handleDocumentClickCapture, {
        capture: true,
      });
  }, [showFeedback]);

  function selectTab(nextTab: 'learn' | 'apis' | 'home') {
    setTab(nextTab);
    scrollParentRef.current!.scrollTop = 0;
  }

  return (
<<<<<<< HEAD
    <nav className="sticky top-0 items-center w-full flex lg:block justify-between bg-wash dark:bg-wash-dark pt-0 lg:pt-4 pr-5 lg:px-5 z-50">
      <div className="xl:w-full xl:max-w-xs flex items-center">
        <button
          type="button"
          aria-label="Valikko"
          onClick={toggleOpen}
          className={cn('flex lg:hidden items-center h-full px-4', {
            'text-link dark:text-link-dark mr-0': isOpen,
          })}>
          {!isOpen ? <IconHamburger /> : <IconClose />}
        </button>
        <NextLink href="/">
          <a className="inline-flex text-l font-normal items-center text-primary dark:text-primary-dark py-1 mr-0 sm:mr-3 whitespace-nowrap">
            <Logo className="text-sm mr-2 w-8 h-8 text-link dark:text-link-dark" />
            React Docs
          </a>
        </NextLink>
        <div className="lg:w-full leading-loose hidden sm:flex flex-initial items-center h-auto pr-5 lg:pr-5 pt-0.5">
          <div className="px-1 mb-px bg-highlight dark:bg-highlight-dark rounded text-link dark:text-link-dark uppercase font-bold tracking-wide text-xs whitespace-nowrap">
            Beta
          </div>
        </div>
        <div className="block dark:hidden">
          <button
            type="button"
            aria-label="Käytä tummaa tilaa"
            onClick={() => {
              window.__setPreferredTheme('dark');
            }}
            className="hidden lg:flex items-center h-full pr-2">
            {darkIcon}
=======
    <div
      className={cn(
        'sticky top-0 lg:bottom-0 lg:h-screen flex flex-col',
        isOpen && 'h-screen'
      )}>
      <nav className="items-center w-full flex lg:block justify-between bg-wash dark:bg-wash-dark pt-0 lg:pt-4 pr-5 lg:px-5 z-50">
        <div className="xl:w-full xl:max-w-xs flex items-center">
          <button
            type="button"
            aria-label="Menu"
            onClick={() => setIsOpen(!isOpen)}
            className={cn('flex lg:hidden items-center h-full px-4', {
              'text-link dark:text-link-dark mr-0': isOpen,
            })}>
            {isOpen ? <IconClose /> : <IconHamburger />}
>>>>>>> c7d85894
          </button>
          <NextLink href="/">
            <a className="inline-flex text-l font-normal items-center text-primary dark:text-primary-dark py-1 mr-0 sm:mr-3 whitespace-nowrap">
              <Logo className="text-sm mr-2 w-8 h-8 text-link dark:text-link-dark" />
              React Docs
            </a>
          </NextLink>
          <div className="lg:w-full leading-loose hidden sm:flex flex-initial items-center h-auto pr-5 lg:pr-5 pt-0.5">
            <div className="px-1 mb-px bg-highlight dark:bg-highlight-dark rounded text-link dark:text-link-dark uppercase font-bold tracking-wide text-xs whitespace-nowrap">
              Beta
            </div>
          </div>
          <div className="block dark:hidden">
            <button
              type="button"
              aria-label="Use Dark Mode"
              onClick={() => {
                window.__setPreferredTheme('dark');
              }}
              className="hidden lg:flex items-center h-full pr-2">
              {darkIcon}
            </button>
          </div>
          <div className="hidden dark:block">
            <button
              type="button"
              aria-label="Use Light Mode"
              onClick={() => {
                window.__setPreferredTheme('light');
              }}
              className="hidden lg:flex items-center h-full pr-2">
              {lightIcon}
            </button>
          </div>
        </div>
<<<<<<< HEAD
        <div className="hidden dark:block">
          <button
            type="button"
            aria-label="Käytä vaaleaa tilaa"
            onClick={() => {
              window.__setPreferredTheme('light');
            }}
            className="hidden lg:flex items-center h-full pr-2">
            {lightIcon}
          </button>
        </div>
      </div>
      <div className="px-0 pt-2 w-full 2xl:max-w-xs hidden lg:flex items-center self-center border-b-0 lg:border-b border-border dark:border-border-dark">
        <NavLink href="/" isActive={section === 'home'}>
          Koti
        </NavLink>
        <NavLink href="/learn" isActive={section === 'learn'}>
          Opi
        </NavLink>
        <NavLink href="/apis" isActive={section === 'apis'}>
          API
        </NavLink>
      </div>
      <div className="flex my-4 h-10 mx-0 w-full lg:hidden justify-end lg:max-w-sm">
        <Search />
        <button
          aria-label="Anna palautetta"
          type="button"
          className={cn(
            'inline-flex lg:hidden items-center rounded-full px-1.5 ml-4 lg:ml-6 relative top-px',
            {
              'bg-card dark:bg-card-dark': showFeedback,
            }
          )}
          onClick={handleFeedback}>
          {feedbackIcon}
        </button>
        <div className="block dark:hidden">
=======
        <div className="px-0 pt-2 w-full 2xl:max-w-xs hidden lg:flex items-center self-center border-b-0 lg:border-b border-border dark:border-border-dark">
          <NavLink href="/" isActive={section === 'home'}>
            Home
          </NavLink>
          <NavLink href="/learn" isActive={section === 'learn'}>
            Learn
          </NavLink>
          <NavLink href="/apis/react" isActive={section === 'apis'}>
            API
          </NavLink>
        </div>
        <div className="flex my-4 h-10 mx-0 w-full lg:hidden justify-end lg:max-w-sm">
          <Search />
>>>>>>> c7d85894
          <button
            aria-label="Give feedback"
            type="button"
<<<<<<< HEAD
            aria-label="Käytä tummaa tilaa"
            onClick={() => {
              window.__setPreferredTheme('dark');
            }}
            className="flex lg:hidden items-center p-1 h-full ml-4 lg:ml-6">
            {darkIcon}
=======
            className={cn(
              'inline-flex lg:hidden items-center rounded-full px-1.5 ml-4 lg:ml-6 relative top-px',
              {
                'bg-card dark:bg-card-dark': showFeedback,
              }
            )}
            onClick={handleFeedback}>
            {feedbackIcon}
>>>>>>> c7d85894
          </button>
          <div className="block dark:hidden">
            <button
              type="button"
              aria-label="Use Dark Mode"
              onClick={() => {
                window.__setPreferredTheme('dark');
              }}
              className="flex lg:hidden items-center p-1 h-full ml-4 lg:ml-6">
              {darkIcon}
            </button>
          </div>
          <div
            ref={feedbackPopupRef}
            className={cn(
              'fixed top-12 right-0',
              showFeedback ? 'block' : 'hidden'
            )}>
            <Feedback
              onSubmit={() => {
                clearTimeout(feedbackAutohideRef.current);
                feedbackAutohideRef.current = setTimeout(() => {
                  setShowFeedback(false);
                }, 1000);
              }}
            />
          </div>
          <div className="hidden dark:block">
            <button
              type="button"
              aria-label="Use Light Mode"
              onClick={() => {
                window.__setPreferredTheme('light');
              }}
              className="flex lg:hidden items-center p-1 h-full ml-4 lg:ml-6">
              {lightIcon}
            </button>
          </div>
        </div>
      </nav>

      {isOpen && (
        <div className="bg-wash dark:bg-wash-dark px-5 flex justify-end border-b border-border dark:border-border-dark items-center self-center w-full z-10">
          <TabButton
            isActive={tab === 'home'}
            onClick={() => selectTab('home')}>
            Home
          </TabButton>
          <TabButton
            isActive={tab === 'learn'}
            onClick={() => selectTab('learn')}>
            Learn
          </TabButton>
          <TabButton
            isActive={tab === 'apis'}
            onClick={() => selectTab('apis')}>
            API
          </TabButton>
        </div>
      )}

      <div
        ref={scrollParentRef}
        className="overflow-y-scroll no-bg-scrollbar lg:w-[336px] grow bg-wash dark:bg-wash-dark">
        <aside
          className={cn(
            `lg:grow lg:flex flex-col w-full pb-8 lg:pb-0 lg:max-w-xs z-10`,
            isOpen ? 'block z-40' : 'hidden lg:block'
          )}>
<<<<<<< HEAD
          <Feedback
            onSubmit={() => {
              clearTimeout(feedbackAutohideRef.current);
              feedbackAutohideRef.current = setTimeout(() => {
                setShowFeedback(false);
              }, 1000);
            }}
          />
        </div>
        <div className="hidden dark:block">
          <button
            type="button"
            aria-label="Käytä vaaleaa tilaa"
            onClick={() => {
              window.__setPreferredTheme('light');
            }}
            className="flex lg:hidden items-center p-1 h-full ml-4 lg:ml-6">
            {lightIcon}
          </button>
        </div>
=======
          {!isOpen && (
            <div className="px-5 sm:pt-10 lg:pt-4">
              <Search />
            </div>
          )}
          <nav
            role="navigation"
            style={{'--bg-opacity': '.2'} as React.CSSProperties} // Need to cast here because CSS vars aren't considered valid in TS types (cuz they could be anything)
            className="w-full lg:h-auto grow pr-0 lg:pr-5 pt-6 lg:py-6 md:pt-4 lg:pt-4 scrolling-touch scrolling-gpu">
            {/* No fallback UI so need to be careful not to suspend directly inside. */}
            <React.Suspense fallback={null}>
              <SidebarRouteTree
                // Don't share state between the desktop and mobile versions.
                // This avoids unnecessary animations and visual flicker.
                key={isOpen ? 'mobile-overlay' : 'desktop-or-hidden'}
                routeTree={routeTree}
                isForceExpanded={isOpen}
              />
            </React.Suspense>
            <div className="h-20" />
          </nav>
          <div className="fixed bottom-0 hidden lg:block">
            <Feedback />
          </div>
        </aside>
>>>>>>> c7d85894
      </div>
    </div>
  );
}

function TabButton({
  children,
  onClick,
  isActive,
}: {
  children: any;
  onClick: (event: React.MouseEvent<HTMLButtonElement, MouseEvent>) => void;
  isActive: boolean;
}) {
  const classes = cn(
    'inline-flex items-center w-full border-b-2 justify-center text-base leading-9 px-3 pb-0.5 hover:text-link hover:gray-5',
    {
      'text-link dark:text-link-dark dark:border-link-dark border-link font-bold':
        isActive,
      'border-transparent': !isActive,
    }
  );
  return (
    <button className={classes} onClick={onClick}>
      {children}
    </button>
  );
}<|MERGE_RESOLUTION|>--- conflicted
+++ resolved
@@ -193,39 +193,6 @@
   }
 
   return (
-<<<<<<< HEAD
-    <nav className="sticky top-0 items-center w-full flex lg:block justify-between bg-wash dark:bg-wash-dark pt-0 lg:pt-4 pr-5 lg:px-5 z-50">
-      <div className="xl:w-full xl:max-w-xs flex items-center">
-        <button
-          type="button"
-          aria-label="Valikko"
-          onClick={toggleOpen}
-          className={cn('flex lg:hidden items-center h-full px-4', {
-            'text-link dark:text-link-dark mr-0': isOpen,
-          })}>
-          {!isOpen ? <IconHamburger /> : <IconClose />}
-        </button>
-        <NextLink href="/">
-          <a className="inline-flex text-l font-normal items-center text-primary dark:text-primary-dark py-1 mr-0 sm:mr-3 whitespace-nowrap">
-            <Logo className="text-sm mr-2 w-8 h-8 text-link dark:text-link-dark" />
-            React Docs
-          </a>
-        </NextLink>
-        <div className="lg:w-full leading-loose hidden sm:flex flex-initial items-center h-auto pr-5 lg:pr-5 pt-0.5">
-          <div className="px-1 mb-px bg-highlight dark:bg-highlight-dark rounded text-link dark:text-link-dark uppercase font-bold tracking-wide text-xs whitespace-nowrap">
-            Beta
-          </div>
-        </div>
-        <div className="block dark:hidden">
-          <button
-            type="button"
-            aria-label="Käytä tummaa tilaa"
-            onClick={() => {
-              window.__setPreferredTheme('dark');
-            }}
-            className="hidden lg:flex items-center h-full pr-2">
-            {darkIcon}
-=======
     <div
       className={cn(
         'sticky top-0 lg:bottom-0 lg:h-screen flex flex-col',
@@ -241,7 +208,6 @@
               'text-link dark:text-link-dark mr-0': isOpen,
             })}>
             {isOpen ? <IconClose /> : <IconHamburger />}
->>>>>>> c7d85894
           </button>
           <NextLink href="/">
             <a className="inline-flex text-l font-normal items-center text-primary dark:text-primary-dark py-1 mr-0 sm:mr-3 whitespace-nowrap">
@@ -257,7 +223,7 @@
           <div className="block dark:hidden">
             <button
               type="button"
-              aria-label="Use Dark Mode"
+              aria-label="Käytä tummaa tilaa"
               onClick={() => {
                 window.__setPreferredTheme('dark');
               }}
@@ -268,7 +234,7 @@
           <div className="hidden dark:block">
             <button
               type="button"
-              aria-label="Use Light Mode"
+              aria-label="Käytä vaaleaa tilaa"
               onClick={() => {
                 window.__setPreferredTheme('light');
               }}
@@ -277,52 +243,12 @@
             </button>
           </div>
         </div>
-<<<<<<< HEAD
-        <div className="hidden dark:block">
-          <button
-            type="button"
-            aria-label="Käytä vaaleaa tilaa"
-            onClick={() => {
-              window.__setPreferredTheme('light');
-            }}
-            className="hidden lg:flex items-center h-full pr-2">
-            {lightIcon}
-          </button>
-        </div>
-      </div>
-      <div className="px-0 pt-2 w-full 2xl:max-w-xs hidden lg:flex items-center self-center border-b-0 lg:border-b border-border dark:border-border-dark">
-        <NavLink href="/" isActive={section === 'home'}>
-          Koti
-        </NavLink>
-        <NavLink href="/learn" isActive={section === 'learn'}>
-          Opi
-        </NavLink>
-        <NavLink href="/apis" isActive={section === 'apis'}>
-          API
-        </NavLink>
-      </div>
-      <div className="flex my-4 h-10 mx-0 w-full lg:hidden justify-end lg:max-w-sm">
-        <Search />
-        <button
-          aria-label="Anna palautetta"
-          type="button"
-          className={cn(
-            'inline-flex lg:hidden items-center rounded-full px-1.5 ml-4 lg:ml-6 relative top-px',
-            {
-              'bg-card dark:bg-card-dark': showFeedback,
-            }
-          )}
-          onClick={handleFeedback}>
-          {feedbackIcon}
-        </button>
-        <div className="block dark:hidden">
-=======
         <div className="px-0 pt-2 w-full 2xl:max-w-xs hidden lg:flex items-center self-center border-b-0 lg:border-b border-border dark:border-border-dark">
           <NavLink href="/" isActive={section === 'home'}>
-            Home
+            Koti
           </NavLink>
           <NavLink href="/learn" isActive={section === 'learn'}>
-            Learn
+            Opi
           </NavLink>
           <NavLink href="/apis/react" isActive={section === 'apis'}>
             API
@@ -330,18 +256,9 @@
         </div>
         <div className="flex my-4 h-10 mx-0 w-full lg:hidden justify-end lg:max-w-sm">
           <Search />
->>>>>>> c7d85894
           <button
-            aria-label="Give feedback"
+            aria-label="Anna palautetta"
             type="button"
-<<<<<<< HEAD
-            aria-label="Käytä tummaa tilaa"
-            onClick={() => {
-              window.__setPreferredTheme('dark');
-            }}
-            className="flex lg:hidden items-center p-1 h-full ml-4 lg:ml-6">
-            {darkIcon}
-=======
             className={cn(
               'inline-flex lg:hidden items-center rounded-full px-1.5 ml-4 lg:ml-6 relative top-px',
               {
@@ -350,7 +267,6 @@
             )}
             onClick={handleFeedback}>
             {feedbackIcon}
->>>>>>> c7d85894
           </button>
           <div className="block dark:hidden">
             <button
@@ -397,12 +313,12 @@
           <TabButton
             isActive={tab === 'home'}
             onClick={() => selectTab('home')}>
-            Home
+            Koti
           </TabButton>
           <TabButton
             isActive={tab === 'learn'}
             onClick={() => selectTab('learn')}>
-            Learn
+            Opi
           </TabButton>
           <TabButton
             isActive={tab === 'apis'}
@@ -420,28 +336,6 @@
             `lg:grow lg:flex flex-col w-full pb-8 lg:pb-0 lg:max-w-xs z-10`,
             isOpen ? 'block z-40' : 'hidden lg:block'
           )}>
-<<<<<<< HEAD
-          <Feedback
-            onSubmit={() => {
-              clearTimeout(feedbackAutohideRef.current);
-              feedbackAutohideRef.current = setTimeout(() => {
-                setShowFeedback(false);
-              }, 1000);
-            }}
-          />
-        </div>
-        <div className="hidden dark:block">
-          <button
-            type="button"
-            aria-label="Käytä vaaleaa tilaa"
-            onClick={() => {
-              window.__setPreferredTheme('light');
-            }}
-            className="flex lg:hidden items-center p-1 h-full ml-4 lg:ml-6">
-            {lightIcon}
-          </button>
-        </div>
-=======
           {!isOpen && (
             <div className="px-5 sm:pt-10 lg:pt-4">
               <Search />
@@ -467,7 +361,6 @@
             <Feedback />
           </div>
         </aside>
->>>>>>> c7d85894
       </div>
     </div>
   );
