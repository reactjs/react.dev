--- conflicted
+++ resolved
@@ -242,18 +242,10 @@
           </div>
         </div>
         <div className="px-0 pt-2 w-full 2xl:max-w-xs hidden lg:flex items-center self-center border-b-0 lg:border-b border-border dark:border-border-dark">
-<<<<<<< HEAD
-          <NavLink href="/" isActive={section === 'home'}>
-            Koti
-          </NavLink>
-          <NavLink href="/learn" isActive={section === 'learn'}>
-            Opi
-=======
           <NavLink
             href="/learn"
             isActive={section === 'learn' || section === 'home'}>
-            Learn
->>>>>>> f35d831c
+            Opi
           </NavLink>
           <NavLink href="/apis/react" isActive={section === 'apis'}>
             API
@@ -316,16 +308,7 @@
       {isOpen && (
         <div className="bg-wash dark:bg-wash-dark px-5 flex justify-end border-b border-border dark:border-border-dark items-center self-center w-full z-10">
           <TabButton
-<<<<<<< HEAD
-            isActive={tab === 'home'}
-            onClick={() => selectTab('home')}>
-            Koti
-          </TabButton>
-          <TabButton
-            isActive={tab === 'learn'}
-=======
             isActive={tab === 'learn' || tab === 'home'}
->>>>>>> f35d831c
             onClick={() => selectTab('learn')}>
             Opi
           </TabButton>
