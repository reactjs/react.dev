/*
 * Copyright (c) Facebook, Inc. and its affiliates.
 */

/* eslint-disable jsx-a11y/no-static-element-interactions */
/* eslint-disable jsx-a11y/click-events-have-key-events */
import * as React from 'react';
import scrollIntoView from 'scroll-into-view-if-needed';
import cn from 'classnames';
import {IconNavArrow} from 'components/Icon/IconNavArrow';
import Link from 'next/link';
import {useIsMobile} from '../useMediaQuery';

interface SidebarLinkProps {
  href: string;
  selected?: boolean;
  title: string;
  level: number;
  icon?: React.ReactNode;
  heading?: boolean;
  isExpanded?: boolean;
  isBreadcrumb?: boolean;
  hideArrow?: boolean;
  isPending: boolean;
}

export function SidebarLink({
  href,
  selected = false,
  title,
  level,
  heading = false,
  isExpanded,
  isBreadcrumb,
  hideArrow,
  isPending,
}: SidebarLinkProps) {
  const ref = React.useRef<HTMLAnchorElement>(null);
  const isMobile = useIsMobile();

  React.useEffect(() => {
    if (ref && ref.current && !!selected && !isMobile) {
      scrollIntoView(ref.current, {
        scrollMode: 'if-needed',
        block: 'center',
        inline: 'nearest',
      });
    }
  }, [ref, selected, isMobile]);

  return (
    <Link href={href}>
      <a
        ref={ref}
        title={title}
        aria-current={selected ? 'page' : undefined}
        className={cn(
          'p-2 pr-2 w-full rounded-none lg:rounded-r-lg text-left hover:bg-gray-5 dark:hover:bg-gray-80 relative flex items-center justify-between',
          {
            'my-6': heading,
            'text-primary dark:text-primary-dark': heading && !isBreadcrumb,
            'text-sm pl-6': level > 0,
            'pl-5': level < 2,
            'text-base font-bold': level === 0,
            'dark:text-primary-dark text-primary ': level === 0 && !selected,
            'text-base text-link dark:text-link-dark': level === 1 && selected,
            'dark:text-primary-dark text-primary': heading,
            'text-base text-secondary dark:text-secondary-dark':
              !selected && !heading,
            'text-base text-link dark:text-link-dark bg-highlight dark:bg-highlight-dark border-blue-40 hover:bg-highlight hover:text-link dark:hover:bg-highlight-dark dark:hover:text-link-dark':
              selected,
            'dark:bg-gray-60 bg-gray-3 dark:hover:bg-gray-60 hover:bg-gray-3':
              isPending,
          }
        )}>
        {/* This here needs to be refactored ofc */}
<<<<<<< HEAD
        {isPending ? 'Loading...' : null}
=======
>>>>>>> 9a5bf3e1
        {title}
        {isExpanded != null && !heading && !hideArrow && (
          <span
            className={cn('pr-1', {
              'text-link': isExpanded,
              'text-gray-30': !isExpanded,
            })}>
            <IconNavArrow displayDirection={isExpanded ? 'down' : 'right'} />
          </span>
        )}
      </a>
    </Link>
  );
}<|MERGE_RESOLUTION|>--- conflicted
+++ resolved
@@ -74,10 +74,6 @@
           }
         )}>
         {/* This here needs to be refactored ofc */}
-<<<<<<< HEAD
-        {isPending ? 'Loading...' : null}
-=======
->>>>>>> 9a5bf3e1
         {title}
         {isExpanded != null && !heading && !hideArrow && (
           <span
