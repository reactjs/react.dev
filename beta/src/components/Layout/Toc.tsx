--- conflicted
+++ resolved
@@ -14,26 +14,12 @@
   // Select the max TOC item we have here for now, but remove this after the fix.
   const selectedIndex = Math.min(currentIndex, headings.length - 1);
   return (
-<<<<<<< HEAD
-    <nav
-      role="navigation"
-      className="pt-6 fixed top-10 right-0"
-      style={{
-        // This keeps the layout fixed width instead of adjusting for content.
-        width: 'inherit',
-        maxWidth: 'inherit',
-      }}>
-      <h2 className="mb-3 lg:mb-3 uppercase tracking-wide font-bold text-sm text-secondary dark:text-secondary-dark px-4 w-full">
-        Tällä sivulla
-      </h2>
-=======
     <nav role="navigation" className="pt-[22px] sticky top-0 right-0">
       {headings.length > 0 && (
         <h2 className="mb-3 lg:mb-3 uppercase tracking-wide font-bold text-sm text-secondary dark:text-secondary-dark px-4 w-full">
-          On this page
+          Tällä sivulla
         </h2>
       )}
->>>>>>> c7d85894
       <div className="h-full overflow-y-auto pl-4 max-h-[calc(100vh-7.5rem)]">
         <ul className="space-y-2 pb-16">
           {headings.length > 0 &&
