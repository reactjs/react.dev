/*
 * Copyright (c) Facebook, Inc. and its affiliates.
 */

import * as React from 'react';
import cn from 'classnames';
import {H2} from 'components/MDX/Heading';
import {H4} from 'components/MDX/Heading';
import {Challenge} from './Challenge';
import {Navigation} from './Navigation';

interface ChallengesProps {
  children: React.ReactElement[];
  isRecipes?: boolean;
  titleText?: string;
  titleId?: string;
}

export interface ChallengeContents {
  id: string;
  name: string;
  order: number;
  content: React.ReactNode;
  solution: React.ReactNode;
  hint?: React.ReactNode;
}

const parseChallengeContents = (
  children: React.ReactElement[]
): ChallengeContents[] => {
  const contents: ChallengeContents[] = [];

  if (!children) {
    return contents;
  }

  let challenge: Partial<ChallengeContents> = {};
  let content: React.ReactElement[] = [];
  React.Children.forEach(children, (child) => {
    const {props, type} = child;
    switch ((type as any).mdxName) {
      case 'Solution': {
        challenge.solution = child;
        challenge.content = content;
        contents.push(challenge as ChallengeContents);
        challenge = {};
        content = [];
        break;
      }
      case 'Hint': {
        challenge.hint = child;
        break;
      }
      case 'h4': {
        challenge.order = contents.length + 1;
        challenge.name = props.children;
        challenge.id = props.id;
        break;
      }
      default: {
        content.push(child);
      }
    }
  });

  return contents;
};

export function Challenges({
  children,
  isRecipes,
  titleText = isRecipes ? 'Kokeile esimerkkejä' : 'Kokeile haasteita',
  titleId = isRecipes ? 'examples' : 'challenges',
}: ChallengesProps) {
  const challenges = parseChallengeContents(children);
  const totalChallenges = challenges.length;
  const scrollAnchorRef = React.useRef<HTMLDivElement>(null);
  const queuedScrollRef = React.useRef<boolean>(false);
  const [activeIndex, setActiveIndex] = React.useState(0);
  const currentChallenge = challenges[activeIndex];

  React.useEffect(() => {
    if (queuedScrollRef.current === true) {
      queuedScrollRef.current = false;
      scrollAnchorRef.current!.scrollIntoView({
        block: 'start',
        behavior: 'smooth',
      });
    }
  });

  const handleChallengeChange = (index: number) => {
    setActiveIndex(index);
  };

  const Heading = isRecipes ? H4 : H2;
  return (
    <div className="max-w-7xl mx-auto py-4">
      <div
        className={cn(
          'border-gray-10 bg-card dark:bg-card-dark shadow-inner rounded-none -mx-5 sm:mx-auto sm:rounded-lg'
        )}>
        <div ref={scrollAnchorRef} className="py-2 px-5 sm:px-8 pb-0 md:pb-0">
          <Heading
            id={titleId}
            className={cn(
              'mb-2 leading-10 relative',
              isRecipes
                ? 'text-xl text-purple-50 dark:text-purple-30'
                : 'text-3xl text-link'
            )}>
            {titleText}
          </Heading>
          {totalChallenges > 1 && (
            <Navigation
              currentChallenge={currentChallenge}
              challenges={challenges}
              handleChange={handleChallengeChange}
              isRecipes={isRecipes}
            />
          )}
        </div>
<<<<<<< HEAD
        <div className="p-5 sm:py-8 sm:px-8">
          <div key={activeChallenge}>
            <h3 className="text-xl text-primary dark:text-primary-dark mb-2">
              <div className="font-bold block md:inline">
                {isRecipes ? 'Esimerkki' : 'Haaste'} {currentChallenge.order} /{' '}
                {challenges.length}
                <span className="text-primary dark:text-primary-dark">: </span>
              </div>
              {currentChallenge.name}
            </h3>
            <>{currentChallenge.content}</>
          </div>
          <div className="flex justify-between items-center mt-4">
            {currentChallenge.hint ? (
              <div>
                <Button className="mr-2" onClick={toggleHint} active={showHint}>
                  <IconHint className="mr-1.5" />{' '}
                  {showHint ? 'Piilota vinkki' : 'Näytä vinkki'}
                </Button>
                <Button
                  className="mr-2"
                  onClick={toggleSolution}
                  active={showSolution}>
                  <IconSolution className="mr-1.5" />{' '}
                  {showSolution ? 'Piilota ratkaisu' : 'Näytä ratkaisu'}
                </Button>
              </div>
            ) : (
              !isRecipes && (
                <Button
                  className="mr-2"
                  onClick={toggleSolution}
                  active={showSolution}>
                  <IconSolution className="mr-1.5" />{' '}
                  {showSolution ? 'Piilota ratkaisu' : 'Näytä ratkaisu'}
                </Button>
              )
            )}

            {nextChallenge && (
              <Button
                className={cn(
                  isRecipes
                    ? 'bg-purple-50 border-purple-50 hover:bg-purple-50 focus:bg-purple-50 active:bg-purple-50'
                    : 'bg-link dark:bg-link-dark'
                )}
                onClick={() => {
                  setActiveChallenge(nextChallenge.id);
                  setShowSolution(false);
                }}
                active>
                Seuraava {isRecipes ? 'esimerkki' : 'haaste'}
                <IconArrowSmall
                  displayDirection="right"
                  className="block ml-1.5"
                />
              </Button>
            )}
          </div>
          {showHint && currentChallenge.hint}

          {showSolution && (
            <div className="mt-6">
              <h3 className="text-2xl font-bold text-primary dark:text-primary-dark">
                Ratkaisu
              </h3>
              {currentChallenge.solution}
              <div className="flex justify-between items-center mt-4">
                <Button onClick={() => setShowSolution(false)}>
                  Sulje ratkaisu
                </Button>
                {nextChallenge && (
                  <Button
                    className={cn(
                      isRecipes ? 'bg-purple-50' : 'bg-link dark:bg-link-dark'
                    )}
                    onClick={() => {
                      setActiveChallenge(nextChallenge.id);
                      setShowSolution(false);
                      if (scrollAnchorRef.current) {
                        scrollAnchorRef.current.scrollIntoView({
                          block: 'start',
                          behavior: 'smooth',
                        });
                      }
                    }}
                    active>
                    Seuraava haaste
                    <IconArrowSmall
                      displayDirection="right"
                      className="block ml-1.5"
                    />
                  </Button>
                )}
              </div>
            </div>
          )}
        </div>
=======
        <Challenge
          key={currentChallenge.id}
          isRecipes={isRecipes}
          currentChallenge={currentChallenge}
          totalChallenges={totalChallenges}
          hasNextChallenge={activeIndex < totalChallenges - 1}
          handleClickNextChallenge={() => {
            setActiveIndex((i) => i + 1);
            queuedScrollRef.current = true;
          }}
        />
>>>>>>> c7d85894
      </div>
    </div>
  );
}<|MERGE_RESOLUTION|>--- conflicted
+++ resolved
@@ -120,106 +120,6 @@
             />
           )}
         </div>
-<<<<<<< HEAD
-        <div className="p-5 sm:py-8 sm:px-8">
-          <div key={activeChallenge}>
-            <h3 className="text-xl text-primary dark:text-primary-dark mb-2">
-              <div className="font-bold block md:inline">
-                {isRecipes ? 'Esimerkki' : 'Haaste'} {currentChallenge.order} /{' '}
-                {challenges.length}
-                <span className="text-primary dark:text-primary-dark">: </span>
-              </div>
-              {currentChallenge.name}
-            </h3>
-            <>{currentChallenge.content}</>
-          </div>
-          <div className="flex justify-between items-center mt-4">
-            {currentChallenge.hint ? (
-              <div>
-                <Button className="mr-2" onClick={toggleHint} active={showHint}>
-                  <IconHint className="mr-1.5" />{' '}
-                  {showHint ? 'Piilota vinkki' : 'Näytä vinkki'}
-                </Button>
-                <Button
-                  className="mr-2"
-                  onClick={toggleSolution}
-                  active={showSolution}>
-                  <IconSolution className="mr-1.5" />{' '}
-                  {showSolution ? 'Piilota ratkaisu' : 'Näytä ratkaisu'}
-                </Button>
-              </div>
-            ) : (
-              !isRecipes && (
-                <Button
-                  className="mr-2"
-                  onClick={toggleSolution}
-                  active={showSolution}>
-                  <IconSolution className="mr-1.5" />{' '}
-                  {showSolution ? 'Piilota ratkaisu' : 'Näytä ratkaisu'}
-                </Button>
-              )
-            )}
-
-            {nextChallenge && (
-              <Button
-                className={cn(
-                  isRecipes
-                    ? 'bg-purple-50 border-purple-50 hover:bg-purple-50 focus:bg-purple-50 active:bg-purple-50'
-                    : 'bg-link dark:bg-link-dark'
-                )}
-                onClick={() => {
-                  setActiveChallenge(nextChallenge.id);
-                  setShowSolution(false);
-                }}
-                active>
-                Seuraava {isRecipes ? 'esimerkki' : 'haaste'}
-                <IconArrowSmall
-                  displayDirection="right"
-                  className="block ml-1.5"
-                />
-              </Button>
-            )}
-          </div>
-          {showHint && currentChallenge.hint}
-
-          {showSolution && (
-            <div className="mt-6">
-              <h3 className="text-2xl font-bold text-primary dark:text-primary-dark">
-                Ratkaisu
-              </h3>
-              {currentChallenge.solution}
-              <div className="flex justify-between items-center mt-4">
-                <Button onClick={() => setShowSolution(false)}>
-                  Sulje ratkaisu
-                </Button>
-                {nextChallenge && (
-                  <Button
-                    className={cn(
-                      isRecipes ? 'bg-purple-50' : 'bg-link dark:bg-link-dark'
-                    )}
-                    onClick={() => {
-                      setActiveChallenge(nextChallenge.id);
-                      setShowSolution(false);
-                      if (scrollAnchorRef.current) {
-                        scrollAnchorRef.current.scrollIntoView({
-                          block: 'start',
-                          behavior: 'smooth',
-                        });
-                      }
-                    }}
-                    active>
-                    Seuraava haaste
-                    <IconArrowSmall
-                      displayDirection="right"
-                      className="block ml-1.5"
-                    />
-                  </Button>
-                )}
-              </div>
-            </div>
-          )}
-        </div>
-=======
         <Challenge
           key={currentChallenge.id}
           isRecipes={isRecipes}
@@ -231,7 +131,6 @@
             queuedScrollRef.current = true;
           }}
         />
->>>>>>> c7d85894
       </div>
     </div>
   );
