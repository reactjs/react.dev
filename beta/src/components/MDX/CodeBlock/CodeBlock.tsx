--- conflicted
+++ resolved
@@ -11,15 +11,10 @@
   SandpackThemeProvider,
 } from '@codesandbox/sandpack-react';
 import rangeParser from 'parse-numeric-range';
-import {MenuContext} from 'components/useMenu';
-<<<<<<< HEAD
-=======
-
->>>>>>> c07485f1
-import {GithubLightTheme} from '../Sandpack/Themes';
-import {NightOwlTheme} from '../Sandpack/Themes';
+import { GithubLightTheme } from '../Sandpack/Themes';
+import { NightOwlTheme } from '../Sandpack/Themes';
 import styles from './CodeBlock.module.css';
-import {ColorMode, ThemeContext} from 'modules/ThemeProvider';
+import { ColorMode, ThemeContext } from 'modules/ThemeProvider';
 
 interface InlineHiglight {
   step: number;
@@ -62,7 +57,7 @@
       const inlineHighlightConfig = inlineHighlightLines.map(
         (line: InlineHiglight) => ({
           ...line,
-          elementAttributes: {'data-step': `${line.step}`},
+          elementAttributes: { 'data-step': `${line.step}` },
           className: cn(
             'code-step bg-opacity-10 relative rounded-md p-1 ml-2',
             {
@@ -83,11 +78,7 @@
     const language = className.substring(9);
     const filename = '/index.' + language;
     const decorators = getDecoratedLineInfo();
-<<<<<<< HEAD
-    const {colorMode} = React.useContext(ThemeContext);
-=======
-    const {isDark} = React.useContext(MenuContext);
->>>>>>> c07485f1
+    const { colorMode } = React.useContext(ThemeContext);
     return (
       <div
         translate="no"
@@ -105,13 +96,9 @@
             },
           }}>
           <SandpackThemeProvider
-<<<<<<< HEAD
             theme={
               colorMode === ColorMode.dark ? NightOwlTheme : GithubLightTheme
             }>
-=======
-            theme={isDark ? NightOwlTheme : GithubLightTheme}>
->>>>>>> c07485f1
             <ClasserProvider
               classes={{
                 'sp-cm': styles.codeViewer,
@@ -179,8 +166,8 @@
       if (fromIndex === undefined) {
         throw Error(
           "Found '" +
-            substr +
-            "' twice. Specify fromIndex as the fourth value in the tuple."
+          substr +
+          "' twice. Specify fromIndex as the fourth value in the tuple."
         );
       }
       index = line.indexOf(substr, fromIndex);
