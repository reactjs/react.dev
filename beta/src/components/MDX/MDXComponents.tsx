/*
 * Copyright (c) Facebook, Inc. and its affiliates.
 */

import {Children, useContext, useMemo} from 'react';
import * as React from 'react';
import cn from 'classnames';

import CodeBlock from './CodeBlock';
import {CodeDiagram} from './CodeDiagram';
import ConsoleBlock from './ConsoleBlock';
import ExpandableCallout from './ExpandableCallout';
import ExpandableExample from './ExpandableExample';
import {H1, H2, H3, H4} from './Heading';
import HomepageHero from './HomepageHero';
import InlineCode from './InlineCode';
import Intro from './Intro';
import Link from './Link';
import {PackageImport} from './PackageImport';
import Recap from './Recap';
import Sandpack from './Sandpack';
import Diagram from './Diagram';
import DiagramGroup from './DiagramGroup';
import SimpleCallout from './SimpleCallout';
import TerminalBlock from './TerminalBlock';
import YouWillLearnCard from './YouWillLearnCard';
import {Challenges, Hint, Solution} from './Challenges';
import {IconNavArrow} from '../Icon/IconNavArrow';
import ButtonLink from 'components/ButtonLink';
import {TocContext} from './TocContext';
import type {Toc, TocItem} from './TocContext';

function CodeStep({children, step}: {children: any; step: number}) {
  return (
    <span
      data-step={step}
      className={cn(
        'code-step bg-opacity-10 dark:bg-opacity-20 relative rounded px-[6px] py-[1.5px] border-b-[2px] border-opacity-60',
        {
          'bg-blue-40 border-blue-40 text-blue-60 dark:text-blue-30':
            step === 1,
          'bg-yellow-40 border-yellow-40 text-yellow-60 dark:text-yellow-30':
            step === 2,
          'bg-purple-40 border-purple-40 text-purple-60 dark:text-purple-30':
            step === 3,
          'bg-green-40 border-green-40 text-green-60 dark:text-green-30':
            step === 4,
        }
      )}>
      {children}
    </span>
  );
}

const P = (p: JSX.IntrinsicElements['p']) => (
  <p className="whitespace-pre-wrap my-4" {...p} />
);

const Strong = (strong: JSX.IntrinsicElements['strong']) => (
  <strong className="font-bold" {...strong} />
);

const OL = (p: JSX.IntrinsicElements['ol']) => (
  <ol className="ml-6 my-3 list-decimal" {...p} />
);
const LI = (p: JSX.IntrinsicElements['li']) => (
  <li className="leading-relaxed mb-1" {...p} />
);
const UL = (p: JSX.IntrinsicElements['ul']) => (
  <ul className="ml-6 my-3 list-disc" {...p} />
);

const Divider = () => (
  <hr className="my-6 block border-b border-border dark:border-border-dark" />
);
const Wip = ({children}: {children: React.ReactNode}) => (
  <ExpandableCallout type="wip">{children}</ExpandableCallout>
);
const Pitfall = ({children}: {children: React.ReactNode}) => (
  <ExpandableCallout type="pitfall">{children}</ExpandableCallout>
);
const Deprecated = ({children}: {children: React.ReactNode}) => (
  <ExpandableCallout type="deprecated">{children}</ExpandableCallout>
);
const Note = ({children}: {children: React.ReactNode}) => (
  <ExpandableCallout type="note">{children}</ExpandableCallout>
);

const Blockquote = ({
  children,
  ...props
}: JSX.IntrinsicElements['blockquote']) => {
  return (
    <blockquote
      className="mdx-blockquote py-4 px-8 my-8 shadow-inner bg-highlight dark:bg-highlight-dark bg-opacity-50 rounded-lg leading-6 flex relative"
      {...props}>
      <span className="block relative">{children}</span>
    </blockquote>
  );
};

function LearnMore({
  children,
  path,
}: {
  title: string;
  path?: string;
  children: any;
}) {
  return (
    <>
      <section className="p-8 mt-16 mb-16 flex flex-row shadow-inner justify-between items-center bg-card dark:bg-card-dark rounded-lg">
        <div className="flex-col">
          <h2 className="text-primary dark:text-primary-dark font-bold text-2xl leading-tight">
            Ready to learn this topic?
          </h2>
          {children}
          {path ? (
            <ButtonLink
              className="mt-1"
              label="Read More"
              href={path}
              type="primary">
              Read More
              <IconNavArrow displayDirection="right" className="inline ml-1" />
            </ButtonLink>
          ) : null}
        </div>
      </section>
      <hr className="border-border dark:border-border-dark mb-14" />
    </>
  );
}

function Math({children}: {children: any}) {
  return (
    <span
      style={{
        fontFamily: 'STIXGeneral-Regular, Georgia, serif',
        fontSize: '1.2rem',
      }}>
      {children}
    </span>
  );
}

function MathI({children}: {children: any}) {
  return (
    <span
      style={{
        fontFamily: 'STIXGeneral-Italic, Georgia, serif',
        fontSize: '1.2rem',
      }}>
      {children}
    </span>
  );
}

function YouWillLearn({
  children,
  isChapter,
}: {
  children: any;
  isChapter?: boolean;
}) {
  let title = isChapter ? 'In this chapter' : 'You will learn';
  return <SimpleCallout title={title}>{children}</SimpleCallout>;
}

// TODO: typing.
function Recipes(props: any) {
  return <Challenges {...props} isRecipes={true} />;
}

function AuthorCredit({
  author = 'Rachel Lee Nabors',
  authorLink = 'http://rachelnabors.com/',
}: {
  author: string;
  authorLink: string;
}) {
  return (
    <div className="sr-only group-hover:not-sr-only group-focus-within:not-sr-only hover:sr-only">
      <p className="absolute left-1/2 -top-2 -translate-x-1/2 -translate-y-full text-center text-secondary dark:text-secondary-dark text-base leading-tight">
        <cite>
          Illustrated by{' '}
          {authorLink ? (
            <a className="text-link dark:text-link-dark" href={authorLink}>
              {author}
            </a>
          ) : (
            author
          )}
        </cite>
      </p>
    </div>
  );
}

const IllustrationContext = React.createContext<{
  isInBlock?: boolean;
}>({
  isInBlock: false,
});

function Illustration({
  caption,
  src,
  alt,
  author,
  authorLink,
}: {
  caption: string;
  src: string;
  alt: string;
  author: string;
  authorLink: string;
}) {
  const {isInBlock} = React.useContext(IllustrationContext);

  return (
    <div className="relative group before:absolute before:-inset-y-16 before:inset-x-0 my-16 mx-0 2xl:mx-auto max-w-4xl 2xl:max-w-6xl">
      <figure className="my-8 flex justify-center">
        <img
          src={src}
          alt={alt}
          style={{maxHeight: 300}}
          className="bg-white rounded-lg"
        />
        {caption ? (
          <figcaption className="text-center leading-tight mt-4">
            {caption}
          </figcaption>
        ) : null}
      </figure>
      {!isInBlock && <AuthorCredit author={author} authorLink={authorLink} />}
    </div>
  );
}

function IllustrationBlock({
  sequential,
  author,
  authorLink,
  children,
}: {
  author: string;
  authorLink: string;
  sequential: boolean;
  children: any;
}) {
  const imageInfos = Children.toArray(children).map(
    (child: any) => child.props
  );
  const images = imageInfos.map((info, index) => (
    <figure key={index}>
      <div className="bg-white rounded-lg p-4 flex-1 flex xl:p-6 justify-center items-center my-4">
        <img src={info.src} alt={info.alt} height={info.height} />
      </div>
      {info.caption ? (
        <figcaption className="text-secondary dark:text-secondary-dark text-center leading-tight mt-4">
          {info.caption}
        </figcaption>
      ) : null}
    </figure>
  ));
  return (
<<<<<<< HEAD
    <IllustrationContext.Provider value={{isInBlock: true}}>
      <div className="relative group before:absolute before:-inset-y-16 before:inset-x-0 my-16 mx-0 2xl:mx-auto max-w-4xl 2xl:max-w-6xl">
        {title ? (
          <h3 className="text-center text-xl font-bold leading-9 mb-4">
            {title}
          </h3>
        ) : null}
        {sequential ? (
          <ol className="mdx-illustration-block flex">
            {images.map((x: any, i: number) => (
              <li className="flex-1" key={i}>
                {x}
              </li>
            ))}
          </ol>
        ) : (
          <div className="mdx-illustration-block">{images}</div>
        )}

        <AuthorCredit author={author} authorLink={authorLink} />
      </div>
    </IllustrationContext.Provider>
=======
    <div className="my-16 mx-0 2xl:mx-auto max-w-4xl 2xl:max-w-6xl">
      {sequential ? (
        <ol className="mdx-illustration-block flex">
          {images.map((x: any, i: number) => (
            <li className="flex-1" key={i}>
              {x}
            </li>
          ))}
        </ol>
      ) : (
        <div className="mdx-illustration-block">{images}</div>
      )}
      {author ? <AuthorCredit author={author} authorLink={authorLink} /> : null}
    </div>
>>>>>>> 415751c1
  );
}

type NestedTocRoot = {
  item: null;
  children: Array<NestedTocNode>;
};

type NestedTocNode = {
  item: TocItem;
  children: Array<NestedTocNode>;
};

function calculateNestedToc(toc: Toc): NestedTocRoot {
  const currentAncestors = new Map<number, NestedTocNode | NestedTocRoot>();
  const root: NestedTocRoot = {
    item: null,
    children: [],
  };
  const startIndex = 1; // Skip "Overview"
  for (let i = startIndex; i < toc.length; i++) {
    const item = toc[i];
    const currentParent: NestedTocNode | NestedTocRoot =
      currentAncestors.get(item.depth - 1) || root;
    const node: NestedTocNode = {
      item,
      children: [],
    };
    currentParent.children.push(node);
    currentAncestors.set(item.depth, node);
  }
  return root;
}

function InlineToc() {
  const toc = useContext(TocContext);
  const root = useMemo(() => calculateNestedToc(toc), [toc]);
  return <InlineTocItem items={root.children} />;
}

function InlineTocItem({items}: {items: Array<NestedTocNode>}) {
  return (
    <UL>
      {items.map((node) => (
        <LI key={node.item.url}>
          <Link href={node.item.url}>{node.item.text}</Link>
          {node.children.length > 0 && <InlineTocItem items={node.children} />}
        </LI>
      ))}
    </UL>
  );
}

function LinkWithTodo({href, children, ...props}: JSX.IntrinsicElements['a']) {
  if (href?.startsWith('TODO')) {
    return children;
  }

  return (
    <Link href={href} {...props}>
      {children}
    </Link>
  );
}

export const MDXComponents = {
  p: P,
  strong: Strong,
  blockquote: Blockquote,
  ol: OL,
  ul: UL,
  li: LI,
  h1: H1,
  h2: H2,
  h3: H3,
  h4: H4,
  hr: Divider,
  a: LinkWithTodo,
  code: InlineCode,
  pre: CodeBlock,
  CodeDiagram,
  ConsoleBlock,
  DeepDive: (props: {
    children: React.ReactNode;
    title: string;
    excerpt: string;
  }) => <ExpandableExample {...props} type="DeepDive" />,
  Diagram,
  DiagramGroup,
  FullWidth({children}: {children: any}) {
    return children;
  },
  MaxWidth({children}: {children: any}) {
    return <div className="max-w-4xl ml-0 2xl:mx-auto">{children}</div>;
  },
  Pitfall,
  Deprecated,
  Wip,
  HomepageHero,
  Illustration,
  IllustrationBlock,
  Intro,
  InlineToc,
  LearnMore,
  Math,
  MathI,
  Note,
  PackageImport,
  Recap,
  Recipes,
  Sandpack,
  TerminalBlock,
  YouWillLearn,
  YouWillLearnCard,
  Challenges,
  Hint,
  Solution,
  CodeStep,
};

for (let key in MDXComponents) {
  if (MDXComponents.hasOwnProperty(key)) {
    const MDXComponent: any = (MDXComponents as any)[key];
    MDXComponent.mdxName = key;
  }
}<|MERGE_RESOLUTION|>--- conflicted
+++ resolved
@@ -265,14 +265,8 @@
     </figure>
   ));
   return (
-<<<<<<< HEAD
     <IllustrationContext.Provider value={{isInBlock: true}}>
       <div className="relative group before:absolute before:-inset-y-16 before:inset-x-0 my-16 mx-0 2xl:mx-auto max-w-4xl 2xl:max-w-6xl">
-        {title ? (
-          <h3 className="text-center text-xl font-bold leading-9 mb-4">
-            {title}
-          </h3>
-        ) : null}
         {sequential ? (
           <ol className="mdx-illustration-block flex">
             {images.map((x: any, i: number) => (
@@ -288,22 +282,6 @@
         <AuthorCredit author={author} authorLink={authorLink} />
       </div>
     </IllustrationContext.Provider>
-=======
-    <div className="my-16 mx-0 2xl:mx-auto max-w-4xl 2xl:max-w-6xl">
-      {sequential ? (
-        <ol className="mdx-illustration-block flex">
-          {images.map((x: any, i: number) => (
-            <li className="flex-1" key={i}>
-              {x}
-            </li>
-          ))}
-        </ol>
-      ) : (
-        <div className="mdx-illustration-block">{images}</div>
-      )}
-      {author ? <AuthorCredit author={author} authorLink={authorLink} /> : null}
-    </div>
->>>>>>> 415751c1
   );
 }
 
