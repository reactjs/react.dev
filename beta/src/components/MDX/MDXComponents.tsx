/*
 * Copyright (c) Facebook, Inc. and its affiliates.
 */

import * as React from 'react';
<<<<<<< HEAD
import type {SandpackSetup} from '@codesandbox/sandpack-react';
=======
import cn from 'classnames';

>>>>>>> 0209e1b5
import {APIAnatomy, AnatomyStep} from './APIAnatomy';
import CodeBlock from './CodeBlock';
import {CodeDiagram} from './CodeDiagram';
import ConsoleBlock from './ConsoleBlock';
import Convention from './Convention';
import ExpandableCallout from './ExpandableCallout';
import ExpandableExample from './ExpandableExample';
import {H1, H2, H3, H4} from './Heading';
import HomepageHero from './HomepageHero';
import InlineCode from './InlineCode';
import Intro from './Intro';
import Link from './Link';
import {PackageImport} from './PackageImport';
import Recap from './Recap';
import dynamic from 'next/dynamic';
import Sandpack from './Sandpack';
import SimpleCallout from './SimpleCallout';
import TerminalBlock from './TerminalBlock';
import YouWillLearnCard from './YouWillLearnCard';
import {Challenges, Hint, Solution} from './Challenges';
import {IconNavArrow} from '../Icon/IconNavArrow';
import ButtonLink from 'components/ButtonLink';

function CodeStep({children, step}: {children: any; step: number}) {
  return (
    <span
      data-step={step}
      className={cn(
        'code-step bg-opacity-10 relative rounded-md p-1 ml-2 pl-3 before:content-[attr(data-step)] before:block before:w-4 before:h-4 before:absolute before:top-1 before:-left-2 before:rounded-full before:text-white before:text-center before:text-xs before:leading-4',
        {
          'bg-blue-40 before:bg-blue-40': step === 1,
          'bg-yellow-40 before:bg-yellow-40': step === 2,
          'bg-green-40 before:bg-green-40': step === 3,
          'bg-purple-40 before:bg-purple-40': step === 4,
        }
      )}>
      {children}
    </span>
  );
}

const P = (p: JSX.IntrinsicElements['p']) => (
  <p className="whitespace-pre-wrap my-4" {...p} />
);

const Strong = (strong: JSX.IntrinsicElements['strong']) => (
  <strong className="font-bold" {...strong} />
);

const OL = (p: JSX.IntrinsicElements['ol']) => (
  <ol className="ml-6 my-3 list-decimal" {...p} />
);
const LI = (p: JSX.IntrinsicElements['li']) => (
  <li className="leading-relaxed mb-1" {...p} />
);
const UL = (p: JSX.IntrinsicElements['ul']) => (
  <ul className="ml-6 my-3 list-disc" {...p} />
);

const Divider = () => (
  <hr className="my-6 block border-b border-border dark:border-border-dark" />
);

const Gotcha = ({children}: {children: React.ReactNode}) => (
  <ExpandableCallout type="gotcha">{children}</ExpandableCallout>
);
const Note = ({children}: {children: React.ReactNode}) => (
  <ExpandableCallout type="note">{children}</ExpandableCallout>
);

const Blockquote = ({
  children,
  ...props
}: JSX.IntrinsicElements['blockquote']) => {
  return (
    <>
      <blockquote
        className="mdx-blockquote py-4 px-8 my-8 shadow-inner bg-highlight dark:bg-highlight-dark bg-opacity-50 rounded-lg leading-6 flex relative"
        {...props}>
        <span className="block relative">{children}</span>
      </blockquote>
      <style jsx global>{`
        .mdx-blockquote > span > p:first-of-type {
          margin-bottom: 0;
        }
        .mdx-blockquote > span > p:last-of-type {
          margin-bottom: 1rem;
        }
      `}</style>
    </>
  );
};

function LearnMore({
  children,
  path,
}: {
  title: string;
  path?: string;
  children: any;
}) {
  return (
    <>
      <section className="p-8 mt-16 mb-16 flex flex-row shadow-inner justify-between items-center bg-card dark:bg-card-dark rounded-lg">
        <div className="flex-col">
          <h2 className="text-primary dark:text-primary-dark font-bold text-2xl leading-tight">
            Ready to learn this topic?
          </h2>
          {children}
          {path ? (
            <ButtonLink
              className="mt-1"
              label="Read More"
              href={path}
              type="primary">
              Read More
              <IconNavArrow displayDirection="right" className="inline ml-1" />
            </ButtonLink>
          ) : null}
        </div>
      </section>
      <hr className="border-border dark:border-border-dark mb-14" />
    </>
  );
}

function Math({children}: {children: any}) {
  return (
    <span
      style={{
        fontFamily: 'STIXGeneral-Regular, Georgia, serif',
        fontSize: '1.2rem',
      }}>
      {children}
    </span>
  );
}

function MathI({children}: {children: any}) {
  return (
    <span
      style={{
        fontFamily: 'STIXGeneral-Italic, Georgia, serif',
        fontSize: '1.2rem',
      }}>
      {children}
    </span>
  );
}

function YouWillLearn({
  children,
  isChapter,
}: {
  children: any;
  isChapter?: boolean;
}) {
  let title = isChapter ? 'In this chapter' : 'You will learn';
  return <SimpleCallout title={title}>{children}</SimpleCallout>;
}

// TODO: typing.
function Recipes(props: any) {
  return <Challenges {...props} isRecipes={true} />;
}

function AuthorCredit({
  author,
  authorLink,
}: {
  author: string;
  authorLink: string;
}) {
  return (
    <p className="text-center text-secondary dark:text-secondary-dark text-base mt-2">
      <cite>
        Illustrated by{' '}
        {authorLink ? (
          <a className="text-link dark:text-link-dark" href={authorLink}>
            {author}
          </a>
        ) : (
          author
        )}
      </cite>
    </p>
  );
}

function Illustration({
  caption,
  src,
  alt,
  author,
  authorLink,
  children,
}: {
  caption: string;
  src: string;
  alt: string;
  author: string;
  authorLink: string;
  children: any;
}) {
  return (
    <div className="my-16 mx-0 2xl:mx-auto max-w-4xl 2xl:max-w-6xl">
      <figure className="my-8 flex justify-center">
        <img
          src={src}
          alt={alt}
          style={{maxHeight: 300}}
          className="bg-white rounded-lg"
        />
        {caption ? (
          <figcaption className="text-center leading-tight mt-4">
            {caption}
          </figcaption>
        ) : null}
      </figure>
      {author ? <AuthorCredit author={author} authorLink={authorLink} /> : null}
    </div>
  );
}

function IllustrationBlock({
  title,
  sequential,
  author,
  authorLink,
  children,
}: {
  title: string;
  author: string;
  authorLink: string;
  sequential: boolean;
  children: any;
}) {
  const imageInfos = React.Children.toArray(children).map(
    (child: any) => child.props
  );
  const images = imageInfos.map((info, index) => (
    <figure key={index}>
      <div className="bg-white rounded-lg p-4 flex-1 flex xl:p-6 justify-center items-center my-4">
        <img src={info.src} alt={info.alt} height={info.height} />
      </div>
      {info.caption ? (
        <figcaption className="text-secondary dark:text-secondary-dark text-center leading-tight mt-4">
          {info.caption}
        </figcaption>
      ) : null}
    </figure>
  ));
  return (
    <div className="my-16 mx-0 2xl:mx-auto max-w-4xl 2xl:max-w-6xl">
      {title ? (
        <h3 className="text-center text-xl font-bold leading-9 mb-4">
          {title}
        </h3>
      ) : null}
      {sequential ? (
        <ol className="mdx-illustration-block flex">
          {images.map((x: any, i: number) => (
            <li className="flex-1" key={i}>
              {x}
            </li>
          ))}
        </ol>
      ) : (
        <div className="mdx-illustration-block">{images}</div>
      )}
      {author ? <AuthorCredit author={author} authorLink={authorLink} /> : null}
      <style jsx global>{`
        .mdx-illustration-block {
          display: flex;
          flex-direction: row;
          flex-wrap: nowrap;
          justify-content: center;
          align-content: stretch;
          align-items: stretch;
          gap: 42px;
        }
        ol.mdx-illustration-block {
          gap: 60px;
        }
        .mdx-illustration-block li {
          display: flex;
          align-items: flex-start;
          align-content: stretch;
          justify-content: space-around;
          position: relative;
          padding: 1rem;
        }
        .mdx-illustration-block figure {
          display: flex;
          flex-direction: column;
          align-content: center;
          align-items: center;

          justify-content: space-between;
          position: relative;
          height: 100%;
        }
        .mdx-illustration-block li:after {
          content: ' ';
          display: block;
          position: absolute;
          top: 50%;
          right: 100%;
          transform: translateY(-50%);
          width: 60px;
          height: 49px;
          background: center / contain no-repeat url('/images/g_arrow.png');
        }
        .mdx-illustration-block li:first-child:after {
          content: ' ';
          display: none;
        }
        .mdx-illustration-block img {
          max-height: 250px;
          width: 100%;
        }
        @media (max-width: 680px) {
          .mdx-illustration-block {
            flex-direction: column;
          }
          .mdx-illustration-block img {
            max-height: 200px;
            width: auto;
          }
          .mdx-illustration-block li:after {
            top: 0;
            left: 50%;
            right: auto;
            transform: translateX(-50%) translateY(-100%) rotate(90deg);
          }
        }
      `}</style>
    </div>
  );
}

export const MDXComponents = {
  p: P,
  strong: Strong,
  blockquote: Blockquote,
  ol: OL,
  ul: UL,
  li: LI,
  h1: H1,
  h2: H2,
  h3: H3,
  h4: H4,
  inlineCode: InlineCode,
  hr: Divider,
  a: Link,
  code: CodeBlock,
  // The code block renders <pre> so we just want a div here.
  pre: (p: JSX.IntrinsicElements['div']) => <div {...p} />,
  // Scary: dynamic(() => import('./Scary')),
  APIAnatomy,
  AnatomyStep,
  CodeDiagram,
  ConsoleBlock,
  Convention,
  DeepDive: (props: {
    children: React.ReactNode;
    title: string;
    excerpt: string;
  }) => <ExpandableExample {...props} type="DeepDive" />,
  Gotcha,
  HomepageHero,
  Illustration,
  IllustrationBlock,
  Intro,
  LearnMore,
  Math,
  MathI,
  Note,
  PackageImport,
  Recap,
  Recipes,
  Sandpack,
  TerminalBlock,
  YouWillLearn,
  YouWillLearnCard,
  Challenges,
  Hint,
  Solution,
  CodeStep,
};<|MERGE_RESOLUTION|>--- conflicted
+++ resolved
@@ -3,12 +3,8 @@
  */
 
 import * as React from 'react';
-<<<<<<< HEAD
-import type {SandpackSetup} from '@codesandbox/sandpack-react';
-=======
 import cn from 'classnames';
 
->>>>>>> 0209e1b5
 import {APIAnatomy, AnatomyStep} from './APIAnatomy';
 import CodeBlock from './CodeBlock';
 import {CodeDiagram} from './CodeDiagram';
