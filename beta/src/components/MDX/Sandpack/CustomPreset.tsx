--- conflicted
+++ resolved
@@ -2,7 +2,7 @@
  * Copyright (c) Facebook, Inc. and its affiliates.
  */
 
-import React, {useContext} from 'react';
+import React, { useContext } from 'react';
 import {
   useSandpack,
   useActiveCode,
@@ -10,16 +10,13 @@
   SandpackThemeProvider,
 } from '@codesandbox/sandpack-react';
 
-import {IconChevron} from 'components/Icon/IconChevron';
-import {MenuContext} from 'components/useMenu';
-import {NavigationBar} from './NavigationBar';
-import {Preview} from './Preview';
-import {GithubLightTheme} from './Themes';
-import {NightOwlTheme} from './Themes';
-<<<<<<< HEAD
-import {ColorMode, ThemeContext} from 'modules/ThemeProvider';
-=======
->>>>>>> c07485f1
+import { IconChevron } from 'components/Icon/IconChevron';
+import { MenuContext } from 'components/useMenu';
+import { NavigationBar } from './NavigationBar';
+import { Preview } from './Preview';
+import { GithubLightTheme } from './Themes';
+import { NightOwlTheme } from './Themes';
+import { ColorMode, ThemeContext } from 'modules/ThemeProvider';
 
 export function CustomPreset({
   isSingleFile,
@@ -28,17 +25,13 @@
   isSingleFile: boolean;
   onReset: () => void;
 }) {
-  const lineCountRef = React.useRef<{[key: string]: number}>({});
-  const {sandpack} = useSandpack();
-  const {code} = useActiveCode();
+  const lineCountRef = React.useRef<{ [key: string]: number }>({});
+  const { sandpack } = useSandpack();
+  const { code } = useActiveCode();
   const [isExpanded, setIsExpanded] = React.useState(false);
-<<<<<<< HEAD
-  const {colorMode} = useContext(ThemeContext);
-=======
-  const {isDark} = React.useContext(MenuContext);
->>>>>>> c07485f1
+  const { colorMode } = useContext(ThemeContext);
 
-  const {activePath} = sandpack;
+  const { activePath } = sandpack;
   if (!lineCountRef.current[activePath]) {
     lineCountRef.current[activePath] = code.split('\n').length;
   }
@@ -57,13 +50,9 @@
       <div className="shadow-lg dark:shadow-lg-dark rounded-lg">
         <NavigationBar showDownload={isSingleFile} onReset={onReset} />
         <SandpackThemeProvider
-<<<<<<< HEAD
           theme={
             colorMode === ColorMode.dark ? NightOwlTheme : GithubLightTheme
           }>
-=======
-          theme={isDark ? NightOwlTheme : GithubLightTheme}>
->>>>>>> c07485f1
           <div
             ref={sandpack.lazyAnchorRef}
             className="sp-layout rounded-t-none"
