--- conflicted
+++ resolved
@@ -218,12 +218,7 @@
           loading={!isReady && iframeComputedHeight === null}
         />
       </div>
-<<<<<<< HEAD
-      <SandpackConsole />
+      {!error && <SandpackConsole />}
     </SandpackStack>
-=======
-      {!error && <SandpackConsole />}
-    </div>
->>>>>>> c6a79011
   );
 }