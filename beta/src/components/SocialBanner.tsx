/**
 * Copyright (c) Facebook, Inc. and its affiliates.
 *
 */

import React from 'react';
import cn from 'classnames';
import {ExternalLink} from './ExternalLink';

<<<<<<< HEAD
// TODO: Unify with the old site settings.
// Turning this off also requires changing the Page top value to pull up the sidebar.
const bannerText = 'Tue Ukrainaa 🇺🇦';
const bannerLink = 'https://opensource.fb.com/support-ukraine';
const bannerLinkText = 'Auta toimittamaan humanitaarista apua Ukrainalle.';
=======
const bannerText = 'Support Ukraine 🇺🇦';
const bannerLink = 'https://opensource.fb.com/support-ukraine';
const bannerLinkText = 'Help Provide Humanitarian Aid to Ukraine';
>>>>>>> c7d85894

export default function SocialBanner() {
  const ref = React.useRef<HTMLDivElement | null>(null);
  React.useEffect(() => {
    function patchedScrollTo(x: number, y: number) {
      if (y === 0) {
        // We're trying to reset scroll.
        // If we already scrolled past the banner, consider it as y = 0.
        const bannerHeight = ref.current!.offsetHeight; // Could be zero (e.g. mobile)
        y = Math.min(window.scrollY, bannerHeight);
      }
      return realScrollTo(x, y);
    }
    const realScrollTo = window.scrollTo;
    (window as any).scrollTo = patchedScrollTo;
    return () => {
      (window as any).scrollTo = realScrollTo;
    };
  }, []);
  return (
    <div
      ref={ref}
      className={cn(
        `h-[40px] hidden lg:flex w-full bg-gray-100 dark:bg-gray-700 text-base md:text-lg py-2 sm:py-0 items-center justify-center flex-col sm:flex-row z-[100]`
      )}>
      <div className="hidden sm:block">{bannerText}</div>
      <ExternalLink
        className="ml-0 sm:ml-1 text-link dark:text-link-dark hover:underline"
        href={bannerLink}>
        <div className="inline sm:hidden">🇺🇦 </div>
        {bannerLinkText}
        <span className="hidden sm:inline">.</span>
      </ExternalLink>
    </div>
  );
}<|MERGE_RESOLUTION|>--- conflicted
+++ resolved
@@ -7,17 +7,9 @@
 import cn from 'classnames';
 import {ExternalLink} from './ExternalLink';
 
-<<<<<<< HEAD
-// TODO: Unify with the old site settings.
-// Turning this off also requires changing the Page top value to pull up the sidebar.
 const bannerText = 'Tue Ukrainaa 🇺🇦';
 const bannerLink = 'https://opensource.fb.com/support-ukraine';
 const bannerLinkText = 'Auta toimittamaan humanitaarista apua Ukrainalle.';
-=======
-const bannerText = 'Support Ukraine 🇺🇦';
-const bannerLink = 'https://opensource.fb.com/support-ukraine';
-const bannerLinkText = 'Help Provide Humanitarian Aid to Ukraine';
->>>>>>> c7d85894
 
 export default function SocialBanner() {
   const ref = React.useRef<HTMLDivElement | null>(null);
