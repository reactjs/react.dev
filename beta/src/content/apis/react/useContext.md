--- conflicted
+++ resolved
@@ -1279,11 +1279,7 @@
 
 Here, the <CodeStep step={2}>context value</CodeStep> is a JavaScript object with two properties, one of which is a function. Whenever `MyApp` re-renders (for example, on a route update), this will be a *different* object pointing at a *different* function, so React will also have to re-render all components deep in the tree that call `useContext(AuthContext)`.
 
-<<<<<<< HEAD
 In smaller apps, this is not a problem. However, there is no need to re-render them if the underlying data, like `currentUser`, has not changed. To help React take advantage of that fact, you may wrap the `login` function with [`useCallback`](/apis/react/useCallback) and wrap the object creation into [`useMemo`](/apis/react/useMemo). This is a performance optimization:
-=======
-In smaller apps, this is not a problem. However, there is no need to re-render them if the underlying data, like `currentUser`, has not changed. To help React take advantage of that fact, you may wrap the `login` function with [`useCallback`](/apis/react/usecallback) and wrap the object creation into [`useMemo`.](/apis/usememo) This is a performance optimization:
->>>>>>> 1c1a81ad
 
 ```js {1,6-9,11-14}
 import { useCallback, useMemo } from 'react';
@@ -1331,11 +1327,7 @@
 
 #### Parameters {/*parameters*/}
 
-<<<<<<< HEAD
 * `SomeContext`: The context that you've previously created with [`createContext`](/apis/react/createContext). The context itself does not hold the information, it only represents the kind of information you can provide or read from components.
-=======
-* `SomeContext`: The context that you've previously created with [`createContext`.](/apis/react/useContext) The context itself does not hold the information, it only represents the kind of information you can provide or read from components.
->>>>>>> 1c1a81ad
 
 #### Returns {/*returns*/}
 
