---
title: useMemo
---

<Intro>

`useMemo` is a React Hook that lets you cache the result of a calculation between re-renders.

```js
const cachedValue = useMemo(calculateValue, dependencies)
```

</Intro>

<InlineToc />

---

## Usage {/*usage*/}

### Skipping expensive recalculations {/*skipping-expensive-recalculations*/}

To cache a calculation between re-renders, wrap it in a `useMemo` call at the top level of your component:

```js [[3, 4, "visibleTodos"], [1, 4, "() => filterTodos(todos, tab)"], [2, 4, "[todos, tab]"]]
import { useMemo } from 'react';

function TodoList({ todos, tab, theme }) {
  const visibleTodos = useMemo(() => filterTodos(todos, tab), [todos, tab]);
  // ...
}
```

You need to pass two things to `useMemo`:

1. A <CodeStep step={1}>calculation function</CodeStep> that takes no arguments, like `() =>`, and returns what you wanted to calculate.
2. A <CodeStep step={2}>list of dependencies</CodeStep> including every value within your component that's used inside your calculation.

On the initial render, the <CodeStep step={3}>value</CodeStep> you'll get from `useMemo` will be the result of calling your <CodeStep step={1}>calculation</CodeStep>.

On every subsequent render, React will compare the <CodeStep step={2}>dependencies</CodeStep> with the dependencies you passed during the last render. If none of the dependencies have changed (compared with [`Object.is`](https://developer.mozilla.org/en-US/docs/Web/JavaScript/Reference/Global_Objects/Object/is)), `useMemo` will return the value you already calculated before. Otherwise, React will re-run your calculation and return the new value.

In other words, `useMemo` caches a calculation result between re-renders until its dependencies change.

**Let's walk through an example to see when this is useful.**

By default, React will re-run the entire body of your component every time that it re-renders. For example, if this `TodoList` updates its state or receives new props from its parent, the `filterTodos` function will re-run:

```js {2}
function TodoList({ todos, tab, theme }) {
  const visibleTodos = filterTodos(todos, tab);
  // ...
}
```

Usually, this isn't a problem because most calculations are very fast. However, if you're filtering or transforming a large array, or doing some expensive computation, you might want to skip doing it again if data hasn't changed. If both `todos` and `tab` are the same as they were during the last render, wrapping the calculation in `useMemo` like earlier lets you reuse `visibleTodos` you've already calculated before. This type of caching is called *[memoization.](https://en.wikipedia.org/wiki/Memoization)*

<Note>

**You should only rely on `useMemo` as a performance optimization.** If your code doesn't work without it, find the underlying problem and fix it first. Then you may add `useMemo` to improve performance.

</Note>

<DeepDive title="How to tell if a calculation is expensive?">

In general, unless you're creating or looping over thousands of objects, it's probably not expensive. If you want to get more confidence, you can add a console log to measure the time spent in a piece of code:

```js {1,3}
console.time('filter array');
const visibleTodos = filterTodos(todos, tab);
console.timeEnd('filter array');
```

Perform the interaction you're measuring (for example, typing into the input). You will then see logs like `filter array: 0.15ms` in your console. If the overall logged time adds up to a significant amount (say, `1ms` or more), it might make sense to memoize that calculation. As an experiment, you can then wrap the calculation in `useMemo` to verify whether the total logged time has decreased for that interaction or not:

```js
console.time('filter array');
const visibleTodos = useMemo(() => {
  return filterTodos(todos, tab); // Skipped if todos and tab haven't changed
}, [todos, tab]);
console.timeEnd('filter array');
```

`useMemo` won't make the *first* render faster. It only helps you skip unnecessary work on updates.

Keep in mind that your machine is probably faster than your users' so it's a good idea to test the performance with an artificial slowdown. For example, Chrome offers a [CPU Throttling](https://developer.chrome.com/blog/new-in-devtools-61/#throttling) option for this.

Also note that measuring performance in development will not give you the most accurate results. (For example, when [Strict Mode](/apis/react/StrictMode) is on, you will see each component render twice rather than once.) To get the most accurate timings, build your app for production and test it on a device like your users have.

</DeepDive>

<DeepDive title="Should you add useMemo everywhere?">

If your app is like this site, and most interactions are coarse (like replacing a page or an entire section), memoization is usually unnecessary. On the other hand, if your app is more like a drawing editor, and most interactions are granular (like moving shapes), then you might find memoization very helpful. 

Optimizing with `useMemo`  is only valuable in a few cases:

- The calculation you're putting in `useMemo` is noticeably slow, and its dependencies rarely change.
<<<<<<< HEAD
- You pass it as a prop to a component wrapped in [`memo`.](/apis/react/memo) You want to skip re-rendering if the value hasn't changed. Memoization lets your component re-render only when dependencies are different.
=======
- You pass it as a prop to a component wrapped in [`memo`.](/apis/react/memo) You want to skip re-rendering if the value hasn't changed. Memoization lets your component re-render only when dependencies aren't the same.
>>>>>>> fc7bd4d5
- The value you're passing is later used as a dependency of some Hook. For example, maybe another `useMemo` calculation value depends on it. Or maybe you are depending on this value from [`useEffect.`](/apis/react/useEffect)

There is no benefit to wrapping a calculation in `useMemo` in other cases. There is no significant harm to doing that either, so some teams choose to not think about individual cases, and memoize as much as possible. The downside of this approach is that code becomes less readable. Also, not all memoization is effective: a single value that's "always new" is enough to break memoization for an entire component.

**In practice, you can make a lot of memoization unnecessary by following a few principles:**

1. When a component visually wraps other components, let it [accept JSX as children.](/learn/passing-props-to-a-component#passing-jsx-as-children) This way, when the wrapper component updates its own state, React knows that its children don't need to re-render.
1. Prefer local state and don't [lift state up](/learn/sharing-state-between-components) any further than necessary. For example, don't keep transient state like forms and whether an item is hovered at the top of your tree or in a global state library.
1. Keep your [rendering logic pure.](/learn/keeping-components-pure) If re-rendering a component causes a problem or produces some noticeable visual artifact, it's a bug in your component! Fix the bug instead of adding memoization.
1. Avoid [unnecessary Effects that update state.](/learn/you-might-not-need-an-effect) Most performance problems in React apps are caused by chains of updates originating from Effects that cause your components to render over and over.
1. Try to [remove unnecessary dependencies from your Effects.](/learn/removing-effect-dependencies) For example, instead of memoization, it's often simpler to move some object or a function inside an Effect or outside the component.

If a specific interaction still feels laggy, [use the React Developer Tools profiler](/blog/2018/09/10/introducing-the-react-profiler.html) to see which components would benefit the most from memoization, and add memoization where needed. These principles make your components easier to debug and understand, so it's good to follow them in any case. In the long term, we're researching [doing granular memoization automatically](https://www.youtube.com/watch?v=lGEMwh32soc) to solve this once and for all.

</DeepDive>

<Recipes titleText="The difference between useMemo and calculating a value directly" titleId="examples-recalculation">

#### Skipping recalculation with `useMemo` {/*skipping-recalculation-with-usememo*/}

In this example, the `filterTodos` implementation is **artificially slowed down** so that you can see what happens when some JavaScript function you're calling during rendering is genuinely slow. Try switching the tabs and toggling the theme.

Switching the tabs feels slow because it forces the slowed down `filterTodos` to re-execute. That's expected because the `tab` has changed, and so the entire calculation *needs* to re-run. (If you're curious why it runs twice, it's explained [here.](#my-calculation-runs-twice-on-every-re-render))

Next, try toggling the theme. **Thanks to `useMemo`, it's fast despite the artificial slowdown!** The slow `filterTodos` call was skipped because both `todos` and `tab` (which you pass as dependencies to `useMemo`) haven't changed since the last render.

<Sandpack>

```js App.js
import { useState } from 'react';
import { createTodos } from './utils.js';
import TodoList from './TodoList.js';

const todos = createTodos();

export default function App() {
  const [tab, setTab] = useState('all');
  const [isDark, setIsDark] = useState(false);
  return (
    <>
      <button onClick={() => setTab('all')}>
        All
      </button>
      <button onClick={() => setTab('active')}>
        Active
      </button>
      <button onClick={() => setTab('completed')}>
        Completed
      </button>
      <br />
      <label>
        <input
          type="checkbox"
          checked={isDark}
          onChange={e => setIsDark(e.target.checked)}
        />
        Dark mode
      </label>
      <hr />
      <TodoList
        todos={todos}
        tab={tab}
        theme={isDark ? 'dark' : 'light'}
      />
    </>
  );
}

```

```js TodoList.js active
import { useMemo } from 'react';
import { filterTodos } from './utils.js'

export default function TodoList({ todos, theme, tab }) {
  const visibleTodos = useMemo(
    () => filterTodos(todos, tab),
    [todos, tab]
  );
  return (
    <div className={theme}>
      <p><b>Note: <code>filterTodos</code> is artificially slowed down!</b></p>
      <ul>
        {visibleTodos.map(todo => (
          <li key={todo.id}>
            {todo.completed ?
              <s>{todo.text}</s> :
              todo.text
            }
          </li>
        ))}
      </ul>
    </div>
  );
}
```

```js utils.js
export function createTodos() {
  const todos = [];
  for (let i = 0; i < 50; i++) {
    todos.push({
      id: i,
      text: "Todo " + (i + 1),
      completed: Math.random() > 0.5
    });
  }
  return todos;
}

export function filterTodos(todos, tab) {
  console.log('[ARTIFICIALLY SLOW] Filtering ' + todos.length + ' todos for "' + tab + '" tab.');
  let startTime = performance.now();
  while (performance.now() - startTime < 500) {
    // Do nothing for 500 ms to emulate extremely slow code
  }

  return todos.filter(todo => {
    if (tab === 'all') {
      return true;
    } else if (tab === 'active') {
      return !todo.completed;
    } else if (tab === 'completed') {
      return todo.completed;
    }
  });
}
```

```css
label {
  display: block;
  margin-top: 10px;
}

.dark {
  background-color: black;
  color: white;
}

.light {
  background-color: white;
  color: black;
}
```

</Sandpack>

<Solution />

#### Always recalculating a value {/*always-recalculating-a-value*/}

In this example, the `filterTodos` implementation is also **artificially slowed down** so that you can see what happens when some JavaScript function you're calling during rendering is genuinely slow. Try switching the tabs and toggling the theme.

Unlike in the previous example, toggling the theme is also slow now! This is because **there is no `useMemo` call in this version,** so the artificially slowed down `filterTodos` gets called on every re-render. It is called even if only `theme` has changed.

<Sandpack>

```js App.js
import { useState } from 'react';
import { createTodos } from './utils.js';
import TodoList from './TodoList.js';

const todos = createTodos();

export default function App() {
  const [tab, setTab] = useState('all');
  const [isDark, setIsDark] = useState(false);
  return (
    <>
      <button onClick={() => setTab('all')}>
        All
      </button>
      <button onClick={() => setTab('active')}>
        Active
      </button>
      <button onClick={() => setTab('completed')}>
        Completed
      </button>
      <br />
      <label>
        <input
          type="checkbox"
          checked={isDark}
          onChange={e => setIsDark(e.target.checked)}
        />
        Dark mode
      </label>
      <hr />
      <TodoList
        todos={todos}
        tab={tab}
        theme={isDark ? 'dark' : 'light'}
      />
    </>
  );
}

```

```js TodoList.js active
import { filterTodos } from './utils.js'

export default function TodoList({ todos, theme, tab }) {
  const visibleTodos = filterTodos(todos, tab);
  return (
    <div className={theme}>
      <ul>
        <p><b>Note: <code>filterTodos</code> is artificially slowed down!</b></p>
        {visibleTodos.map(todo => (
          <li key={todo.id}>
            {todo.completed ?
              <s>{todo.text}</s> :
              todo.text
            }
          </li>
        ))}
      </ul>
    </div>
  );
}
```

```js utils.js
export function createTodos() {
  const todos = [];
  for (let i = 0; i < 50; i++) {
    todos.push({
      id: i,
      text: "Todo " + (i + 1),
      completed: Math.random() > 0.5
    });
  }
  return todos;
}

export function filterTodos(todos, tab) {
  console.log('[ARTIFICIALLY SLOW] Filtering ' + todos.length + ' todos for "' + tab + '" tab.');
  let startTime = performance.now();
  while (performance.now() - startTime < 500) {
    // Do nothing for 500 ms to emulate extremely slow code
  }

  return todos.filter(todo => {
    if (tab === 'all') {
      return true;
    } else if (tab === 'active') {
      return !todo.completed;
    } else if (tab === 'completed') {
      return todo.completed;
    }
  });
}
```

```css
label {
  display: block;
  margin-top: 10px;
}

.dark {
  background-color: black;
  color: white;
}

.light {
  background-color: white;
  color: black;
}
```

</Sandpack>

However, here is the same code **with the artificial slowdown removed.** Does the lack of `useMemo` feel noticeable or not?

<Sandpack>

```js App.js
import { useState } from 'react';
import { createTodos } from './utils.js';
import TodoList from './TodoList.js';

const todos = createTodos();

export default function App() {
  const [tab, setTab] = useState('all');
  const [isDark, setIsDark] = useState(false);
  return (
    <>
      <button onClick={() => setTab('all')}>
        All
      </button>
      <button onClick={() => setTab('active')}>
        Active
      </button>
      <button onClick={() => setTab('completed')}>
        Completed
      </button>
      <br />
      <label>
        <input
          type="checkbox"
          checked={isDark}
          onChange={e => setIsDark(e.target.checked)}
        />
        Dark mode
      </label>
      <hr />
      <TodoList
        todos={todos}
        tab={tab}
        theme={isDark ? 'dark' : 'light'}
      />
    </>
  );
}

```

```js TodoList.js active
import { filterTodos } from './utils.js'

export default function TodoList({ todos, theme, tab }) {
  const visibleTodos = filterTodos(todos, tab);
  return (
    <div className={theme}>
      <ul>
        {visibleTodos.map(todo => (
          <li key={todo.id}>
            {todo.completed ?
              <s>{todo.text}</s> :
              todo.text
            }
          </li>
        ))}
      </ul>
    </div>
  );
}
```

```js utils.js
export function createTodos() {
  const todos = [];
  for (let i = 0; i < 50; i++) {
    todos.push({
      id: i,
      text: "Todo " + (i + 1),
      completed: Math.random() > 0.5
    });
  }
  return todos;
}

export function filterTodos(todos, tab) {
  console.log('Filtering ' + todos.length + ' todos for "' + tab + '" tab.');

  return todos.filter(todo => {
    if (tab === 'all') {
      return true;
    } else if (tab === 'active') {
      return !todo.completed;
    } else if (tab === 'completed') {
      return todo.completed;
    }
  });
}
```

```css
label {
  display: block;
  margin-top: 10px;
}

.dark {
  background-color: black;
  color: white;
}

.light {
  background-color: white;
  color: black;
}
```

</Sandpack>

Quite often, code without memoization works fine. If your interactions are fast enough, you might not need memoization.

You can try increasing the number of todo items in `utils.js` and see how the behavior changes. This particular calculation wasn't very expensive to begin with, but if the number of todos grows significantly, most of the overhead will be in re-rendering rather than in the filtering. Keep reading below to see how you can optimize re-rendering with `useMemo`.

<Solution />

</Recipes>

---

### Skipping re-rendering of components {/*skipping-re-rendering-of-components*/}

In some cases, `useMemo` can also help you optimize performance of re-rendering child components. To illustrate this, let's say this `TodoList` component passes the `visibleTodos` as a prop to the child `List` component:

```js {5}
export default function TodoList({ todos, tab, theme }) {
  // ...
  return (
    <div className={theme}>
      <List items={visibleTodos} />
    </div>
  );
}
```

You've noticed that toggling the `theme` prop freezes the app for a moment, but if you remove `<List />` from your JSX, it feels fast. This tells you that it's worth trying to optimize the `List` component.

**By default, when a component re-renders, React re-renders all of its children recursively.** This is why, when `TodoList` re-renders with a different `theme`, the `List` component *also* re-renders. This is fine for components that don't require much calculation to re-render. But if you've verified that a re-render is slow, you can tell `List` to skip re-rendering when its props are the same as on last render by wrapping it in [`memo`:](/apis/react/memo)

```js {3,5}
import { memo } from 'react';

const List = memo(function List({ items }) {
  // ...
});
```

**With this change, `List` will skip re-rendering if all of its props are the *same* as on the last render.** This is where caching the calculation becomes important! Imagine that you calculated `visibleTodos` without `useMemo`:

```js {2-3,6-7}
export default function TodoList({ todos, tab, theme }) {
  // Every time the theme changes, this will be a different array...
  const visibleTodos = filterTodos(todos, tab);
  return (
    <div className={theme}>
      {/* ... so List's props will never be the same, and it will re-render every time */}
      <List items={visibleTodos} />
    </div>
  );
}
```

**In the above example, the `filterTodos` function always creates a *different* array,** similar to how the `{}` object literal always creates a new object. Normally, this wouldn't be a problem, but it means that `List` props will never be the same, and your [`memo`](/apis/react/memo) optimization won't work. This is where `useMemo` comes in handy:

```js {2-3,5,9-10}
export default function TodoList({ todos, tab, theme }) {
  // Tell React to cache your calculation between re-renders...
  const visibleTodos = useMemo(
    () => filterTodos(todos, tab),
    [todos, tab] // ...so as long as these dependencies don't change...
  );
  return (
    <div className={theme}>
      {/* ...List will receive the same props and can skip re-rendering */}
      <List items={visibleTodos} />
    </div>
  );
}
```


**By wrapping the `visibleTodos` calculation in `useMemo`, you ensure that it has the *same* value between the re-renders** (until dependencies change). You don't *have to* wrap a calculation in `useMemo` unless you do it for some specific reason. In this example, the reason is that you pass it to a component wrapped in [`memo`,](/apis/react/memo) and this lets it skip re-rendering. There are a few other reasons to add `useMemo` which are described further on this page.

<DeepDive title="Memoizing individual JSX nodes">

Instead of wrapping `List` in [`memo`](/apis/react/memo), you could wrap the `<List />` JSX node itself in `useMemo`:

```js {3,6}
export default function TodoList({ todos, tab, theme }) {
  const visibleTodos = useMemo(() => filterTodos(todos, tab), [todos, tab]);
  const children = useMemo(() => <List items={visibleTodos} />, [visibleTodos]);
  return (
    <div className={theme}>
      {children}
    </div>
  );
}
```

The behavior would be the same. If the `visibleTodos` haven't changed, `List` won't be re-rendered.

A JSX node like `<List items={visibleTodos} />` is an object like `{ type: List, props: { items: visibleTodos } }`. Creating this object is very cheap, but React doesn't know whether its contents is the same as last time or not. This is why by default, React will re-render the `List` component.

However, if React sees the same exact JSX as during the previous render, it won't try to re-render your component. This is because JSX nodes are [immutable.](https://en.wikipedia.org/wiki/Immutable_object) A JSX node object could not have changed over time, so React knows it's safe to skip a re-render. However, for this to work, the node has to *actually be the same object*, not merely look the same in code. This is what `useMemo` does in this example.

Manually wrapping JSX nodes into `useMemo` is not convenient. For example, you can't do this conditionally. This is usually you would wrap components with [`memo`](/apis/react/memo) instead of wrapping JSX nodes.

</DeepDive>

<Recipes titleText="The difference between skipping re-renders and always re-rendering" titleId="examples-rerendering">

#### Skipping re-rendering with `useMemo` and `memo` {/*skipping-re-rendering-with-usememo-and-memo*/}

In this example, the `List` component is **artificially slowed down** so that you can see what happens when a React component you're rendering is genuinely slow. Try switching the tabs and toggling the theme.

Switching the tabs feels slow because it forces the slowed down `List` to re-render. That's expected because the `tab` has changed, and so you need to reflect the user's new choice on the screen.

Next, try toggling the theme. **Thanks to `useMemo` together with [`memo`](/apis/react/memo), it’s fast despite the artificial slowdown!** The `List` skipped re-rendering because the `visibleItems` array has not changed since the last render. The `visibleItems` array has not changed because both `todos` and `tab` (which you pass as dependencies to `useMemo`) haven't changed since the last render.

<Sandpack>

```js App.js
import { useState } from 'react';
import { createTodos } from './utils.js';
import TodoList from './TodoList.js';

const todos = createTodos();

export default function App() {
  const [tab, setTab] = useState('all');
  const [isDark, setIsDark] = useState(false);
  return (
    <>
      <button onClick={() => setTab('all')}>
        All
      </button>
      <button onClick={() => setTab('active')}>
        Active
      </button>
      <button onClick={() => setTab('completed')}>
        Completed
      </button>
      <br />
      <label>
        <input
          type="checkbox"
          checked={isDark}
          onChange={e => setIsDark(e.target.checked)}
        />
        Dark mode
      </label>
      <hr />
      <TodoList
        todos={todos}
        tab={tab}
        theme={isDark ? 'dark' : 'light'}
      />
    </>
  );
}
```

```js TodoList.js active
import { useMemo } from 'react';
import List from './List.js';
import { filterTodos } from './utils.js'

export default function TodoList({ todos, theme, tab }) {
  const visibleTodos = useMemo(
    () => filterTodos(todos, tab),
    [todos, tab]
  );
  return (
    <div className={theme}>
      <p><b>Note: <code>List</code> is artificially slowed down!</b></p>
      <List items={visibleTodos} />
    </div>
  );
}
```

```js List.js
import { memo } from 'react';

const List = memo(function List({ items }) {
  console.log('[ARTIFICIALLY SLOW] Rendering <List /> with ' + items.length + ' items');
  let startTime = performance.now();
  while (performance.now() - startTime < 500) {
    // Do nothing for 500 ms to emulate extremely slow code
  }

  return (
    <ul>
      {items.map(item => (
        <li key={item.id}>
          {item.completed ?
            <s>{item.text}</s> :
            item.text
          }
        </li>
      ))}
    </ul>
  );
});

export default List;
```

```js utils.js
export function createTodos() {
  const todos = [];
  for (let i = 0; i < 50; i++) {
    todos.push({
      id: i,
      text: "Todo " + (i + 1),
      completed: Math.random() > 0.5
    });
  }
  return todos;
}

export function filterTodos(todos, tab) {
  return todos.filter(todo => {
    if (tab === 'all') {
      return true;
    } else if (tab === 'active') {
      return !todo.completed;
    } else if (tab === 'completed') {
      return todo.completed;
    }
  });
}
```

```css
label {
  display: block;
  margin-top: 10px;
}

.dark {
  background-color: black;
  color: white;
}

.light {
  background-color: white;
  color: black;
}
```

</Sandpack>

<Solution />

#### Always re-rendering a component {/*always-re-rendering-a-component*/}

In this example, the `List` implementation is also **artificially slowed down** so that you can see what happens when some React component you're rendering is genuinely slow. Try switching the tabs and toggling the theme.

Unlike in the previous example, toggling the theme is also slow now! This is because **there is no `useMemo` call in this version,** so the `visibleTodos` is always a different array, and the slowed down `List` component can't skip re-rendering.

<Sandpack>

```js App.js
import { useState } from 'react';
import { createTodos } from './utils.js';
import TodoList from './TodoList.js';

const todos = createTodos();

export default function App() {
  const [tab, setTab] = useState('all');
  const [isDark, setIsDark] = useState(false);
  return (
    <>
      <button onClick={() => setTab('all')}>
        All
      </button>
      <button onClick={() => setTab('active')}>
        Active
      </button>
      <button onClick={() => setTab('completed')}>
        Completed
      </button>
      <br />
      <label>
        <input
          type="checkbox"
          checked={isDark}
          onChange={e => setIsDark(e.target.checked)}
        />
        Dark mode
      </label>
      <hr />
      <TodoList
        todos={todos}
        tab={tab}
        theme={isDark ? 'dark' : 'light'}
      />
    </>
  );
}
```

```js TodoList.js active
import List from './List.js';
import { filterTodos } from './utils.js'

export default function TodoList({ todos, theme, tab }) {
  const visibleTodos = filterTodos(todos, tab);
  return (
    <div className={theme}>
      <p><b>Note: <code>List</code> is artificially slowed down!</b></p>
      <List items={visibleTodos} />
    </div>
  );
}
```

```js List.js
import { memo } from 'react';

const List = memo(function List({ items }) {
  console.log('[ARTIFICIALLY SLOW] Rendering <List /> with ' + items.length + ' items');
  let startTime = performance.now();
  while (performance.now() - startTime < 500) {
    // Do nothing for 500 ms to emulate extremely slow code
  }

  return (
    <ul>
      {items.map(item => (
        <li key={item.id}>
          {item.completed ?
            <s>{item.text}</s> :
            item.text
          }
        </li>
      ))}
    </ul>
  );
});

export default List;
```

```js utils.js
export function createTodos() {
  const todos = [];
  for (let i = 0; i < 50; i++) {
    todos.push({
      id: i,
      text: "Todo " + (i + 1),
      completed: Math.random() > 0.5
    });
  }
  return todos;
}

export function filterTodos(todos, tab) {
  return todos.filter(todo => {
    if (tab === 'all') {
      return true;
    } else if (tab === 'active') {
      return !todo.completed;
    } else if (tab === 'completed') {
      return todo.completed;
    }
  });
}
```

```css
label {
  display: block;
  margin-top: 10px;
}

.dark {
  background-color: black;
  color: white;
}

.light {
  background-color: white;
  color: black;
}
```

</Sandpack>

However, here is the same code **with the artificial slowdown removed.** Does the lack of `useMemo` feel noticeable or not?

<Sandpack>

```js App.js
import { useState } from 'react';
import { createTodos } from './utils.js';
import TodoList from './TodoList.js';

const todos = createTodos();

export default function App() {
  const [tab, setTab] = useState('all');
  const [isDark, setIsDark] = useState(false);
  return (
    <>
      <button onClick={() => setTab('all')}>
        All
      </button>
      <button onClick={() => setTab('active')}>
        Active
      </button>
      <button onClick={() => setTab('completed')}>
        Completed
      </button>
      <br />
      <label>
        <input
          type="checkbox"
          checked={isDark}
          onChange={e => setIsDark(e.target.checked)}
        />
        Dark mode
      </label>
      <hr />
      <TodoList
        todos={todos}
        tab={tab}
        theme={isDark ? 'dark' : 'light'}
      />
    </>
  );
}
```

```js TodoList.js active
import List from './List.js';
import { filterTodos } from './utils.js'

export default function TodoList({ todos, theme, tab }) {
  const visibleTodos = filterTodos(todos, tab);
  return (
    <div className={theme}>
      <List items={visibleTodos} />
    </div>
  );
}
```

```js List.js
import { memo } from 'react';

function List({ items }) {
  return (
    <ul>
      {items.map(item => (
        <li key={item.id}>
          {item.completed ?
            <s>{item.text}</s> :
            item.text
          }
        </li>
      ))}
    </ul>
  );
}

export default memo(List);
```

```js utils.js
export function createTodos() {
  const todos = [];
  for (let i = 0; i < 50; i++) {
    todos.push({
      id: i,
      text: "Todo " + (i + 1),
      completed: Math.random() > 0.5
    });
  }
  return todos;
}

export function filterTodos(todos, tab) {
  return todos.filter(todo => {
    if (tab === 'all') {
      return true;
    } else if (tab === 'active') {
      return !todo.completed;
    } else if (tab === 'completed') {
      return todo.completed;
    }
  });
}
```

```css
label {
  display: block;
  margin-top: 10px;
}

.dark {
  background-color: black;
  color: white;
}

.light {
  background-color: white;
  color: black;
}
```

</Sandpack>

Quite often, code without memoization works fine. If your interactions are fast enough, you don't need memoization.

Keep in mind that you need to run React in production mode, disable [React Developer Tools](/learn/react-developer-tools), and use devices similar to the ones your app's users have in order to get a realistic sense of what's actually slowing down your app.

<Solution />

</Recipes>

---

### Memoizing a dependency of another Hook {/*memoizing-a-dependency-of-another-hook*/}

Suppose you have a calculation that depends on an object created directly in the component body:

```js {2}
function Dropdown({ allItems, text }) {
  const searchOptions = { matchMode: 'whole-word', text };

  const visibleItems = useMemo(() => {
    return searchItems(allItems, searchOptions);
  }, [allItems, searchOptions]); // 🚩 Caution: Dependency on an object created in the component body
  // ...
```

Depending on an object like this defeats the point of memoization. When a component re-renders, all of the code directly inside the component body runs again. **The lines of code creating the `searchOptions` object will also run on every re-render.** Since `searchOptions` is a dependency of your `useMemo` call, and it's different every time, React will know the dependencies are different from the last time, and recalculate `searchItems` every time.

To fix this, you could memoize the `searchOptions` object *itself* before passing it as a dependency:

```js {2-4}
function Dropdown({ allItems, text }) {
  const searchOptions = useMemo(() => {
    return { matchMode: 'whole-word', text };
  }, [text]); // ✅ Only changes when text changes

  const visibleItems = useMemo(() => {
    return searchItems(allItems, searchOptions);
  }, [allItems, searchOptions]); // ✅ Only changes when allItems or searchOptions changes
  // ...
```

In the example above, if the `text` did not change, the `searchOptions` object also won't change. However, an even better fix is to move the `searchOptions` object declaration *inside* of the `useMemo` calculation function:

```js {3}
function Dropdown({ allItems, text }) {
  const visibleItems = useMemo(() => {
    const searchOptions = { matchMode: 'whole-word', text };
    return searchItems(allItems, searchOptions);
  }, [allItems, text]); // ✅ Only changes when allItems or text changes
  // ...
```

**Now your calculation depends on `text` directly (which is a string and can't "accidentally" be new like an object).**
 You can use a similar approach to prevent [`useEffect`](/apis/react/useEffect) from firing again unnecessarily. Before you try to optimize dependencies with `useMemo`, see if you can make them unnecessary. [Read about removing Effect dependencies.](/learn/removing-effect-dependencies)

---

### Memoizing a function {/*memoizing-a-function*/}

Suppose the `Form` component is wrapped in [`memo`.](/apis/react/memo) You want to pass a function to it as a prop:

```js {2-7}
export default function ProductPage({ productId, referrer }) {
  function handleSubmit(orderDetails) {
    post('/product/' + productId + '/buy', {
      referrer,
      orderDetails
    });
  }

  return <Form onSubmit={handleSubmit} />;
}
```

Similar to how `{}` always creates a different object, function declarations like `function() {}` and expressions like `() => {}` produce a *different* function on every re-render. By itself, creating a new function is not a problem. This is not something to avoid! However, if the `Form` component is memoized, presumably you want to skip re-rendering it when no props have changed. A prop that is *always* different would defeat the point of memoization.

To memoize a function with `useMemo`, your calculation function would have to return another function:

```js {2-3,8-9}
export default function Page({ productId, referrer }) {
  const handleSubmit = useMemo(() => {
    return (orderDetails) => {
      post('/product/' + product.id + '/buy', {
        referrer,
        orderDetails
      });
    };
  }, [productId, referrer]);

  return <Form onSubmit={handleSubmit} />;
}
```

This looks clunky! **Memoizing functions is common enough that React has a built-in Hook specifically for that. Wrap your functions into [`useCallback`](/apis/react/useCallback) instead of `useMemo`** to avoid having to write an extra nested function:

```js {2,7}
export default function Page({ productId, referrer }) {
  const handleSubmit = useCallback((orderDetails) => {
    post('/product/' + product.id + '/buy', {
      referrer,
      orderDetails
    });
  }, [productId, referrer]);

  return <Form onSubmit={handleSubmit} />;
}
```

The two examples above are completely equivalent. The only benefit to `useCallback` is that it lets you avoid writing an extra nested function inside. It doesn't do anything else. [Read more about `useCallback`.](/apis/react/useCallback)

---

## Reference {/*reference*/}

### `useMemo(calculateValue, dependencies)` {/*usememo*/}

Call `useMemo` at the top level of your component to declare a memoized value:

```js
import { useMemo } from 'react';

function TodoList({ todos, tab }) {
  const visibleTodos = useMemo(
    () => filterTodos(todos, tab),
    [todos, tab]
  );
  // ...
}
```

[See more examples above.](#examples-recalculation)

#### Parameters {/*parameters*/}

* `calculateValue`: The function calculating the value that you want to memoize. It should be pure, should take no arguments, and should return a value of any type. React will call your function during the initial render. On subsequent renders, React will return the same value again if the `dependencies` have not changed since the last render. Otherwise, it will call `calculateValue`, return its result, and store it in case it can be reused later.

* `dependencies`: The list of all reactive values referenced inside of the `calculateValue` code. Reactive values include props, state, and all the variables and functions declared directly inside your component body. If your linter is [configured for React](/learn/editor-setup#linting), it will verify that every reactive value is correctly specified as a dependency. The list of dependencies must have a constant number of items and be written inline like `[dep1, dep2, dep3]`. React will compare each dependency with its previous value using the [`Object.is`](https://developer.mozilla.org/en-US/docs/Web/JavaScript/Reference/Global_Objects/Object/is) comparison algorithm.

#### Returns {/*returns*/}

On the initial render, `useMemo` returns the result of calling `calculateValue` with no arguments.

During subsequent renders, it will either return an already stored value from the last render (if the dependencies haven't changed), or call `calculateValue` again, and return the result that `calculateValue` has returned.

#### Caveats {/*caveats*/}

* `useMemo` is a Hook, so you can only call it **at the top level of your component** or your own Hooks. You can't call it inside loops or conditions. If you need that, extract a new component and move the state into it.
* In Strict Mode, React will **call your calculation function twice** in order to [help you find accidental impurities.](#my-calculation-runs-twice-on-every-re-render) This is development-only behavior and does not affect production. If your calculation function is pure (as it should be), this should not affect the logic of your component. The result from one of the calls will be ignored.
* React **will not throw away the cached value unless there is a specific reason to do that.** For example, in development, React throws away the cache when you edit the file of your component. Both in development and in production, React will throw away the cache if your component suspends during the initial mount. In the future, React may add more features that take advantage of throwing away the cache--for example, if React adds built-in support for virtualized lists in the future, it would make sense to throw away the cache for items that scroll out of the virtualized table viewport. This should match your expectations if you rely on `useMemo` solely as a performance optimization. Otherwise, a [state variable](/apis/react/useState#avoiding-recreating-the-initial-state) or a [ref](/apis/react/useRef#avoiding-recreating-the-ref-contents) may be more appropriate.

---

## Troubleshooting {/*troubleshooting*/}

### My calculation runs twice on every re-render {/*my-calculation-runs-twice-on-every-re-render*/}

In [Strict Mode](/apis/react/StrictMode), React will call some of your functions twice instead of once:

```js {2,5,6}
function TodoList({ todos, tab }) {
  // This component function will run twice for every render.

  const visibleTodos = useMemo(() => {
    // This calculation will run twice if any of the dependencies change.
    return filterTodos(todos, tab);
  }, [todos, tab]);

  // ...
```

This is expected and shouldn't break your code.

This **development-only** behavior helps you [keep components pure.](/learn/keeping-components-pure) React uses the result of one of the calls, and ignores the result of the other call. As long as your component and calculation functions are pure, this shouldn't affect your logic. However, if they are accidentally impure, this helps you notice the mistakes and fix it.

For example, this impure calculation function mutates an array you received as a prop:

```js {2-3}
  const visibleTodos = useMemo(() => {
    // 🚩 Mistake: mutating a prop
    todos.push({ id: 'last', text: 'Go for a walk!' });
    const filtered = filterTodos(todos, tab);
    return filtered;
  }, [todos, tab]);
```

Because React calls your calculation twice, you'll see the todo was added twice, so you'll know that there is a mistake. Your calculation can't change the objects that it received, but it can change any *new* objects you created during the calculation. For example, if `filterTodos` always returns a *different* array, you can mutate *that* array:

```js {3,4}
  const visibleTodos = useMemo(() => {
    const filtered = filterTodos(todos, tab);
    // ✅ Correct: mutating an object you created during the calculation
    filtered.push({ id: 'last', text: 'Go for a walk!' });
    return filtered;
  }, [todos, tab]);
```

Read [keeping components pure](/learn/keeping-components-pure) to learn more about purity.

Also, check out the guides on [updating objects](/learn/updating-objects-in-state) and [updating arrays](/learn/updating-arrays-in-state) without mutation.

---

### My `useMemo` call is supposed to return an object, but returns undefined {/*my-usememo-call-is-supposed-to-return-an-object-but-returns-undefined*/}

This code doesn't work:

```js {1-2,5}
  // 🔴 You can't return an object from an arrow function with () => {
  const searchOptions = useMemo(() => {
    matchMode: 'whole-word',
    text: text
  }, [text]);
```

In JavaScript, `() => {` starts the arrow function body, so the `{` brace is not a part of your object. This is why it doesn't return an object, and leads to confusing mistakes. You could fix it by adding parentheses like `({` and `})`:

```js {1-2,5}
  // This works, but is easy for someone to break again
  const searchOptions = useMemo(() => ({
    matchMode: 'whole-word',
    text: text
  }), [text]);
```

However, this is still confusing and too easy for someone to break by removing the parentheses.

To avoid this mistake, write a `return` statement explicitly:

```js {1-3,6-7}
  // ✅ This works and is explicit
  const searchOptions = useMemo(() => {
    return {
      matchMode: 'whole-word',
      text: text
    };
  }, [text]);
```

---

### Every time my component renders, the calculation in `useMemo` re-runs {/*every-time-my-component-renders-the-calculation-in-usememo-re-runs*/}

Make sure you've specified the dependency array as a second argument!

If you forget the dependency array, `useMemo` will re-run the calculation every time:

```js {2-3}
function TodoList({ todos, tab }) {
  // 🔴 Recalculates every time: no dependency array
  const visibleTodos = useMemo(() => filterTodos(todos, tab));
  // ...
```

This is the corrected version passing the dependency array as a second argument:

```js {2-3}
function TodoList({ todos, tab }) {
  // ✅ Does not recalculate unnecessarily
  const visibleTodos = useMemo(() => filterTodos(todos, tab), [todos, tab]);
  // ...
```

If this doesn't help, then the problem is that at least one of your dependencies is different from the previous render. You can debug this problem by manually logging your dependencies to the console:

```js
  const visibleTodos = useMemo(() => filterTodos(todos, tab), [todos, tab]);
  console.log([todos, tab]);
```

You can then right-click on the arrays from different re-renders in the console and select "Store as a global variable" for both of them. Assuming the first one got saved as `temp1` and the second one got saved as `temp2`, you can then use the browser console to check whether each dependency in both arrays is the same:

```js
Object.is(temp1[0], temp2[0]); // Is the first dependency the same between the arrays?
Object.is(temp1[1], temp2[1]); // Is the second dependency the same between the arrays?
Object.is(temp1[2], temp2[2]); // ... and so on for every dependency ...
```

When you find which dependency is breaking memoization, either find a way to remove it, or [memoize it as well.](#memoizing-a-dependency-of-another-hook)

---

### I need to call `useMemo` for each list item in a loop, but it's not allowed {/*i-need-to-call-usememo-for-each-list-item-in-a-loop-but-its-not-allowed*/}

Suppose the `Chart` component is wrapped in [`memo`](/apis/react/memo). You want to skip re-rendering every `Chart` in the list when the `ReportList` component re-renders. However, you can't call `useMemo` in a loop:

```js {5-11}
function ReportList({ items }) {
  return (
    <article>
      {items.map(item => {
        // 🔴 You can't call useMemo in a loop like this:
        const data = useMemo(() => calculateReport(item), [item]);
        return (
          <figure key={item.id}>
            <Chart data={data} />
          </figure>
        );
      })}
    </article>
  );
}
```

Instead, extract a component for each item and memoize data for individual items:

```js {5,12-18}
function ReportList({ items }) {
  return (
    <article>
      {items.map(item =>
        <Report key={item.id} item={item} />
      )}
    </article>
  );
}

function Report({ item }) {
  // ✅ Call useMemo at the top level:
  const data = useMemo(() => calculateReport(item), [item]);
  return (
    <figure>
      <Chart data={data} />
    </figure>
  );
}
```

Alternatively, you could remove `useMemo` and instead wrap `Report` itself in [`memo`.](/apis/react/memo) If the `item` prop does not change, `Report` will skip re-rendering, so `Chart` will skip re-rendering too:

```js {5,6,12}
function ReportList({ items }) {
  // ...
}

const Report = memo(function Report({ item }) {
  const data = calculateReport(item);
  return (
    <figure>
      <Chart data={data} />
    </figure>
  );
});
```<|MERGE_RESOLUTION|>--- conflicted
+++ resolved
@@ -96,11 +96,9 @@
 Optimizing with `useMemo`  is only valuable in a few cases:
 
 - The calculation you're putting in `useMemo` is noticeably slow, and its dependencies rarely change.
-<<<<<<< HEAD
+
 - You pass it as a prop to a component wrapped in [`memo`.](/apis/react/memo) You want to skip re-rendering if the value hasn't changed. Memoization lets your component re-render only when dependencies are different.
-=======
-- You pass it as a prop to a component wrapped in [`memo`.](/apis/react/memo) You want to skip re-rendering if the value hasn't changed. Memoization lets your component re-render only when dependencies aren't the same.
->>>>>>> fc7bd4d5
+
 - The value you're passing is later used as a dependency of some Hook. For example, maybe another `useMemo` calculation value depends on it. Or maybe you are depending on this value from [`useEffect.`](/apis/react/useEffect)
 
 There is no benefit to wrapping a calculation in `useMemo` in other cases. There is no significant harm to doing that either, so some teams choose to not think about individual cases, and memoize as much as possible. The downside of this approach is that code becomes less readable. Also, not all memoization is effective: a single value that's "always new" is enough to break memoization for an entire component.
