---
title: useReducer
---

<Intro>

`useReducer` is a React Hook that lets you add a [reducer](/learn/extracting-state-logic-into-a-reducer) to your component.

```js
const [state, dispatch] = useReducer(reducer, initialArg, init?);
```

</Intro>

<InlineToc />

---

## Usage {/*usage*/}

### Adding a reducer to a component {/*adding-a-reducer-to-a-component*/}

Call `useReducer` at the top level of your component to manage state with a [reducer.](/learn/extracting-state-logic-into-a-reducer)

```js [[1, 8, "state"], [2, 8, "dispatch"], [4, 8, "reducer"], [3, 8, "{ age: 42 }"]]
import { useReducer } from 'react';

function reducer(state, action) {
  // ...
}

function MyComponent() {
  const [state, dispatch] = useReducer(reducer, { age: 42 });
  // ...
```

`useReducer` returns an array with exactly two items:

1. The <CodeStep step={1}>current state</CodeStep> of this state variable, initially set to the <CodeStep step={3}>initial state</CodeStep> you provided.
2. The <CodeStep step={2}>`dispatch` function</CodeStep> that lets you change it in response to interaction.

To update what's on the screen, call <CodeStep step={2}>`dispatch`</CodeStep> with an object representing what the user did, called an *action*:

```js [[2, 2, "dispatch"]]
function handleClick() {
  dispatch({ type: 'incremented_age' });
}
```

React will pass the current state and the action to your <CodeStep step={4}>reducer function</CodeStep>. Your reducer will calculate and return the next state. React will store that next state, render your component with it, and update the UI.

<Sandpack>

```js
import { useReducer } from 'react';

function reducer(state, action) {
  if (action.type === 'incremented_age') {
    return {
      age: state.age + 1
    };
  }
  throw Error('Unknown action.');
}

export default function Counter() {
  const [state, dispatch] = useReducer(reducer, { age: 42 });

  return (
    <>
      <button onClick={() => {
        dispatch({ type: 'incremented_age' })
      }}>
        Increment age
      </button>
      <p>Hello! You are {state.age}.</p>
    </>
  );
}
```

```css
button { display: block; margin-top: 10px; }
```

</Sandpack>

`useReducer` is very similar to [`useState`](/apis/react/useState), but it lets you move the state update logic from event handlers into a single function outside of your component. Read more about [choosing between `useState` and `useReducer`.](/learn/extracting-state-logic-into-a-reducer#comparing-usestate-and-usereducer)

---

### Writing the reducer function {/*writing-the-reducer-function*/}

A reducer function is declared like this:

```js
function reducer(state, action) {
  // ...
}
```

Then you need to fill in the code that will calculate and return the next state. By convention, it is common to write it as a [`switch` statement.](https://developer.mozilla.org/en-US/docs/Web/JavaScript/Reference/Statements/switch) For each `case` in the `switch`, you need to calculate and return some next state.

```js {4-7,10-13}
function reducer(state, action) {
  switch (action.type) {
    case 'incremented_age': {
      return {
        name: state.name,
        age: state.age + 1
      };
    }
    case 'changed_name': {
      return {
        name: action.nextName,
        age: state.age
      };
    }
  }
  throw Error('Unknown action: ' + action.type);
}
```

Actions can have any shape. By convention, it's common to pass objects with a `type` property identifying the action. It should include the minimal necessary information that the reducer needs to compute the next state.

```js {5,9-12}
function Form() {
  const [state, dispatch] = useReducer(reducer, { name: 'Taylor', age: 42 });
  
  function handleButtonClick() {
    dispatch({ type: 'incremented_age' });
  }

  function handleInputChange(e) {
    dispatch({
      type: 'changed_name',
      nextName: e.target.value
    });
  }
  // ...
```

The action type names are local to your component. [Each action describes a single interaction, even if that leads to multiple changes in data.](/learn/extracting-state-logic-into-a-reducer#writing-reducers-well) The shape of the state is arbitrary, but usually it'll be an object or an array.

Read [extracting state logic into a reducer](/learn/extracting-state-logic-into-a-reducer) to learn more.

<Gotcha>

State is read-only. Don't modify any objects or arrays in state:

```js {4,5}
function reducer(state, action) {
  switch (action.type) {
    case 'incremented_age': {
      // 🚩 Don't mutate an object in state like this:
      state.age = state.age + 1;
      return state;
    }
```

Instead, always return new objects from your reducer:

```js {4-8}
function reducer(state, action) {
  switch (action.type) {
    case 'incremented_age': {
      // ✅ Instead, return a new object
      return {
        ...state,
        age: state.age + 1
      };
    }
```

Read [updating objects in state](/learn/updating-objects-in-state) and [updating arrays in state](/learn/updating-arrays-in-state) to learn more.

</Gotcha>

<Recipes titleText="Basic useReducer examples" titleId="examples-basic">

#### Form (object) {/*form-object*/}

In this example, the reducer manages a state object with two fields: `name` and `age`.

<Sandpack>

```js
import { useReducer } from 'react';

function reducer(state, action) {
  switch (action.type) {
    case 'incremented_age': {
      return {
        name: state.name,
        age: state.age + 1
      };
    }
    case 'changed_name': {
      return {
        name: action.nextName,
        age: state.age
      };
    }
  }
  throw Error('Unknown action: ' + action.type);
}

const initialState = { name: 'Taylor', age: 42 };

export default function Form() {
  const [state, dispatch] = useReducer(reducer, initialState);

  function handleButtonClick() {
    dispatch({ type: 'incremented_age' });
  }

  function handleInputChange(e) {
    dispatch({
      type: 'changed_name',
      nextName: e.target.value
    }); 
  }

  return (
    <>
      <input
        value={state.name}
        onChange={handleInputChange}
      />
      <button onClick={handleButtonClick}>
        Increment age
      </button>
      <p>Hello, {state.name}. You are {state.age}.</p>
    </>
  );
}
```

```css
button { display: block; margin-top: 10px; }
```

</Sandpack>

<Solution />

#### Todo list (array) {/*todo-list-array*/}

In this example, the reducer manages an array of tasks. The array needs to be updated [without mutation.](/learn/updating-arrays-in-state)

<Sandpack>

```js App.js
import { useReducer } from 'react';
import AddTask from './AddTask.js';
import TaskList from './TaskList.js';

function tasksReducer(tasks, action) {
  switch (action.type) {
    case 'added': {
      return [...tasks, {
        id: action.id,
        text: action.text,
        done: false
      }];
    }
    case 'changed': {
      return tasks.map(t => {
        if (t.id === action.task.id) {
          return action.task;
        } else {
          return t;
        }
      });
    }
    case 'deleted': {
      return tasks.filter(t => t.id !== action.id);
    }
    default: {
      throw Error('Unknown action: ' + action.type);
    }
  }
}

export default function TaskApp() {
  const [tasks, dispatch] = useReducer(
    tasksReducer,
    initialTasks
  );

  function handleAddTask(text) {
    dispatch({
      type: 'added',
      id: nextId++,
      text: text,
    });
  }

  function handleChangeTask(task) {
    dispatch({
      type: 'changed',
      task: task
    });
  }

  function handleDeleteTask(taskId) {
    dispatch({
      type: 'deleted',
      id: taskId
    });
  }

  return (
    <>
      <h1>Prague itinerary</h1>
      <AddTask
        onAddTask={handleAddTask}
      />
      <TaskList
        tasks={tasks}
        onChangeTask={handleChangeTask}
        onDeleteTask={handleDeleteTask}
      />
    </>
  );
}

let nextId = 3;
const initialTasks = [
  { id: 0, text: 'Visit Kafka Museum', done: true },
  { id: 1, text: 'Watch a puppet show', done: false },
  { id: 2, text: 'Lennon Wall pic', done: false }
];
```

```js AddTask.js hidden
import { useState } from 'react';

export default function AddTask({ onAddTask }) {
  const [text, setText] = useState('');
  return (
    <>
      <input
        placeholder="Add task"
        value={text}
        onChange={e => setText(e.target.value)}
      />
      <button onClick={() => {
        setText('');
        onAddTask(text);
      }}>Add</button>
    </>
  )
}
```

```js TaskList.js hidden
import { useState } from 'react';

export default function TaskList({
  tasks,
  onChangeTask,
  onDeleteTask
}) {
  return (
    <ul>
      {tasks.map(task => (
        <li key={task.id}>
          <Task
            task={task}
            onChange={onChangeTask}
            onDelete={onDeleteTask}
          />
        </li>
      ))}
    </ul>
  );
}

function Task({ task, onChange, onDelete }) {
  const [isEditing, setIsEditing] = useState(false);
  let taskContent;
  if (isEditing) {
    taskContent = (
      <>
        <input
          value={task.text}
          onChange={e => {
            onChange({
              ...task,
              text: e.target.value
            });
          }} />
        <button onClick={() => setIsEditing(false)}>
          Save
        </button>
      </>
    );
  } else {
    taskContent = (
      <>
        {task.text}
        <button onClick={() => setIsEditing(true)}>
          Edit
        </button>
      </>
    );
  }
  return (
    <label>
      <input
        type="checkbox"
        checked={task.done}
        onChange={e => {
          onChange({
            ...task,
            done: e.target.checked
          });
        }}
      />
      {taskContent}
      <button onClick={() => onDelete(task.id)}>
        Delete
      </button>
    </label>
  );
}
```

```css
button { margin: 5px; }
li { list-style-type: none; }
ul, li { margin: 0; padding: 0; }
```

</Sandpack>

<Solution />

#### Writing concise update logic with Immer {/*writing-concise-update-logic-with-immer*/}

If updating arrays and objects without mutation feels tedious, you can use a library like [Immer](https://github.com/immerjs/use-immer#useimmerreducer) to reduce repetitive code. Immer lets you write concise code as if you were mutating objects, but under the hood it performs immutable updates:

<Sandpack>

```js App.js
import { useImmerReducer } from 'use-immer';
import AddTask from './AddTask.js';
import TaskList from './TaskList.js';

function tasksReducer(draft, action) {
  switch (action.type) {
    case 'added': {
      draft.push({
        id: action.id,
        text: action.text,
        done: false
      });
      break;
    }
    case 'changed': {
      const index = draft.findIndex(t =>
        t.id === action.task.id
      );
      draft[index] = action.task;
      break;
    }
    case 'deleted': {
      return draft.filter(t => t.id !== action.id);
    }
    default: {
      throw Error('Unknown action: ' + action.type);
    }
  }
}

export default function TaskApp() {
  const [tasks, dispatch] = useImmerReducer(
    tasksReducer,
    initialTasks
  );

  function handleAddTask(text) {
    dispatch({
      type: 'added',
      id: nextId++,
      text: text,
    });
  }

  function handleChangeTask(task) {
    dispatch({
      type: 'changed',
      task: task
    });
  }

  function handleDeleteTask(taskId) {
    dispatch({
      type: 'deleted',
      id: taskId
    });
  }

  return (
    <>
      <h1>Prague itinerary</h1>
      <AddTask
        onAddTask={handleAddTask}
      />
      <TaskList
        tasks={tasks}
        onChangeTask={handleChangeTask}
        onDeleteTask={handleDeleteTask}
      />
    </>
  );
}

let nextId = 3;
const initialTasks = [
  { id: 0, text: 'Visit Kafka Museum', done: true },
  { id: 1, text: 'Watch a puppet show', done: false },
  { id: 2, text: 'Lennon Wall pic', done: false },
];
```

```js AddTask.js hidden
import { useState } from 'react';

export default function AddTask({ onAddTask }) {
  const [text, setText] = useState('');
  return (
    <>
      <input
        placeholder="Add task"
        value={text}
        onChange={e => setText(e.target.value)}
      />
      <button onClick={() => {
        setText('');
        onAddTask(text);
      }}>Add</button>
    </>
  )
}
```

```js TaskList.js hidden
import { useState } from 'react';

export default function TaskList({
  tasks,
  onChangeTask,
  onDeleteTask
}) {
  return (
    <ul>
      {tasks.map(task => (
        <li key={task.id}>
          <Task
            task={task}
            onChange={onChangeTask}
            onDelete={onDeleteTask}
          />
        </li>
      ))}
    </ul>
  );
}

function Task({ task, onChange, onDelete }) {
  const [isEditing, setIsEditing] = useState(false);
  let taskContent;
  if (isEditing) {
    taskContent = (
      <>
        <input
          value={task.text}
          onChange={e => {
            onChange({
              ...task,
              text: e.target.value
            });
          }} />
        <button onClick={() => setIsEditing(false)}>
          Save
        </button>
      </>
    );
  } else {
    taskContent = (
      <>
        {task.text}
        <button onClick={() => setIsEditing(true)}>
          Edit
        </button>
      </>
    );
  }
  return (
    <label>
      <input
        type="checkbox"
        checked={task.done}
        onChange={e => {
          onChange({
            ...task,
            done: e.target.checked
          });
        }}
      />
      {taskContent}
      <button onClick={() => onDelete(task.id)}>
        Delete
      </button>
    </label>
  );
}
```

```css
button { margin: 5px; }
li { list-style-type: none; }
ul, li { margin: 0; padding: 0; }
```

```json package.json
{
  "dependencies": {
    "immer": "1.7.3",
    "react": "latest",
    "react-dom": "latest",
    "react-scripts": "latest",
    "use-immer": "0.5.1"
  },
  "scripts": {
    "start": "react-scripts start",
    "build": "react-scripts build",
    "test": "react-scripts test --env=jsdom",
    "eject": "react-scripts eject"
  }
}
```

</Sandpack>

<Solution />

</Recipes>

---

### Avoiding recreating the initial state {/*avoiding-recreating-the-initial-state*/}

React saves the initial state once and ignores it on the next renders.

```js
function createInitialState(username) {
  // ...
}

function TodoList({ username }) {
  const [state, dispatch] = useReducer(reducer, createInitialState(username));
  // ...
```

Although the result of `createInitialState(username)` is only used for the initial render, you're still calling this function on every render. This can be wasteful if it's creating large arrays or performing expensive calculations.

To solve this, you may **pass it as an _initializer_ function** to `useReducer` as the third argument instead:

```js {6}
function createInitialState(username) {
  // ...
}

function TodoList({ username }) {
  const [state, dispatch] = useReducer(reducer, username, createInitialState);
  // ...
```

Notice that you’re passing `createInitialState`, which is the *function itself*, and not `createInitialState()`, which is the result of calling it. This way, the initial state does not get re-created after initialization.

In the above example, `createInitialState` takes a `username` argument. If your initializer doesn't need any information to compute the initial state, you may pass `null` as the second argument to `useReducer`.

<Recipes titleText="The difference between passing an initializer and passing the initial state directly" titleId="examples-initializer">

#### Passing the initializer function {/*passing-the-initializer-function*/}

This example passes the initializer function, so the `createInitialState` function only runs during initialization. It does not run when component re-renders, such as when you type into the input.

<Sandpack>

```js App.js hidden
import TodoList from './TodoList.js';

export default function App() {
  return <TodoList username="Taylor" />;
}
```

```js TodoList.js active
import { useReducer } from 'react';

function createInitialState(username) {
  const initialTodos = [];
  for (let i = 0; i < 50; i++) {
    initialTodos.push({
      id: i,
      text: username + "'s task #" + (i + 1)
    });
  }
  return {
    draft: '',
    todos: initialTodos,
  };
}

function reducer(state, action) {
  switch (action.type) {
    case 'changed_draft': {
      return {
        draft: action.nextDraft,
        todos: state.todos,
      };
    };
    case 'added_todo': {
      return {
        draft: '',
        todos: [{
          id: state.todos.length,
          text: state.draft
        }, ...state.todos]
      }
    }
  }
  throw Error('Unknown action: ' + action.type);
}

export default function TodoList({ username }) {
  const [state, dispatch] = useReducer(
    reducer,
    username,
    createInitialState
  );
  return (
    <>
      <input
        value={state.draft}
        onChange={e => {
          dispatch({
            type: 'changed_draft',
            nextDraft: e.target.value
          })
        }}
      />
      <button onClick={() => {
        dispatch({ type: 'added_todo' });
      }}>Add</button>
      <ul>
        {state.todos.map(item => (
          <li key={item.id}>
            {item.text}
          </li>
        ))}
      </ul>
    </>
  );
}
```

</Sandpack>

<Solution />

#### Passing the initial state directly {/*passing-the-initial-state-directly*/}

This example **does not** pass the initializer function, so the `createInitialState` function runs on every render, such as when you type into the input. There is no observable difference in behavior, but this code is less efficient.

<Sandpack>

```js App.js hidden
import TodoList from './TodoList.js';

export default function App() {
  return <TodoList username="Taylor" />;
}
```

```js TodoList.js active
import { useReducer } from 'react';

function createInitialState(username) {
  const initialTodos = [];
  for (let i = 0; i < 50; i++) {
    initialTodos.push({
      id: i,
      text: username + "'s task #" + (i + 1)
    });
  }
  return {
    draft: '',
    todos: initialTodos,
  };
}

function reducer(state, action) {
  switch (action.type) {
    case 'changed_draft': {
      return {
        draft: action.nextDraft,
        todos: state.todos,
      };
    };
    case 'added_todo': {
      return {
        draft: '',
        todos: [{
          id: state.todos.length,
          text: state.draft
        }, ...state.todos]
      }
    }
  }
  throw Error('Unknown action: ' + action.type);
}

export default function TodoList({ username }) {
  const [state, dispatch] = useReducer(
    reducer,
    createInitialState(username)
  );
  return (
    <>
      <input
        value={state.draft}
        onChange={e => {
          dispatch({
            type: 'changed_draft',
            nextDraft: e.target.value
          })
        }}
      />
      <button onClick={() => {
        dispatch({ type: 'added_todo' });
      }}>Add</button>
      <ul>
        {state.todos.map(item => (
          <li key={item.id}>
            {item.text}
          </li>
        ))}
      </ul>
    </>
  );
}
```

</Sandpack>

<Solution />

</Recipes>

---

## Reference {/*reference*/}

### `useReducer(reducer, initialArg, init?)` {/*usereducer*/}

Call `useReducer` at the top level of your component to manage its state with a [reducer.](/learn/extracting-state-logic-into-a-reducer)

```js
import { useReducer } from 'react';

function reducer(state, action) {
  // ...
}

function MyComponent() {
  const [state, dispatch] = useReducer(reducer, { age: 42 });
  // ...
```

[See more examples above.](#examples-basic)

#### Parameters {/*parameters*/}

* `reducer`: The reducer function that specifies how the state gets updated. It must be pure, should take the state and action as arguments, and should return the next state. State and action can be of any types. 
* `initialArg`: The value from which the initial state is calculated. It can be a value of any type. How the initial state is calculated from it depends on the next `init` argument.
* **optional** `init`: The initializer function that specifies how the initial state is calculated. If it's not specified, the initial state is set to `initialArg`. Otherwise, the initial state is set to the result of calling `init(initialArg)`.

#### Returns {/*returns*/}

`useReducer` returns an array with exactly two values:

1. The current state. During the first render, it's set to `init(initialArg)` or `initialArg` (if there's no `init`).
2. The [`dispatch` function](#dispatch) that lets you update the state to a different value and trigger a re-render.

#### Caveats {/*caveats*/}

* `useReducer` is a Hook, so you can only call it **at the top level of your component** or your own Hooks. You can't call it inside loops or conditions. If you need that, extract a new component and move the state into it.
* In Strict Mode, React will **call your reducer and initializer twice** in order to [help you find accidental impurities.](#my-initializer-or-updater-function-runs-twice) This is development-only behavior and does not affect production. If your reducer and initializer are pure (as they should be), this should not affect the logic of your component. The result from one of the calls is ignored.

---

### `dispatch` function {/*dispatch*/}

The `dispatch` function returned by `useReducer` lets you update the state to a different value and trigger a re-render. You need to pass the action as the only argument to the `dispatch` function:

```js
const [state, dispatch] = useReducer(reducer, { age: 42 });

function handleClick() {
  dispatch({ type: 'incremented_age' });
  // ...
```

React will set the next state to the result of calling the `reducer` function you've provided with the current `state` and the action you've passed to `dispatch`.

#### Parameters {/*dispatch-parameters*/}

* `action`: The action performed by the user. It can be a value of any type. By convention, an action is usually an object with a `type` property identifying it and, optionally, other properties with additional information.

#### Returns {/*dispatch-returns*/}

`dispatch` functions do not have a return value.

#### Caveats {/*setstate-caveats*/}

* The `dispatch` function **only updates the state variable for the *next* render**. If you read the state variable after calling the `dispatch` function, [you will still get the old value](#ive-dispatched-an-action-but-logging-gives-me-the-old-state-value) that was on the screen before your call.

* If the new value you provide is identical to the current `state`, as determined by an [`Object.is`](https://developer.mozilla.org/en-US/docs/Web/JavaScript/Reference/Global_Objects/Object/is) comparison, React will **skip re-rendering the component and its children.** This is an optimization. React may still need to call your component before ignoring the result, but it shouldn't affect your code.

<<<<<<< HEAD
* React [batches state updates](/learn/queueing-a-series-of-state-updates). It updates the screen **after all the event handlers have run** and have called their `set` functions. This prevents multiple re-renders during a single event. In the rare case that you need to force React to update the screen earlier, for example to access the DOM, you can use [`flushSync`](/apis/react-dom/flushSync).
=======
* React [batches state updates.](/learn/queueing-a-series-of-state-updates) It updates the screen **after all the event handlers have run** and have called their `set` functions. This prevents multiple re-renders during a single event. In the rare case that you need to force React to update the screen earlier, for example to access the DOM, you can use [`flushSync`.](/apis/react-dom/flushsync)
>>>>>>> 1c1a81ad

---

## Troubleshooting {/*troubleshooting*/}

### I've dispatched an action, but logging gives me the old state value {/*ive-dispatched-an-action-but-logging-gives-me-the-old-state-value*/}

Calling the `dispatch` function **does not change state in the running code**:

```js {4,5,8}
function handleClick() {
  console.log(state.age);  // 42

  dispatch({ type: 'incremented_age' }); // Request a re-render with 43
  console.log(state.age);  // Still 42!

  setTimeout(() => {
    console.log(state.age); // Also 42!
  }, 5000);
}
```

This is because [states behaves like a snapshot.](/learn/state-as-a-snapshot) Updating state requests another render with the new state value, but does not affect the `state` JavaScript variable in your already-running event handler.

If you need to guess the next state value, you can calculate it manually by calling the reducer yourself:

```js
const action = { type: 'incremented_age' };
dispatch(action);

const nextState = reducer(state, action);
console.log(state);     // { age: 42 }
console.log(nextState); // { age: 43 }
```

---

### I've dispatched an action, but the screen doesn't update {/*ive-dispatched-an-action-but-the-screen-doesnt-update*/}

React will **ignore your update if the next state is equal to the previous state,** as determined by an [`Object.is`](https://developer.mozilla.org/en-US/docs/Web/JavaScript/Reference/Global_Objects/Object/is) comparison. This usually happens when you change an object or an array in state directly:

```js {4-5,9-10}
function reducer(state, action) {
  switch (action.type) {
    case 'incremented_age': {
      // 🚩 Wrong: mutating existing object
      state.age++;
      return state;
    }
    case 'changed_name': {
      // 🚩 Wrong: mutating existing object
      state.name = action.nextName;
      return state;
    }
    // ...
  }
}
```

You mutated an existing `state` object and returned it, so React ignored the update. To fix this, you need to ensure that you're always [_replacing_ objects and arrays in state instead of _mutating_ them](#updating-objects-and-arrays-in-state):

```js {4-8,11-15}
function reducer(state, action) {
  switch (action.type) {
    case 'incremented_age': {
      // ✅ Correct: creating a new object
      return {
        ...state,
        age: state.age + 1
      };
    }
    case 'changed_name': {
      // ✅ Correct: creating a new object
      return {
        ...state,
        name: action.nextName
      };
    }
    // ...
  }
}
```

---

### A part of my reducer state becomes undefined after dispatching {/*a-part-of-my-reducer-state-becomes-undefined-after-dispatching*/}

Make sure that every `case` branch **copies all of the existing fields** when returning the new state:

```js {5}
function reducer(state, action) {
  switch (action.type) {
    case 'incremented_age': {
      return {
        ...state, // Don't forget this!
        age: state.age + 1
      };
    }
    // ...
```

Without `...state` above, the returned next state would only contain the `age` field and nothing else.

---

### My entire reducer state becomes undefined after dispatching {/*my-entire-reducer-state-becomes-undefined-after-dispatching*/}

If your state unexpectedly becomes `undefined`, you're likely forgetting to `return` state in one of the cases, or your action type doesn't match any of the `case` statements. To find why, throw an error outside the `switch`:

```js {10}
function reducer(state, action) {
  switch (action.type) {
    case 'incremented_age': {
      // ...
    }
    case 'edited_name': {
      // ...
    }
  }
  throw Error('Unknown action: ' + action.type);
}
```

You can also use a static type checker like TypeScript to catch such mistakes.

---

### I'm getting an error: "Too many re-renders" {/*im-getting-an-error-too-many-re-renders*/}

You might get an error that says: `Too many re-renders. React limits the number of renders to prevent an infinite loop.` Typically, this means that you're unconditionally dispatching an action *during render*, so your component enters a loop: render, dispatch (which causes a render), render, dispatch (which causes a render), and so on. Very often, this is caused by a mistake in specifying an event handler:

```js {1-2}
// 🚩 Wrong: calls the handler during render
return <button onClick={handleClick()}>Click me</button>

// ✅ Correct: passes down the event handler
return <button onClick={handleClick}>Click me</button>

// ✅ Correct: passes down an inline function
return <button onClick={(e) => handleClick(e)}>Click me</button>
```

If you can't find the cause of this error, click on the arrow next to the error in the console and look through the JavaScript stack to find the specific `dispatch` function call responsible for the error.

---

### My reducer or initializer function runs twice {/*my-reducer-or-initializer-function-runs-twice*/}

In [Strict Mode](/apis/react/StrictMode), React will call your reducer and initializer functions twice. This shouldn't break your code.

This **development-only** behavior helps you [keep components pure.](/learn/keeping-components-pure) React uses the result of one of the calls, and ignores the result of the other call. As long as your component, initializer, and reducer functions are pure, this shouldn't affect your logic. However, if they are accidentally impure, this helps you notice the mistakes and fix it.

For example, this impure reducer function mutates an array in state:

```js {4-6}
function reducer(state, action) {
  switch (action.type) {
    case 'added_todo': {
      // 🚩 Mistake: mutating state
      state.todos.push({ id: nextId++, text: action.text });
      return state;
    }
    // ...
  }
}
```

Because React calls your reducer function twice, you'll see the todo was added twice, so you'll know that there is a mistake. In this example, you can fix the mistake by [replacing the array instead of mutating it](#updating-objects-and-arrays-in-state):

```js {4-11}
function reducer(state, action) {
  switch (action.type) {
    case 'added_todo': {
      // ✅ Correct: replacing with new state
      return {
        ...state,
        todos: [
          ...state.todos,
          { id: nextId++, text: action.text }
        ]
      };
    }
    // ...
  }
}
```

Now that this reducer function is pure, calling it an extra time doesn't make a difference in behavior. This is why React calling it twice helps you find mistakes. **Only component, initializer, and reducer functions need to be pure.** Event handlers don't need to be pure, so React will never call your event handlers twice.

Read [keeping components pure](/learn/keeping-components-pure) to learn more.<|MERGE_RESOLUTION|>--- conflicted
+++ resolved
@@ -932,11 +932,7 @@
 
 * If the new value you provide is identical to the current `state`, as determined by an [`Object.is`](https://developer.mozilla.org/en-US/docs/Web/JavaScript/Reference/Global_Objects/Object/is) comparison, React will **skip re-rendering the component and its children.** This is an optimization. React may still need to call your component before ignoring the result, but it shouldn't affect your code.
 
-<<<<<<< HEAD
-* React [batches state updates](/learn/queueing-a-series-of-state-updates). It updates the screen **after all the event handlers have run** and have called their `set` functions. This prevents multiple re-renders during a single event. In the rare case that you need to force React to update the screen earlier, for example to access the DOM, you can use [`flushSync`](/apis/react-dom/flushSync).
-=======
 * React [batches state updates.](/learn/queueing-a-series-of-state-updates) It updates the screen **after all the event handlers have run** and have called their `set` functions. This prevents multiple re-renders during a single event. In the rare case that you need to force React to update the screen earlier, for example to access the DOM, you can use [`flushSync`.](/apis/react-dom/flushsync)
->>>>>>> 1c1a81ad
 
 ---
 
