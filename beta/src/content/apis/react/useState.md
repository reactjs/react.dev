---
title: useState
---

<Intro>

`useState` is a React Hook that lets you add a [state variable](/learn/state-a-components-memory) to your component.

```js
const [state, setState] = useState(initialState);
```

</Intro>

<InlineToc />

---

## Usage {/*usage*/}

### Adding state to a component {/*adding-state-to-a-component*/}

Call `useState` at the top level of your component to declare one or more [state variables.](/learn/state-a-components-memory)

```js [[1, 4, "age"], [2, 4, "setAge"], [3, 4, "42"], [1, 5, "name"], [2, 5, "setName"], [3, 5, "'Taylor'"]]
import { useState } from 'react';

function MyComponent() {
  const [age, setAge] = useState(42);
  const [name, setName] = useState('Taylor');
  // ...
```

The convention is to name state variables like `[something, setSomething]` using [array destructuring.](TODO:/learn/a-javascript-refresher#array-destructuring)

`useState` returns an array with exactly two items:

1. The <CodeStep step={1}>current state</CodeStep> of this state variable, initially set to the <CodeStep step={3}>initial state</CodeStep> you provided.
2. The <CodeStep step={2}>`set` function</CodeStep> that lets you change it to any other value in response to interaction.

To update what’s on the screen, call the `set` function with some next state:

```js [[2, 2, "setName"]]
function handleClick() {
  setName('Robin');
}
```

React will store the next state, render your component again with the new values, and update the UI.

<Gotcha>

Calling the `set` function [**does not** change the current state in the already executing code](#ive-updated-the-state-but-logging-gives-me-the-old-value):

```js {3}
function handleClick() {
  setName('Robin');
  console.log(name); // Still "Taylor"!
}
```

It only affects what `useState` will return starting from the *next* render.

</Gotcha>

<Recipes titleText="Basic useState examples" titleId="examples-basic">

#### Counter (number) {/*counter-number*/}

In this example, the `count` state variable holds a number. Clicking the button increments it.

<Sandpack>

```js
import { useState } from 'react';

export default function Counter() {
  const [count, setCount] = useState(0);

  function handleClick() {
    setCount(count + 1);
  }

  return (
    <button onClick={handleClick}>
      You pressed me {count} times
    </button>
  );
}
```

</Sandpack>

<Solution />

#### Text field (string) {/*text-field-string*/}

In this example, the `text` state variable holds a string. When you type, `handleChange` reads the latest input value from the browser input DOM element, and calls `setText` to update the state. This allows you to display the current `text` below.

<Sandpack>

```js
import { useState } from 'react';

export default function MyInput() {
  const [text, setText] = useState('hello');

  function handleChange(e) {
    setText(e.target.value);
  }

  return (
    <>
      <input value={text} onChange={handleChange} />
      <p>You typed: {text}</p>
      <button onClick={() => setText('hello')}>
        Reset
      </button>
    </>
  );
}
```

</Sandpack>

<Solution />

#### Checkbox (boolean) {/*checkbox-boolean*/}

In this example, the `liked` state variable holds a boolean. When you click the input, `setLiked` updates the `liked` state variable with whether the browser checkbox input is checked. The `liked` variable is used to render the text below the checkbox.

<Sandpack>

```js
import { useState } from 'react';

export default function MyCheckbox() {
  const [liked, setLiked] = useState(true);

  function handleChange(e) {
    setLiked(e.target.checked);
  }

  return (
    <>
      <label>
        <input
          type="checkbox"
          checked={liked}
          onChange={handleChange}
        />
        I liked this
      </label>
      <p>You {liked ? 'liked' : 'did not like'} this.</p>
    </>
  );
}
```

</Sandpack>

<Solution />

#### Form (two variables) {/*form-two-variables*/}

You can declare more than one state variable in the same component. Each state variable is completely independent.

<Sandpack>

```js
import { useState } from 'react';

export default function Form() {
  const [name, setName] = useState('Taylor');
  const [age, setAge] = useState(42);

  return (
    <>
      <input
        value={name}
        onChange={e => setName(e.target.value)}
      />
      <button onClick={() => setAge(age + 1)}>
        Increment age
      </button>
      <p>Hello, {name}. You are {age}.</p>
    </>
  );
}
```

```css
button { display: block; margin-top: 10px; }
```

</Sandpack>

<Solution />

</Recipes>

---

### Updating state based on the previous state {/*updating-state-based-on-the-previous-state*/}

Suppose the `age` is `42`. This handler calls `setAge(age + 1)` three times:

```js
function handleClick() {
  setAge(age + 1); // setAge(42 + 1)
  setAge(age + 1); // setAge(42 + 1)
  setAge(age + 1); // setAge(42 + 1)
}
```

However, after one click, `age` will only be `43` rather than `45`! This is because calling the `set` function [does not update](/learn/state-as-a-snapshot) the `age` state variable in the already running code. So each `setAge(age + 1)` call becomes `setAge(43)`.

To solve this problem, **you may pass an *updater function*** to `setAge` instead of the next state:

```js [[1, 2, "a", 0], [2, 2, "a + 1"], [1, 3, "a", 0], [2, 3, "a + 1"], [1, 4, "a", 0], [2, 4, "a + 1"]]
function handleClick() {
  setAge(a => a + 1); // setAge(42 => 43)
  setAge(a => a + 1); // setAge(43 => 44)
  setAge(a => a + 1); // setAge(44 => 45)
}
```

Here, `a => a + 1` is your updater function. It takes the <CodeStep step={1}>pending state</CodeStep> and calculates the <CodeStep step={2}>next state</CodeStep> from it.

React puts your updater functions in a [queue.](/learn/queueing-a-series-of-state-updates) Then, during the next render, it will call them in the same order:

1. `a => a + 1` will receive `42` as the pending state and return `43` as the next state.
1. `a => a + 1` will receive `43` as the pending state and return `44` as the next state.
1. `a => a + 1` will receive `44` as the pending state and return `45` as the next state.

There are no other queued updates, so React will store `45` as the current state in the end.

By convention, it's common to name the pending state argument for the first letter of the state variable name, like `a` for `age`. However, you may also call it like `prevAge` or something else that you find clearer.

React may [call your updaters twice](#my-initializer-or-updater-function-runs-twice) in development to verify that they are [pure.](/learn/keeping-components-pure)

<DeepDive title="Is using an updater always preferred?">

You might hear a recommendation to always write code like `setAge(a => a + 1)` if the state you're setting is calculated from the previous state. There is no harm in it, but it is also not always necessary.

In most cases, there is no difference between these two approaches. React always makes sure that for intentional user actions, like clicks, the `age` state variable would be updated before the next click. This means there is no risk of a click handler seeing a "stale" `age` at the beginning of the event handler.

However, if you do multiple updates within the same event, updaters can be helpful. They're also helpful if accessing the state variable itself is inconvenient (you might run into this when optimizing re-renders).

If you prefer consistency over slightly more verbose syntax, it's reasonable to always write an updater if the state you're setting is calculated from the previous state. If it's calculated from the previous state of some *other* state variable, you might want to combine them into one object and [use a reducer.](/learn/extracting-state-logic-into-a-reducer)

</DeepDive>

<Recipes titleText="The difference between passing an updater and passing the next state directly" titleId="examples-updater">

#### Passing the updater function {/*passing-the-updater-function*/}

This example passes the updater function, so the "+3" button works.

<Sandpack>

```js
import { useState } from 'react';

export default function Counter() {
  const [age, setAge] = useState(42);

  function increment() {
    setAge(a => a + 1);
  }

  return (
    <>
      <h1>Your age: {age}</h1>
      <button onClick={() => {
        increment();
        increment();
        increment();
      }}>+3</button>
      <button onClick={() => {
        increment();
      }}>+1</button>
    </>
  );
}
```

```css
button { display: block; margin: 10px; font-size: 20px; }
h1 { display: block; margin: 10px; }
```

</Sandpack>

<Solution />

#### Passing the next state directly {/*passing-the-next-state-directly*/}

This example **does not** pass the updater function, so the "+3" button **doesn't work as intended**.

<Sandpack>

```js
import { useState } from 'react';

export default function Counter() {
  const [age, setAge] = useState(42);

  function increment() {
    setAge(age + 1);
  }

  return (
    <>
      <h1>Your age: {age}</h1>
      <button onClick={() => {
        increment();
        increment();
        increment();
      }}>+3</button>
      <button onClick={() => {
        increment();
      }}>+1</button>
    </>
  );
}
```

```css
button { display: block; margin: 10px; font-size: 20px; }
h1 { display: block; margin: 10px; }
```

</Sandpack>

<Solution />

</Recipes>

---

### Updating objects and arrays in state {/*updating-objects-and-arrays-in-state*/}

You can put objects and arrays into state. In React, state is considered read-only, so **you should *replace* it rather than *mutate* your existing objects**. For example, if you have a `form` object in state, don't update it like this:

```js
// 🚩 Don't mutate an object in state like this:
form.firstName = 'Taylor';
```

Instead, replace the whole object by creating a new one:

```js
// ✅ Replace state with a new object
setForm({
  ...form,
  firstName: 'Taylor'
});
```

Read [updating objects in state](/learn/updating-objects-in-state) and [updating arrays in state](/learn/updating-arrays-in-state) to learn more.

<Recipes titleText="Examples of objects and arrays in state" titleId="examples-objects">

#### Form (object) {/*form-object*/}

In this example, the `form` state variable holds an object. Each input has a change handler that calls `setForm` with the next state of the entire form. The `{ ...form }` spread syntax ensures that the state object is replaced rather than mutated.

<Sandpack>

```js
import { useState } from 'react';

export default function Form() {
  const [form, setForm] = useState({
    firstName: 'Barbara',
    lastName: 'Hepworth',
    email: 'bhepworth@sculpture.com',
  });

  return (
    <>
      <label>
        First name:
        <input
          value={form.firstName}
          onChange={e => {
            setForm({
              ...form,
              firstName: e.target.value
            });
          }}
        />
      </label>
      <label>
        Last name:
        <input
          value={form.lastName}
          onChange={e => {
            setForm({
              ...form,
              lastName: e.target.value
            });
          }}
        />
      </label>
      <label>
        Email:
        <input
          value={form.email}
          onChange={e => {
            setForm({
              ...form,
              email: e.target.value
            });
          }}
        />
      </label>
      <p>
        {form.firstName}{' '}
        {form.lastName}{' '}
        ({form.email})
      </p>
    </>
  );
}
```

```css
label { display: block; }
input { margin-left: 5px; }
```

</Sandpack>

<Solution />

#### Form (nested object) {/*form-nested-object*/}

In this example, the state is more nested. When you update nested state, you need to create a copy of the object you're updating, as well as any objects "containing" it on the way upwards. Read [updating a nested object](/learn/updating-objects-in-state#updating-a-nested-object) to learn more.

<Sandpack>

```js
import { useState } from 'react';

export default function Form() {
  const [person, setPerson] = useState({
    name: 'Niki de Saint Phalle',
    artwork: {
      title: 'Blue Nana',
      city: 'Hamburg',
      image: 'https://i.imgur.com/Sd1AgUOm.jpg',
    }
  });

  function handleNameChange(e) {
    setPerson({
      ...person,
      name: e.target.value
    });
  }

  function handleTitleChange(e) {
    setPerson({
      ...person,
      artwork: {
        ...person.artwork,
        title: e.target.value
      }
    });
  }

  function handleCityChange(e) {
    setPerson({
      ...person,
      artwork: {
        ...person.artwork,
        city: e.target.value
      }
    });
  }

  function handleImageChange(e) {
    setPerson({
      ...person,
      artwork: {
        ...person.artwork,
        image: e.target.value
      }
    });
  }

  return (
    <>
      <label>
        Name:
        <input
          value={person.name}
          onChange={handleNameChange}
        />
      </label>
      <label>
        Title:
        <input
          value={person.artwork.title}
          onChange={handleTitleChange}
        />
      </label>
      <label>
        City:
        <input
          value={person.artwork.city}
          onChange={handleCityChange}
        />
      </label>
      <label>
        Image:
        <input
          value={person.artwork.image}
          onChange={handleImageChange}
        />
      </label>
      <p>
        <i>{person.artwork.title}</i>
        {' by '}
        {person.name}
        <br />
        (located in {person.artwork.city})
      </p>
      <img 
        src={person.artwork.image} 
        alt={person.artwork.title}
      />
    </>
  );
}
```

```css
label { display: block; }
input { margin-left: 5px; margin-bottom: 5px; }
img { width: 200px; height: 200px; }
```

</Sandpack>

<Solution />

#### List (array) {/*list-array*/}

In this example, the `todos` state variable holds an array. Each button handler calls `setTodos` with the next version of that array. The `[...todos]` spread syntax, `todos.map()` and `todos.filter()` ensure the state array is replaced rather than mutated.

<Sandpack>

```js App.js
import { useState } from 'react';
import AddTodo from './AddTodo.js';
import TaskList from './TaskList.js';

let nextId = 3;
const initialTodos = [
  { id: 0, title: 'Buy milk', done: true },
  { id: 1, title: 'Eat tacos', done: false },
  { id: 2, title: 'Brew tea', done: false },
];

export default function TaskApp() {
  const [todos, setTodos] = useState(initialTodos);

  function handleAddTodo(title) {
    setTodos([
      ...todos,
      {
        id: nextId++,
        title: title,
        done: false
      }
    ]);
  }

  function handleChangeTodo(nextTodo) {
    setTodos(todos.map(t => {
      if (t.id === nextTodo.id) {
        return nextTodo;
      } else {
        return t;
      }
    }));
  }

  function handleDeleteTodo(todoId) {
    setTodos(
      todos.filter(t => t.id !== todoId)
    );
  }

  return (
    <>
      <AddTodo
        onAddTodo={handleAddTodo}
      />
      <TaskList
        todos={todos}
        onChangeTodo={handleChangeTodo}
        onDeleteTodo={handleDeleteTodo}
      />
    </>
  );
}
```

```js AddTodo.js
import { useState } from 'react';

export default function AddTodo({ onAddTodo }) {
  const [title, setTitle] = useState('');
  return (
    <>
      <input
        placeholder="Add todo"
        value={title}
        onChange={e => setTitle(e.target.value)}
      />
      <button onClick={() => {
        setTitle('');
        onAddTodo(title);
      }}>Add</button>
    </>
  )
}
```

```js TaskList.js
import { useState } from 'react';

export default function TaskList({
  todos,
  onChangeTodo,
  onDeleteTodo
}) {
  return (
    <ul>
      {todos.map(todo => (
        <li key={todo.id}>
          <Task
            todo={todo}
            onChange={onChangeTodo}
            onDelete={onDeleteTodo}
          />
        </li>
      ))}
    </ul>
  );
}

function Task({ todo, onChange, onDelete }) {
  const [isEditing, setIsEditing] = useState(false);
  let todoContent;
  if (isEditing) {
    todoContent = (
      <>
        <input
          value={todo.title}
          onChange={e => {
            onChange({
              ...todo,
              title: e.target.value
            });
          }} />
        <button onClick={() => setIsEditing(false)}>
          Save
        </button>
      </>
    );
  } else {
    todoContent = (
      <>
        {todo.title}
        <button onClick={() => setIsEditing(true)}>
          Edit
        </button>
      </>
    );
  }
  return (
    <label>
      <input
        type="checkbox"
        checked={todo.done}
        onChange={e => {
          onChange({
            ...todo,
            done: e.target.checked
          });
        }}
      />
      {todoContent}
      <button onClick={() => onDelete(todo.id)}>
        Delete
      </button>
    </label>
  );
}
```

```css
button { margin: 5px; }
li { list-style-type: none; }
ul, li { margin: 0; padding: 0; }
```

</Sandpack>

<Solution />

#### Writing concise update logic with Immer {/*writing-concise-update-logic-with-immer*/}

If updating arrays and objects without mutation feels tedious, you can use a library like [Immer](https://github.com/immerjs/use-immer) to reduce repetitive code. Immer lets you write concise code as if you were mutating objects, but under the hood it performs immutable updates:

<Sandpack>

```js
import { useState } from 'react';
import { useImmer } from 'use-immer';

let nextId = 3;
const initialList = [
  { id: 0, title: 'Big Bellies', seen: false },
  { id: 1, title: 'Lunar Landscape', seen: false },
  { id: 2, title: 'Terracotta Army', seen: true },
];

export default function BucketList() {
  const [list, updateList] = useImmer(initialList);

  function handleToggle(artworkId, nextSeen) {
    updateList(draft => {
      const artwork = draft.find(a =>
        a.id === artworkId
      );
      artwork.seen = nextSeen;
    });
  }

  return (
    <>
      <h1>Art Bucket List</h1>
      <h2>My list of art to see:</h2>
      <ItemList
        artworks={list}
        onToggle={handleToggle} />
    </>
  );
}

function ItemList({ artworks, onToggle }) {
  return (
    <ul>
      {artworks.map(artwork => (
        <li key={artwork.id}>
          <label>
            <input
              type="checkbox"
              checked={artwork.seen}
              onChange={e => {
                onToggle(
                  artwork.id,
                  e.target.checked
                );
              }}
            />
            {artwork.title}
          </label>
        </li>
      ))}
    </ul>
  );
}
```

```json package.json
{
  "dependencies": {
    "immer": "1.7.3",
    "react": "latest",
    "react-dom": "latest",
    "react-scripts": "latest",
    "use-immer": "0.5.1"
  },
  "scripts": {
    "start": "react-scripts start",
    "build": "react-scripts build",
    "test": "react-scripts test --env=jsdom",
    "eject": "react-scripts eject"
  }
}
```

</Sandpack>

<Solution />

</Recipes>

---

### Avoiding recreating the initial state {/*avoiding-recreating-the-initial-state*/}

React saves the initial state once and ignores it on the next renders.

```js
function TodoList() {
  const [todos, setTodos] = useState(createInitialTodos());
  // ...
```

Although the result of `createInitialTodos()` is only used for the initial render, you're still calling this function on every render. This can be wasteful if it's creating large arrays or performing expensive calculations.

To solve this, you may **pass it as an _initializer_ function** to `useState` instead:

```js
function TodoList() {
  const [todos, setTodos] = useState(createInitialTodos);
  // ...
```

Notice that you’re passing `createInitialTodos`, which is the *function itself*, and not `createInitialTodos()`, which is the result of calling it. If you pass a function to `useState`, React will only call it during initialization.

React may [call your initializers twice](#my-initializer-or-updater-function-runs-twice) in development to verify that they are [pure.](/learn/keeping-components-pure)

<Recipes titleText="The difference between passing an initializer and passing the initial state directly" titleId="examples-initializer">

#### Passing the initializer function {/*passing-the-initializer-function*/}

This example passes the initializer function, so the `createInitialTodos` function only runs during initialization. It does not run when component re-renders, such as when you type into the input.

<Sandpack>

```js
import { useState } from 'react';

function createInitialTodos() {
  const initialTodos = [];
  for (let i = 0; i < 50; i++) {
    initialTodos.push({
      id: i,
      text: 'Item ' + (i + 1)
    });
  }
  return initialTodos;
}

export default function TodoList() {
  const [todos, setTodos] = useState(createInitialTodos);
  const [text, setText] = useState('');

  return (
    <>
      <input
        value={text}
        onChange={e => setText(e.target.value)}
      />
      <button onClick={() => {
        setText('');
        setTodos([{
          id: todos.length,
          text: text
        }, ...todos]);
      }}>Add</button>
      <ul>
        {todos.map(item => (
          <li key={item.id}>
            {item.text}
          </li>
        ))}
      </ul>
    </>
  );
}
```

</Sandpack>

<Solution />

#### Passing the initial state directly {/*passing-the-initial-state-directly*/}

This example **does not** pass the initializer function, so the `createInitialTodos` function runs on every render, such as when you type into the input. There is no observable difference in behavior, but this code is less efficient.

<Sandpack>

```js
import { useState } from 'react';

function createInitialTodos() {
  const initialTodos = [];
  for (let i = 0; i < 50; i++) {
    initialTodos.push({
      id: i,
      text: 'Item ' + (i + 1)
    });
  }
  return initialTodos;
}

export default function TodoList() {
  const [todos, setTodos] = useState(createInitialTodos());
  const [text, setText] = useState('');

  return (
    <>
      <input
        value={text}
        onChange={e => setText(e.target.value)}
      />
      <button onClick={() => {
        setText('');
        setTodos([{
          id: todos.length,
          text: text
        }, ...todos]);
      }}>Add</button>
      <ul>
        {todos.map(item => (
          <li key={item.id}>
            {item.text}
          </li>
        ))}
      </ul>
    </>
  );
}
```

</Sandpack>

<Solution />

</Recipes>

---

### Resetting state with a key {/*resetting-state-with-a-key*/}

Typically, you might encounter the `key` attribute when [rendering lists.](/learn/rendering-lists) However, it also serves another purpose.

You can **reset a component's state by passing a different `key` to a component.** In this example, the Reset button changes the `version` state variable, which we pass as a `key` to the `Form`. When the `key` changes, React re-creates the `Form` component (and all of its children) from scratch, so its state gets reset.

Read [preserving and resetting state](/learn/preserving-and-resetting-state) to learn more.

<Sandpack>

```js App.js
import { useState } from 'react';

export default function App() {
  const [version, setVersion] = useState(0);

  function handleReset() {
    setVersion(version + 1);
  }

  return (
    <>
      <button onClick={handleReset}>Reset</button>
      <Form key={version} />
    </>
  );
}

function Form() {
  const [name, setName] = useState('Taylor');

  return (
    <>
      <input
        value={name}
        onChange={e => setName(e.target.value)}
      />
      <p>Hello, {name}.</p>
    </>
  );
}
```

```css
button { display: block; margin-bottom: 20px; }
```

</Sandpack>

---

### Storing information from previous renders {/*storing-information-from-previous-renders*/}

Usually, you will update state in event handlers. However, in rare cases you might want to adjust state in response to rendering -- for example, you might want to change a state variable when a prop changes.

In most cases, you don't need this:

<<<<<<< HEAD
* **If the value you need can be computed entirely from the current props or other state, [remove that redundant state altogether](/learn/choosing-the-state-structure#avoid-redundant-state).** If you're worried about recomputing too often, the [`useMemo` Hook](/apis/react/useMemo) can help.
=======
* **If the value you need can be computed entirely from the current props or other state, [remove that redundant state altogether.](/learn/choosing-the-state-structure#avoid-redundant-state)** If you're worried about recomputing too often, the [`useMemo` Hook](/apis/react/usememo) can help.
>>>>>>> 1c1a81ad
* If you want to reset the entire component tree's state, [pass a different `key` to your component.](#resetting-state-with-a-key)
* If you can, update all the relevant state in the event handlers.

In the rare case that none of these apply, there is a pattern you can use to update state based on the values that have been rendered so far, by calling a `set` function while your component is rendering.

Here's an example. This `CountLabel` component displays the `count` prop passed to it:

```js CountLabel.js
export default function CountLabel({ count }) {
  return <h1>{count}</h1>
}
```

Say you want to show whether the counter has *increased or decreased* since the last change. The `count` prop doesn't tell you this -- you need to keep track of its previous value. Add the `prevCount` state variable to track it. Add another state variable called `trend` to hold whether the count has increased or decreased. Compare `prevCount` with `count`, and if they're not equal, update both `prevCount` and `trend`. Now you can show both the current count prop and *how it has changed since the last render*.

<Sandpack>

```js App.js
import { useState } from 'react';
import CountLabel from './CountLabel.js';

export default function App() {
  const [count, setCount] = useState(0);
  return (
    <>
      <button onClick={() => setCount(count + 1)}>
        Increment
      </button>
      <button onClick={() => setCount(count - 1)}>
        Decrement
      </button>
      <CountLabel count={count} />
    </>
  );
}
```

```js CountLabel.js active
import { useState } from 'react';

export default function CountLabel({ count }) {
  const [prevCount, setPrevCount] = useState(count);
  const [trend, setTrend] = useState(null);
  if (prevCount !== count) {
    setPrevCount(count);
    setTrend(count > prevCount ? 'increasing' : 'decreasing');
  }
  return (
    <>
      <h1>{count}</h1>
      {trend && <p>The count is {trend}</p>}
    </>
  );
}
```

```css
button { margin-bottom: 10px; }
```

</Sandpack>

Note that if you call a `set` function while rendering, it must be inside a condition like `prevCount !== count`, and there must be a call like `setPrevCount(count)` inside of the condition. Otherwise, your component would re-render in a loop until it crashes. Also, you can only update the state of the *currently rendering* component like this. Calling the `set` function of *another* component during rendering is an error. Finally, your `set` call should still [update state without mutation](#updating-objects-and-arrays-in-state) -- this special case doesn't mean you can break other rules of [pure functions.](/learn/keeping-components-pure)

This pattern can be hard to understand and is usually best avoided. However, it's better than updating state in an effect. When you call the `set` function during render, React will re-render that component immediately after your component exits with a `return` statement, and before rendering the children. This way, children don't need to render twice. The rest of your component function will still execute (and the result will be thrown away), but if your condition is below all the calls to Hooks, you may add an early `return;` inside it to restart rendering earlier.

---

## Reference {/*reference*/}

### `useState(initialState)` {/*usestate*/}

Call `useState` at the top level of your component to declare a [state variable.](/learn/state-a-components-memory)

```js
import { useState } from 'react';

function MyComponent() {
  const [age, setAge] = useState(28);
  const [name, setName] = useState('Taylor');
  const [todos, setTodos] = useState(() => createTodos());
  // ...
```

The convention is to name state variables like `[something, setSomething]` using [array destructuring.](TODO:/learn/a-javascript-refresher#array-destructuring)

[See more examples above.](#examples-basic)

#### Parameters {/*parameters*/}

* `initialState`: The value you want the state to be initially. It can be a value of any type, but there is a special behavior for functions. This argument is ignored after the initial render.
  * If you pass a function as `initialState`, it will be treated as an _initializer function_. It should be pure, should take no arguments, and should return a value of any type. React will call your initializer function when initializing the component, and store its return value as the initial state. [See an example above.](#avoiding-recreating-the-initial-state)

#### Returns {/*returns*/}

`useState` returns an array with exactly two values:

1. The current state. During the first render, it will match the `initialState` you have passed.
2. The [`set` function](#setstate) that lets you update the state to a different value and trigger a re-render.

#### Caveats {/*caveats*/}

* `useState` is a Hook, so you can only call it **at the top level of your component** or your own Hooks. You can't call it inside loops or conditions. If you need that, extract a new component and move the state into it.
* In Strict Mode, React will **call your initializer function twice** in order to [help you find accidental impurities.](#my-initializer-or-updater-function-runs-twice) This is development-only behavior and does not affect production. If your initializer function is pure (as it should be), this should not affect the logic of your component. The result from one of the calls will be ignored.

---

### `set` functions, like `setSomething(nextState)` {/*setstate*/}

The `set` function returned by `useState` lets you update the state to a different value and trigger a re-render. You can pass the next state directly, or a function that calculates it from the previous state:

```js
const [name, setName] = useState('Edward');

function handleClick() {
  setName('Taylor');
  setAge(a => a + 1);
  // ...
```

#### Parameters {/*setstate-parameters*/}

* `nextState`: The value that you want the state to be. It can be a value of any type, but there is a special behavior for functions.
  * If you pass a function as `nextState`, it will be treated as an _updater function_. It must be pure, should take the pending state as its only argument, and should return the next state. React will put your updater function in a queue and re-render your component. During the next render, React will calculate the next state by applying all of the queued updaters to the previous state. [See an example above.](#updating-state-based-on-the-previous-state)

#### Returns {/*setstate-returns*/}

`set` functions do not have a return value.

#### Caveats {/*setstate-caveats*/}

* The `set` function **only updates the state variable for the *next* render**. If you read the state variable after calling the `set` function, [you will still get the old value](#ive-updated-the-state-but-logging-gives-me-the-old-value) that was on the screen before your call.

* If the new value you provide is identical to the current `state`, as determined by an [`Object.is`](https://developer.mozilla.org/en-US/docs/Web/JavaScript/Reference/Global_Objects/Object/is) comparison, React will **skip re-rendering the component and its children.** This is an optimization. Although in some cases React may still need to call your component before skipping the children, it shouldn't affect your code.

<<<<<<< HEAD
* React [batches state updates](/learn/queueing-a-series-of-state-updates). It updates the screen **after all the event handlers have run** and have called their `set` functions. This prevents multiple re-renders during a single event. In the rare case that you need to force React to update the screen earlier, for example to access the DOM, you can use [`flushSync`](/apis/react-dom/flushSync).
=======
* React [batches state updates.](/learn/queueing-a-series-of-state-updates) It updates the screen **after all the event handlers have run** and have called their `set` functions. This prevents multiple re-renders during a single event. In the rare case that you need to force React to update the screen earlier, for example to access the DOM, you can use [`flushSync`.](/apis/react-dom/flushsync)
>>>>>>> 1c1a81ad

* Calling the `set` function *during rendering* is only allowed from within the currently rendering component. React will discard its output and immediately attempt to render it again with the new state. This pattern is rarely needed, but you can use it to **store information from the previous renders**. [See an example above.](#storing-information-from-previous-renders)

* In Strict Mode, React will **call your updater function twice** in order to [help you find accidental impurities.](#my-initializer-or-updater-function-runs-twice) This is development-only behavior and does not affect production. If your updater function is pure (as it should be), this should not affect the logic of your component. The result from one of the calls will be ignored.

---

## Troubleshooting {/*troubleshooting*/}

### I've updated the state, but logging gives me the old value {/*ive-updated-the-state-but-logging-gives-me-the-old-value*/}

Calling the `set` function **does not change state in the running code**:

```js {4,5,8}
function handleClick() {
  console.log(count);  // 0

  setCount(count + 1); // Request a re-render with 1
  console.log(count);  // Still 0!

  setTimeout(() => {
    console.log(count); // Also 0!
  }, 5000);
}
```

This is because [states behaves like a snapshot.](/learn/state-as-a-snapshot) Updating state requests another render with the new state value, but does not affect the `count` JavaScript variable in your already-running event handler.

If you need to use the next state, you can save it in a variable before passing it to the `set` function:

```js
const nextCount = count + 1;
setCount(nextCount);

console.log(count);     // 0
console.log(nextCount); // 1
```

---

### I've updated the state, but the screen doesn't update {/*ive-updated-the-state-but-the-screen-doesnt-update*/}

React will **ignore your update if the next state is equal to the previous state,** as determined by an [`Object.is`](https://developer.mozilla.org/en-US/docs/Web/JavaScript/Reference/Global_Objects/Object/is) comparison. This usually happens when you change an object or an array in state directly:

```js
obj.x = 10;  // 🚩 Wrong: mutating existing object
setObj(obj); // 🚩 Doesn't do anything
```

You mutated an existing `obj` object and passed it back to `setObj`, so React ignored the update. To fix this, you need to ensure that you're always [_replacing_ objects and arrays in state instead of _mutating_ them](#updating-objects-and-arrays-in-state):

```js
// ✅ Correct: creating a new object
setObj({
  ...obj,
  x: 10
});
```

---

### I'm getting an error: "Too many re-renders" {/*im-getting-an-error-too-many-re-renders*/}

You might get an error that says: `Too many re-renders. React limits the number of renders to prevent an infinite loop.` Typically, this means that you're unconditionally setting state *during render*, so your component enters a loop: render, set state (which causes a render), render, set state (which causes a render), and so on. Very often, this is caused by a mistake in specifying an event handler:

```js {1-2}
// 🚩 Wrong: calls the handler during render
return <button onClick={handleClick()}>Click me</button>

// ✅ Correct: passes down the event handler
return <button onClick={handleClick}>Click me</button>

// ✅ Correct: passes down an inline function
return <button onClick={(e) => handleClick(e)}>Click me</button>
```

If you can't find the cause of this error, click on the arrow next to the error in the console and look through the JavaScript stack to find the specific `set` function call responsible for the error.

---

### My initializer or updater function runs twice {/*my-initializer-or-updater-function-runs-twice*/}

In [Strict Mode](/apis/react/StrictMode), React will call some of your functions twice instead of once:

```js {2,5-6,11-12}
function TodoList() {
  // This component function will run twice for every render.

  const [todos, setTodos] = useState(() => {
    // This initializer function will run twice during initialization.
    return createTodos();
  });

  function handleClick() {
    setTodos(prevTodos => {
      // This updater function will run twice for every click.
      return [...prevTodos, createTodo()];
    });
  }
  // ...
```

This is expected and shouldn't break your code.

This **development-only** behavior helps you [keep components pure.](/learn/keeping-components-pure) React uses the result of one of the calls, and ignores the result of the other call. As long as your component, initializer, and updater functions are pure, this shouldn't affect your logic. However, if they are accidentally impure, this helps you notice the mistakes and fix it.

For example, this impure updater function mutates an array in state:

```js {2,3}
setTodos(prevTodos => {
  // 🚩 Mistake: mutating state
  prevTodos.push(createTodo());
});
```

Because React calls your updater function twice, you'll see the todo was added twice, so you'll know that there is a mistake. In this example, you can fix the mistake by [replacing the array instead of mutating it](#updating-objects-and-arrays-in-state):

```js {2,3}
setTodos(prevTodos => {
  // ✅ Correct: replacing with new state
  return [...prevTodos, createTodo()];
});
```

Now that this updater function is pure, calling it an extra time doesn't make a difference in behavior. This is why React calling it twice helps you find mistakes. **Only component, initializer, and updater functions need to be pure.** Event handlers don't need to be pure, so React will never call your event handlers twice.

Read [keeping components pure](/learn/keeping-components-pure) to learn more.

---

### I'm trying to set state to a function, but it gets called instead {/*im-trying-to-set-state-to-a-function-but-it-gets-called-instead*/}

You can't put a function into state like this:

```js
const [fn, setFn] = useState(someFunction);

function handleClick() {
  setFn(someOtherFunction);
}
```

Because you're passing a function, React assumes that `someFunction` is an [initializer function](#avoiding-recreating-the-initial-state), and that `someOtherFunction` is an [updater function](#updating-state-based-on-the-previous-state), so it tries to call them and store the result. To actually *store* a function, you have to put `() =>` before them in both cases. Then React will store the functions you pass.

```js {1,4}
const [fn, setFn] = useState(() => someFunction);

function handleClick() {
  setFn(() => someOtherFunction);
}
```<|MERGE_RESOLUTION|>--- conflicted
+++ resolved
@@ -998,11 +998,7 @@
 
 In most cases, you don't need this:
 
-<<<<<<< HEAD
-* **If the value you need can be computed entirely from the current props or other state, [remove that redundant state altogether](/learn/choosing-the-state-structure#avoid-redundant-state).** If you're worried about recomputing too often, the [`useMemo` Hook](/apis/react/useMemo) can help.
-=======
 * **If the value you need can be computed entirely from the current props or other state, [remove that redundant state altogether.](/learn/choosing-the-state-structure#avoid-redundant-state)** If you're worried about recomputing too often, the [`useMemo` Hook](/apis/react/usememo) can help.
->>>>>>> 1c1a81ad
 * If you want to reset the entire component tree's state, [pass a different `key` to your component.](#resetting-state-with-a-key)
 * If you can, update all the relevant state in the event handlers.
 
@@ -1138,11 +1134,7 @@
 
 * If the new value you provide is identical to the current `state`, as determined by an [`Object.is`](https://developer.mozilla.org/en-US/docs/Web/JavaScript/Reference/Global_Objects/Object/is) comparison, React will **skip re-rendering the component and its children.** This is an optimization. Although in some cases React may still need to call your component before skipping the children, it shouldn't affect your code.
 
-<<<<<<< HEAD
-* React [batches state updates](/learn/queueing-a-series-of-state-updates). It updates the screen **after all the event handlers have run** and have called their `set` functions. This prevents multiple re-renders during a single event. In the rare case that you need to force React to update the screen earlier, for example to access the DOM, you can use [`flushSync`](/apis/react-dom/flushSync).
-=======
 * React [batches state updates.](/learn/queueing-a-series-of-state-updates) It updates the screen **after all the event handlers have run** and have called their `set` functions. This prevents multiple re-renders during a single event. In the rare case that you need to force React to update the screen earlier, for example to access the DOM, you can use [`flushSync`.](/apis/react-dom/flushsync)
->>>>>>> 1c1a81ad
 
 * Calling the `set` function *during rendering* is only allowed from within the currently rendering component. React will discard its output and immediately attempt to render it again with the new state. This pattern is rarely needed, but you can use it to **store information from the previous renders**. [See an example above.](#storing-information-from-previous-renders)
 
