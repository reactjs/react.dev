---
title: Reacting to Input with State
---

<Intro>

React uses a declarative way to manipulate the UI. Instead of manipulating individual pieces of the UI directly, you describe the different states that your component can be in, and switch between them in response to the user input. This is similar to how designers think about the UI.

</Intro>

<YouWillLearn>

* How declarative UI programming differs from imperative UI programming
* How to enumerate the different visual states your component can be in
* How to trigger the changes between the different visual states from code

</YouWillLearn>

## How declarative UI compares to imperative {/*how-declarative-ui-compares-to-imperative*/}

When you design UI interactions, you probably think about how the UI *changes* in response to user actions. Consider a form that lets the user submit an answer:

* When you type something into a form, the "Submit" button **becomes enabled.**
* When you press "Submit", both form and the button **become disabled,** and a spinner **appears.**
* If the network request succeeds, the form **gets hidden,** and the "Thank you" message **appears.**
* If the network request fails, an error message **appears,** and the form **becomes enabled** again.

In **imperative programming,** the above corresponds directly to how you implement interaction. You have to write the exact instructions to manipulate the UI depending on what just happened. Here's another way to think about this: imagine riding next to someone in a car and telling them turn by turn where to go.

<Illustration src="/images/docs/illustrations/i_imperative-ui-programming.png"  alt="In a car driven by an anxious-looking person representing JavaScript, a passenger orders the driver to execute a sequence of complicated turn by turn navigations." />

They don't know where you want to go, they just follow your commands. (And if you get the directions wrong, you end up in the wrong place!) It's called *imperative* because you have to "command" each element, from the spinner to the button, telling the computer *how* to update the UI.

In this example of imperative UI programming, the form is built *without* React. It uses the built-in browser [DOM](https://developer.mozilla.org/en-US/docs/Web/API/Document_Object_Model):

<Sandpack>

```js index.js active
async function handleFormSubmit(e) {
  e.preventDefault();
  disable(textarea);
  disable(button);
  show(loadingMessage);
  hide(errorMessage);
  try {
    await submitForm(textarea.value);
    show(successMessage);
    hide(form);
  } catch (err) {
    show(errorMessage);
    errorMessage.textContent = err.message;
  } finally {
    hide(loadingMessage);
    enable(textarea);
    enable(button);
  }
}

function handleTextareaChange() {
  if (textarea.value.length === 0) {
    disable(button);
  } else {
    enable(button);
  }
}

function hide(el) {
  el.style.display = 'none';
}

function show(el) {
  el.style.display = '';
}

function enable(el) {
  el.disabled = false;
}

function disable(el) {
  el.disabled = true;
}

function submitForm(answer) {
  // Pretend it's hitting the network.
  return new Promise((resolve, reject) => {
    setTimeout(() => {
      if (answer.toLowerCase() == 'istanbul') {
        resolve();
      } else {
        reject(new Error('Good guess but a wrong answer. Try again!'));
      }
    }, 1500);
  });
}

let form = document.getElementById('form');
let textarea = document.getElementById('textarea');
let button = document.getElementById('button');
let loadingMessage = document.getElementById('loading');
let errorMessage = document.getElementById('error');
let successMessage = document.getElementById('success');
form.onsubmit = handleFormSubmit;
textarea.oninput = handleTextareaChange;
```

```js sandbox.config.json hidden
{
  "hardReloadOnChange": true
}
```

```html public/index.html
<form id="form">
  <h2>City quiz</h2>
  <p>
    What city is located on two continents?
  </p>
  <textarea id="textarea"></textarea>
  <br />
  <button id="button" disabled>Submit</button>
  <p id="loading" style="display: none">Loading...</p>
  <p id="error" style="display: none; color: red;"></p>
</form>
<h1 id="success" style="display: none">That's right!</h1>

<style>
* { box-sizing: border-box; }
body { font-family: sans-serif; margin: 20px; padding: 0; }
</style>
```

</Sandpack>

Manipulating the UI imperatively works well enough for isolated examples, but it gets exponentially more difficult to manage in more complex systems. Imagine updating a page full of different forms like this one. Adding a new UI element or a new interaction would require carefully checking all existing code to make sure you haven't introduced a bug (for example, forgetting to show or hide something).

React was built to solve this problem.

In React, you don't directly manipulate the UI--meaning you don't enable, disable, show, or hide components directly. Instead, you **declare what you want to show,** and React figures out how to update the UI. Think of getting into a taxi and telling the driver where you want to go instead of telling them exactly where to turn. It's the driver's job to get you there, and they might even know some shortcuts you haven't considered!

<Illustration src="/images/docs/illustrations/i_declarative-ui-programming.png" alt="In a car driven by React, a passenger asks to be taken to a specific place on the map. React figures out how to do that." />

## Thinking about UI declaratively {/*thinking-about-ui-declaratively*/}

You've seen how to implement a form imperatively above. To better understand how to think in React, you'll walk through reimplementing this UI in React below:

1. **Identify** your component's different visual states
2. **Determine** what triggers those state changes
3. **Represent** the state in memory using `useState`
4. **Remove** any non-essential state variables
5. **Connect** the event handlers to set the state

### Step 1: Identify your component's different visual states {/*step-1-identify-your-components-different-visual-states*/}

In computer science, you may hear about a ["state machine"](https://en.wikipedia.org/wiki/Finite-state_machine) being in one of several “states”. If you work with a designer, you may have seen mockups for different "visual states". React stands at the intersection of design and computer science, so both of these ideas are sources of inspiration.

First, you need to visualize all the different "states" of the UI the user might see:

* **Empty**: Form has a disabled "Submit" button.
* **Typing**: Form has an enabled "Submit" button.
* **Submitting**: Form is completely disabled. Spinner is shown.
* **Success**: "Thank you" message is shown instead of a form.
* **Error**: Same as Typing state, but with an extra error message.

Just like a designer, you'll want to "mock up" or create "mocks" for the different states before you add logic. For example, here is a mock for just the visual part of the form. This mock is controlled by a prop called `status` with a default value of `'empty'`:

<Sandpack>

```js
export default function Form({
  status = 'empty'
}) {
  if (status === 'success') {
    return <h1>That's right!</h1>
  }
  return (
    <>
      <h2>City quiz</h2>
      <p>
        In which city is there a billboard that turns air into drinkable water?
      </p>
      <form>
        <textarea />
        <br />
        <button>
          Submit
        </button>
      </form>
    </>
  )
}
```

</Sandpack>

You could call that prop anything you like, the naming is not important. Try editing `status = 'empty'` to `status = 'success'` to see the success message appear. Mocking lets you quickly iterate on the UI before you wire up any logic. Here is a more fleshed out prototype of the same component, still "controlled" by the `status` prop:

<Sandpack>

```js
export default function Form({
  // Try 'submitting', 'error', 'success':
  status = 'empty'
}) {
  if (status === 'success') {
    return <h1>That's right!</h1>
  }
  return (
    <>
      <h2>City quiz</h2>
      <p>
        In which city is there a billboard that turns air into drinkable water?
      </p>
      <form>
        <textarea disabled={
          status === 'submitting'
        } />
        <br />
        <button disabled={
          status === 'empty' ||
          status === 'submitting'
        }>
          Submit
        </button>
        {status === 'error' &&
          <p className="Error">
            Good guess but a wrong answer. Try again!
          </p>
        }
      </form>
      </>
  );
}
```

```css
.Error { color: red; }
```

</Sandpack>

<DeepDive title="Displaying many visual states at once">

If a component has a lot of visual states, it can be convenient to show them all on one page:

<Sandpack>

```js App.js active
import Form from './Form.js';

let statuses = [
  'empty',
  'typing',
  'submitting',
  'success',
  'error',
];

export default function App() {
  return (
    <>
      {statuses.map(status => (
        <section key={status}>
          <h4>Form ({status}):</h4>
          <Form status={status} />
        </section>
      ))}
    </>
  );
}
```

```js Form.js
export default function Form({ status }) {
  if (status === 'success') {
    return <h1>That's right!</h1>
  }
  return (
    <form>
      <textarea disabled={
        status === 'submitting'
      } />
      <br />
      <button disabled={
        status === 'empty' ||
        status === 'submitting'
      }>
        Submit
      </button>
      {status === 'error' &&
        <p className="Error">
          Good guess but a wrong answer. Try again!
        </p>
      }
    </form>
  );
}
```

```css
section { border-bottom: 1px solid #aaa; padding: 20px; }
h4 { color: #222; }
body { margin: 0; }
.Error { color: red; }
```

</Sandpack>

Pages like this are often called "living styleguides" or "storybooks."

</DeepDive>

### Step 2: Determine what triggers those state changes {/*step-2-determine-what-triggers-those-state-changes*/}

<IllustrationBlock title="Types of inputs">
  <Illustration caption="Human inputs" alt="A finger." src="/images/docs/illustrations/i_inputs1.png" />
  <Illustration caption="Computer inputs" alt="Ones and zeroes." src="/images/docs/illustrations/i_inputs2.png" />
</IllustrationBlock>

You can trigger state updates in response to two kinds of inputs:

* **Human inputs,** like clicking a button, typing in a field, navigating a link.
* **Computer inputs,** like a network response arriving, a timeout completing, an image loading.

In both cases, **you must set [state variables](/learn/state-a-components-memory#anatomy-of-usestate) to update the UI.** For the form you're developing, you will need to change state in response to a few different inputs:

* **Changing the text input** (human) should switch it from the *Empty* state to the *Typing* state or back, depending on whether the text box is empty or not.
* **Clicking the Submit button** (human) should switch it to the *Submitting* state.
* **Successful network response** (computer) should switch it to the *Success* state.
* **Failed network response** (computer) should switch it to the *Error* state with the matching error message.

> Notice that human inputs often require [event handlers](/learn/responding-to-events)!

To help visualize this flow, try drawing each state on paper as a labeled circle, and each change between two states as an arrow. You can sketch out many flows this way and sort out bugs long before implementation.

<DiagramGroup>

<Diagram name="responding_to_input_flow" height={350} width={688} alt="Flow chart moving left to right with 5 nodes. The first node labeled 'empty' has one edge labeled 'start typing' connected to a node labeled 'typing'. That node has one edge labeled 'press submit' connected to a node labeled 'submitting', which has two edges. The left edge is labeled 'network error' connecting to a node labeled 'error'. The right edge is labeled 'network success' connecting to a node labeled 'success'.">

Form states

</Diagram>

</DiagramGroup>

### Step 3: Represent the state in memory with `useState` {/*step-3-represent-the-state-in-memory-with-usestate*/}

<<<<<<< HEAD
Next you'll need to represent the visual states of your component in memory with [`useState`.](/apis/react/useState) Simplicity is key: each piece of state is a "moving piece", and **you want as few "moving pieces" as possible**. More complexity leads to more bugs!
=======
Next you'll need to represent the visual states of your component in memory with [`useState`](/apis/react/useState). Simplicity is key: each piece of state is a "moving piece", and **you want as few "moving pieces" as possible.** More complexity leads to more bugs!
>>>>>>> 48032f51

Start with the state that *absolutely must* be there. For example, you'll need to store the `answer` for the input, and the `error` (if it exists) to store the last error:

```js
const [answer, setAnswer] = useState('');
const [error, setError] = useState(null);
```

Then, you'll need a state variable representing which one of the visual states described earlier you want to display. There's usually more than a single way to represent that in memory, so you'll need to experiment with it.

If you struggle to think of the best way immediately, start by adding enough state that you're *definitely* sure that all the possible visual states are covered:

```js
const [isEmpty, setIsEmpty] = useState(true);
const [isTyping, setIsTyping] = useState(false);
const [isSubmitting, setIsSubmitting] = useState(false);
const [isSuccess, setIsSuccess] = useState(false);
const [isError, setIsError] = useState(false);
```

Your first idea likely won't be the best, but that's ok--refactoring state is a part of the process!

### Step 4: Remove any non-essential state variables {/*step-4-remove-any-non-essential-state-variables*/}

You want to avoid duplication in the state content so you're only tracking what is essential. Spending a little time on refactoring your state structure will make your components easier to understand, reduce duplication, and avoid unintended meanings. Your goal is to **prevent the cases where the state in memory doesn't represent any valid UI that you'd want a user to see.** (For example, you never want to show an error message and disable the input at the same time, or the user won't be able to correct the error!)

Here are some questions you can ask about your state variables:

* **Does this state cause a paradox?** For example, `isTyping` and `isSubmitting` can't both be `true`. A paradox usually means that the state is not constrained enough. There are four possible combinations of two booleans, but only three correspond to valid states. To remove the "impossible" state, you can combine these into a `status` that must be one of three values: `'typing'`, `'submitting'`, or `'success'`.
* **Is the same information available in another state variable already?** Another paradox: `isEmpty` and `isTyping` can't be `true` at the same time. By making them separate state variables, you risk them going out of sync and causing bugs. Fortunately, you can remove `isEmpty` and instead check `answer.length === 0`.
* **Can you get the same information from the inverse of another state variable?** `isError` is not needed because you can check `error !== null` instead.

After this clean-up, you're left with 3 (down from 7!) *essential* state variables:

```js
const [answer, setAnswer] = useState('');
const [error, setError] = useState(null);
const [status, setStatus] = useState('typing'); // 'typing', 'submitting', or 'success'
```

You know they are essential, because you can't remove any of them without breaking the functionality.

<DeepDive title="Eliminating “impossible” states with a reducer">

These three variables are a good enough representation of this form's state. However, there are still some intermediate states that don't fully make sense. For example, a non-null `error` doesn't make sense when `status` is `'success'`. To model the state more precisely, you can [extract it into a reducer.](/learn/extracting-state-logic-into-a-reducer) Reducers let you unify multiple state variables into a single object and consolidate all the related logic!

</DeepDive>

### Step 5: Connect the event handlers to set state {/*step-5-connect-the-event-handlers-to-set-state*/}

Lastly, create event handlers to set the state variables. Below is the final form, with all event handlers wired up:

<Sandpack>

```js
import { useState } from 'react';

export default function Form() {
  const [answer, setAnswer] = useState('');
  const [error, setError] = useState(null);
  const [status, setStatus] = useState('typing');

  if (status === 'success') {
    return <h1>That's right!</h1>
  }

  async function handleSubmit(e) {
    e.preventDefault();
    setStatus('submitting');
    try {
      await submitForm(answer);
      setStatus('success');
    } catch (err) {
      setStatus('typing');
      setError(err);
    }
  }

  function handleTextareaChange(e) {
    setAnswer(e.target.value);
  }

  return (
    <>
      <h2>City quiz</h2>
      <p>
        In which city is there a billboard that turns air into drinkable water?
      </p>
      <form onSubmit={handleSubmit}>
        <textarea
          value={answer}
          onChange={handleTextareaChange}
          disabled={status === 'submitting'}
        />
        <br />
        <button disabled={
          answer.length === 0 ||
          status === 'submitting'
        }>
          Submit
        </button>
        {error !== null &&
          <p className="Error">
            {error.message}
          </p>
        }
      </form>
    </>
  );
}

function submitForm(answer) {
  // Pretend it's hitting the network.
  return new Promise((resolve, reject) => {
    setTimeout(() => {
      let shouldError = answer.toLowerCase() !== 'lima'
      if (shouldError) {
        reject(new Error('Good guess but a wrong answer. Try again!'));
      } else {
        resolve();
      }
    }, 1500);
  });
}
```

```css
.Error { color: red; }
```

</Sandpack>

Although this code is longer than the original imperative example, it is much less fragile. Expressing all interactions as state changes lets you later introduce new visual states without breaking existing ones. It also lets you change what should be displayed in each state without changing the logic of the interaction itself.

<Recap>

* Declarative programming means describing the UI for each visual state rather than micromanaging the UI (imperative).
* When developing a component:
  1. Identify all its visual states.
  2. Determine the human and computer triggers for state changes.
  3. Model the state with `useState`.
  4. Remove non-essential state to avoid bugs and paradoxes.
  5. Connect the event handlers to set state.

</Recap>



<Challenges>

#### Add and remove a CSS class {/*add-and-remove-a-css-class*/}

Make it so that clicking on the picture *removes* the `background--active` CSS class from the outer `<div>`, but *adds* the `picture--active` class to the `<img>`. Clicking the background again should restore the original CSS classes.

Visually, you should expect that clicking on the picture removes the purple background and highlights the picture border. Clicking outside the picture highlights the background, but removes the picture border highlight.

<Sandpack>

```js
export default function Picture() {
  return (
    <div className="background background--active">
      <img
        className="picture"
        alt="Rainbow houses in Kampung Pelangi, Indonesia"
        src="https://i.imgur.com/5qwVYb1.jpeg"
      />
    </div>
  );
}
```

```css
body { margin: 0; padding: 0; height: 250px; }

.background {
  width: 100vw;
  height: 100vh;
  display: flex;
  justify-content: center;
  align-items: center;
  background: #eee;
}

.background--active {
  background: #a6b5ff;
}

.picture {
  width: 200px;
  height: 200px;
  border-radius: 10px;
}

.picture--active {
  border: 5px solid #a6b5ff;
}
```

</Sandpack>

<Solution>

This component has two visual states: when the image is active, and when the image is inactive:

* When the image is active, the CSS classes are `background` and `picture picture--active`.
* When the image is inactive, the CSS classes are `background background--active` and `picture`.

A single boolean state variable is enough to remember whether the image is active. The original task was to remove or add CSS classes. However, in React you need to *describe* what you want to see rather than *manipulate* the UI elements. So you need to calculate both CSS classes based on the current state. You also need to [stop the propagation](/learn/responding-to-events#stopping-propagation) so that clicking the image doesn't register as a click on the background.

Verify that this version works by clicking the image and then outside of it:

<Sandpack>

```js
import { useState } from 'react';

export default function Picture() {
  const [isActive, setIsActive] = useState(false);

  let backgroundClassName = 'background';
  let pictureClassName = 'picture';
  if (isActive) {
    pictureClassName += ' picture--active';
  } else {
    backgroundClassName += ' background--active';
  }

  return (
    <div
      className={backgroundClassName}
      onClick={() => setIsActive(false)}
    >
      <img
        onClick={e => {
          e.stopPropagation();
          setIsActive(true);
        }}
        className={pictureClassName}
        alt="Rainbow houses in Kampung Pelangi, Indonesia"
        src="https://i.imgur.com/5qwVYb1.jpeg"
      />
    </div>
  );
}
```

```css
body { margin: 0; padding: 0; height: 250px; }

.background {
  width: 100vw;
  height: 100vh;
  display: flex;
  justify-content: center;
  align-items: center;
  background: #eee;
}

.background--active {
  background: #a6b5ff;
}

.picture {
  width: 200px;
  height: 200px;
  border-radius: 10px;
  border: 5px solid transparent;
}

.picture--active {
  border: 5px solid #a6b5ff;
}
```

</Sandpack>

Alternatively, you could return two separate chunks of JSX:

<Sandpack>

```js
import { useState } from 'react';

export default function Picture() {
  const [isActive, setIsActive] = useState(false);
  if (isActive) {
    return (
      <div
        className="background"
        onClick={() => setIsActive(false)}
      >
        <img
          className="picture picture--active"
          alt="Rainbow houses in Kampung Pelangi, Indonesia"
          src="https://i.imgur.com/5qwVYb1.jpeg"
          onClick={e => e.stopPropagation()}
        />
      </div>
    );
  }
  return (
    <div className="background background--active">
      <img
        className="picture"
        alt="Rainbow houses in Kampung Pelangi, Indonesia"
        src="https://i.imgur.com/5qwVYb1.jpeg"
        onClick={() => setIsActive(true)}
      />
    </div>
  );
}
```

```css
body { margin: 0; padding: 0; height: 250px; }

.background {
  width: 100vw;
  height: 100vh;
  display: flex;
  justify-content: center;
  align-items: center;
  background: #eee;
}

.background--active {
  background: #a6b5ff;
}

.picture {
  width: 200px;
  height: 200px;
  border-radius: 10px;
  border: 5px solid transparent;
}

.picture--active {
  border: 5px solid #a6b5ff;
}
```

</Sandpack>

Keep in mind that if two different JSX chunks describe the same tree, their nesting (first `<div>` → first `<img>`) has to line up. Otherwise, toggling `isActive` would recreate the whole tree below and [reset its state.](/learn/preserving-and-resetting-state) This is why, if a similar JSX tree gets returned in both cases, it is better to write them as a single piece of JSX.

</Solution>

#### Profile editor {/*profile-editor*/}

Here is a small form implemented with plain JavaScript and DOM. Play with it to understand its behavior:

<Sandpack>

```js index.js active
function handleFormSubmit(e) {
  e.preventDefault();
  if (editButton.textContent === 'Edit Profile') {
    editButton.textContent = 'Save Profile';
    hide(firstNameText);
    hide(lastNameText);
    show(firstNameInput);
    show(lastNameInput);
  } else {
    editButton.textContent = 'Edit Profile';
    hide(firstNameInput);
    hide(lastNameInput);
    show(firstNameText);
    show(lastNameText);
  }
}

function handleFirstNameChange() {
  firstNameText.textContent = firstNameInput.value;
  helloText.textContent = (
    'Hello ' +
    firstNameInput.value + ' ' +
    lastNameInput.value + '!'
  );
}

function handleLastNameChange() {
  lastNameText.textContent = lastNameInput.value;
  helloText.textContent = (
    'Hello ' +
    firstNameInput.value + ' ' +
    lastNameInput.value + '!'
  );
}

function hide(el) {
  el.style.display = 'none';
}

function show(el) {
  el.style.display = '';
}

let form = document.getElementById('form');
let editButton = document.getElementById('editButton');
let firstNameInput = document.getElementById('firstNameInput');
let firstNameText = document.getElementById('firstNameText');
let lastNameInput = document.getElementById('lastNameInput');
let lastNameText = document.getElementById('lastNameText');
let helloText = document.getElementById('helloText');
form.onsubmit = handleFormSubmit;
firstNameInput.oninput = handleFirstNameChange;
lastNameInput.oninput = handleLastNameChange;
```

```js sandbox.config.json hidden
{
  "hardReloadOnChange": true
}
```

```html public/index.html
<form id="form">
  <label>
    First name:
    <b id="firstNameText">Jane</b>
    <input
      id="firstNameInput"
      value="Jane"
      style="display: none">
  </label>
  <label>
    Last name:
    <b id="lastNameText">Jacobs</b>
    <input
      id="lastNameInput"
      value="Jacobs"
      style="display: none">
  </label>
  <button type="submit" id="editButton">Edit Profile</button>
  <p><i id="helloText">Hello, Jane Jacobs!</i></p>
</form>

<style>
* { box-sizing: border-box; }
body { font-family: sans-serif; margin: 20px; padding: 0; }
label { display: block; margin-bottom: 20px; }
</style>
```

</Sandpack>

This form switches between two modes: in the editing mode, you see the inputs, and in the viewing mode, you only see the result. The button label changes between "Edit" and "Save" depending on the mode you're in. When you change the inputs, the welcome message at the bottom updates in real time.

Your task is to reimplement it in React in the sandbox below. For your convenience, the markup was already converted to JSX, but you'll need to make it show and hide the inputs like the original does.

Make sure that it updates the text at the bottom, too!

<Sandpack>

```js
export default function EditProfile() {
  return (
    <form>
      <label>
        First name:{' '}
        <b>Jane</b>
        <input />
      </label>
      <label>
        Last name:{' '}
        <b>Jacobs</b>
        <input />
      </label>
      <button type="submit">
        Edit Profile
      </button>
      <p><i>Hello, Jane Jacobs!</i></p>
    </form>
  );
}
```

```css
label { display: block; margin-bottom: 20px; }
```

</Sandpack>

<Solution>

You will need two state variables to hold the input values: `firstName` and `lastName`. You're also going to need an `isEditing` state variable that holds whether to display the inputs or not. You should _not_ need a `fullName` variable because the full name can always be calculated from the `firstName` and the `lastName`.

Finally, you should use [conditional rendering](/learn/conditional-rendering) to show or hide the inputs depending on `isEditing`.

<Sandpack>

```js
import { useState } from 'react';

export default function EditProfile() {
  const [isEditing, setIsEditing] = useState(false);
  const [firstName, setFirstName] = useState('Jane');
  const [lastName, setLastName] = useState('Jacobs');

  return (
    <form onSubmit={e => {
      e.preventDefault();
      setIsEditing(!isEditing);
    }}>
      <label>
        First name:{' '}
        {isEditing ? (
          <input
            value={firstName}
            onChange={e => {
              setFirstName(e.target.value)
            }}
          />
        ) : (
          <b>{firstName}</b>
        )}
      </label>
      <label>
        Last name:{' '}
        {isEditing ? (
          <input
            value={lastName}
            onChange={e => {
              setLastName(e.target.value)
            }}
          />
        ) : (
          <b>{lastName}</b>
        )}
      </label>
      <button type="submit">
        {isEditing ? 'Save' : 'Edit'} Profile
      </button>
      <p><i>Hello, {firstName} {lastName}!</i></p>
    </form>
  );
}
```

```css
label { display: block; margin-bottom: 20px; }
```

</Sandpack>

Compare this solution to the original imperative code. How are they different?

</Solution>

#### Refactor the imperative solution without React {/*refactor-the-imperative-solution-without-react*/}

Here is the original sandbox from the previous challenge, written imperatively without React:

<Sandpack>

```js index.js active
function handleFormSubmit(e) {
  e.preventDefault();
  if (editButton.textContent === 'Edit Profile') {
    editButton.textContent = 'Save Profile';
    hide(firstNameText);
    hide(lastNameText);
    show(firstNameInput);
    show(lastNameInput);
  } else {
    editButton.textContent = 'Edit Profile';
    hide(firstNameInput);
    hide(lastNameInput);
    show(firstNameText);
    show(lastNameText);
  }
}

function handleFirstNameChange() {
  firstNameText.textContent = firstNameInput.value;
  helloText.textContent = (
    'Hello ' +
    firstNameInput.value + ' ' +
    lastNameInput.value + '!'
  );
}

function handleLastNameChange() {
  lastNameText.textContent = lastNameInput.value;
  helloText.textContent = (
    'Hello ' +
    firstNameInput.value + ' ' +
    lastNameInput.value + '!'
  );
}

function hide(el) {
  el.style.display = 'none';
}

function show(el) {
  el.style.display = '';
}

let form = document.getElementById('form');
let editButton = document.getElementById('editButton');
let firstNameInput = document.getElementById('firstNameInput');
let firstNameText = document.getElementById('firstNameText');
let lastNameInput = document.getElementById('lastNameInput');
let lastNameText = document.getElementById('lastNameText');
let helloText = document.getElementById('helloText');
form.onsubmit = handleFormSubmit;
firstNameInput.oninput = handleFirstNameChange;
lastNameInput.oninput = handleLastNameChange;
```

```js sandbox.config.json hidden
{
  "hardReloadOnChange": true
}
```

```html public/index.html
<form id="form">
  <label>
    First name:
    <b id="firstNameText">Jane</b>
    <input
      id="firstNameInput"
      value="Jane"
      style="display: none">
  </label>
  <label>
    Last name:
    <b id="lastNameText">Jacobs</b>
    <input
      id="lastNameInput"
      value="Jacobs"
      style="display: none">
  </label>
  <button type="submit" id="editButton">Edit Profile</button>
  <p><i id="helloText">Hello, Jane Jacobs!</i></p>
</form>

<style>
* { box-sizing: border-box; }
body { font-family: sans-serif; margin: 20px; padding: 0; }
label { display: block; margin-bottom: 20px; }
</style>
```

</Sandpack>

Imagine React didn't exist. Can you refactor this code in a way that makes the logic less fragile and more similar to the React version? What would it look like if the state was explicit, like in React?

If you're struggling to think where to start, the stub below already has most of the structure in place. If you start here, fill in the missing logic in the `updateDOM` function. (Refer to the original code where needed.)

<Sandpack>

```js index.js active
let firstName = 'Jane';
let lastName = 'Jacobs';
let isEditing = false;

function handleFormSubmit(e) {
  e.preventDefault();
  setIsEditing(!isEditing);
}

function handleFirstNameChange(e) {
  setFirstName(e.target.value);
}

function handleLastNameChange(e) {
  setLastName(e.target.value);
}

function setFirstName(value) {
  firstName = value;
  updateDOM();
}

function setLastName(value) {
  lastName = value;
  updateDOM();
}

function setIsEditing(value) {
  isEditing = value;
  updateDOM();
}

function updateDOM() {
  if (isEditing) {
    editButton.textContent = 'Save Profile';
    // TODO: show inputs, hide content
  } else {
    editButton.textContent = 'Edit Profile';
    // TODO: hide inputs, show content
  }
  // TODO: update text labels
}

function hide(el) {
  el.style.display = 'none';
}

function show(el) {
  el.style.display = '';
}

let form = document.getElementById('form');
let editButton = document.getElementById('editButton');
let firstNameInput = document.getElementById('firstNameInput');
let firstNameText = document.getElementById('firstNameText');
let lastNameInput = document.getElementById('lastNameInput');
let lastNameText = document.getElementById('lastNameText');
let helloText = document.getElementById('helloText');
form.onsubmit = handleFormSubmit;
firstNameInput.oninput = handleFirstNameChange;
lastNameInput.oninput = handleLastNameChange;
```

```js sandbox.config.json hidden
{
  "hardReloadOnChange": true
}
```

```html public/index.html
<form id="form">
  <label>
    First name:
    <b id="firstNameText">Jane</b>
    <input
      id="firstNameInput"
      value="Jane"
      style="display: none">
  </label>
  <label>
    Last name:
    <b id="lastNameText">Jacobs</b>
    <input
      id="lastNameInput"
      value="Jacobs"
      style="display: none">
  </label>
  <button type="submit" id="editButton">Edit Profile</button>
  <p><i id="helloText">Hello, Jane Jacobs!</i></p>
</form>

<style>
* { box-sizing: border-box; }
body { font-family: sans-serif; margin: 20px; padding: 0; }
label { display: block; margin-bottom: 20px; }
</style>
```

</Sandpack>

<Solution>

The missing logic included toggling the display of inputs and content, and updating the labels:

<Sandpack>

```js index.js active
let firstName = 'Jane';
let lastName = 'Jacobs';
let isEditing = false;

function handleFormSubmit(e) {
  e.preventDefault();
  setIsEditing(!isEditing);
}

function handleFirstNameChange(e) {
  setFirstName(e.target.value);
}

function handleLastNameChange(e) {
  setLastName(e.target.value);
}

function setFirstName(value) {
  firstName = value;
  updateDOM();
}

function setLastName(value) {
  lastName = value;
  updateDOM();
}

function setIsEditing(value) {
  isEditing = value;
  updateDOM();
}

function updateDOM() {
  if (isEditing) {
    editButton.textContent = 'Save Profile';
    hide(firstNameText);
    hide(lastNameText);
    show(firstNameInput);
    show(lastNameInput);
  } else {
    editButton.textContent = 'Edit Profile';
    hide(firstNameInput);
    hide(lastNameInput);
    show(firstNameText);
    show(lastNameText);
  }
  firstNameText.textContent = firstName;
  lastNameText.textContent = lastName;
  helloText.textContent = (
    'Hello ' +
    firstName + ' ' +
    lastName + '!'
  );
}

function hide(el) {
  el.style.display = 'none';
}

function show(el) {
  el.style.display = '';
}

let form = document.getElementById('form');
let editButton = document.getElementById('editButton');
let firstNameInput = document.getElementById('firstNameInput');
let firstNameText = document.getElementById('firstNameText');
let lastNameInput = document.getElementById('lastNameInput');
let lastNameText = document.getElementById('lastNameText');
let helloText = document.getElementById('helloText');
form.onsubmit = handleFormSubmit;
firstNameInput.oninput = handleFirstNameChange;
lastNameInput.oninput = handleLastNameChange;
```

```js sandbox.config.json hidden
{
  "hardReloadOnChange": true
}
```

```html public/index.html
<form id="form">
  <label>
    First name:
    <b id="firstNameText">Jane</b>
    <input
      id="firstNameInput"
      value="Jane"
      style="display: none">
  </label>
  <label>
    Last name:
    <b id="lastNameText">Jacobs</b>
    <input
      id="lastNameInput"
      value="Jacobs"
      style="display: none">
  </label>
  <button type="submit" id="editButton">Edit Profile</button>
  <p><i id="helloText">Hello, Jane Jacobs!</i></p>
</form>

<style>
* { box-sizing: border-box; }
body { font-family: sans-serif; margin: 20px; padding: 0; }
label { display: block; margin-bottom: 20px; }
</style>
```

</Sandpack>

The `updateDOM` function you wrote shows what React does under the hood when you set the state. (However, React also avoids touching the DOM for properties that have not changed since the last time they were set.)

</Solution>

</Challenges><|MERGE_RESOLUTION|>--- conflicted
+++ resolved
@@ -344,11 +344,7 @@
 
 ### Step 3: Represent the state in memory with `useState` {/*step-3-represent-the-state-in-memory-with-usestate*/}
 
-<<<<<<< HEAD
 Next you'll need to represent the visual states of your component in memory with [`useState`.](/apis/react/useState) Simplicity is key: each piece of state is a "moving piece", and **you want as few "moving pieces" as possible**. More complexity leads to more bugs!
-=======
-Next you'll need to represent the visual states of your component in memory with [`useState`](/apis/react/useState). Simplicity is key: each piece of state is a "moving piece", and **you want as few "moving pieces" as possible.** More complexity leads to more bugs!
->>>>>>> 48032f51
 
 Start with the state that *absolutely must* be there. For example, you'll need to store the `answer` for the input, and the `error` (if it exists) to store the last error:
 
