---
title: Listojen renderöinti
---

<Intro>

Saatat usein haluta näyttää useita samanlaisia komponentteja datakokoelmasta. Voit käyttää [JavaScriptin listametodeja](https://developer.mozilla.org/docs/Web/JavaScript/Reference/Global_Objects/Array#) manipuloidaksesi tietojoukkoja. Tällä sivulla tulet käyttämään [`filter()`](https://developer.mozilla.org/docs/Web/JavaScript/Reference/Global_Objects/Array/filter) ja [`map()`](https://developer.mozilla.org/docs/Web/JavaScript/Reference/Global_Objects/Array/map) metodeita Reactissa suodattaaksesi ja muuttaaksesi tietojoukon komponenttitaulukoksi.

</Intro>

<YouWillLearn>

* Miten komponentteja renderöidään listasta käyttäen JavaScriptin `map()` metodia
* Miten renderöidään tiettyjä komponentteja käyttäen JavaScriptin `filter()` metodia
* Miksi ja milloin käyttää React key:ta

</YouWillLearn>

## Tietojen renderöinti taulukosta {/*rendering-data-from-arrays*/}

Sanotaan, että sinulla on taulukko sisältöä.

```js
<ul>
  <li>Creola Katherine Johnson: mathematician</li>
  <li>Mario José Molina-Pasquel Henríquez: chemist</li>
  <li>Mohammad Abdus Salam: physicist</li>
  <li>Percy Lavon Julian: chemist</li>
  <li>Subrahmanyan Chandrasekhar: astrophysicist</li>
</ul>
```

Ainoa ero taulukon alkioiden välillä on niiden sisältö eli data. Usein täytyy näyttää useita ilmentymiä samasta komponentista eri datalla käyttöliittymiä rakentaesa: kommenttilistoista profiilikuvien gallerioihin. Näissä tilanteissa voit tallentaa datan JavaScriptin olioihin ja taulukoihin käyttämällä metodeja kuten `map()`](https://developer.mozilla.org/en-US/docs/Web/JavaScript/Reference/Global_Objects/Array/map) ja [`filter()`](https://developer.mozilla.org/docs/Web/JavaScript/Reference/Global_Objects/Array/filter) renderöidäksesi niistä komponenttilistan.

Tässä lyhyt esimerkki miten luoda kohdelistaus tietojoukosta:

1. **Siirrä** datat taulukkoon:

```js
const people = [
  'Creola Katherine Johnson: mathematician',
  'Mario José Molina-Pasquel Henríquez: chemist',
  'Mohammad Abdus Salam: physicist',
  'Percy Lavon Julian: chemist',
  'Subrahmanyan Chandrasekhar: astrophysicist'
];
```

1. **Mäppää** `people` kohteet uuteen taulukkoon `listItems` koostuen JSX:sta:

```js
const listItems = people.map(person => <li>{person}</li>);
```

3. **Palauta** `listItems` komponentistasi käärittynä `<ul>` sisään:

```js
return <ul>{listItems}</ul>;
```

Tässä lopputulos:

<Sandpack>

```js
const people = [
  'Creola Katherine Johnson: mathematician',
  'Mario José Molina-Pasquel Henríquez: chemist',
  'Mohammad Abdus Salam: physicist',
  'Percy Lavon Julian: chemist',
  'Subrahmanyan Chandrasekhar: astrophysicist'
];

export default function List() {
  const listItems = people.map(person =>
    <li>{person}</li>
  );
  return <ul>{listItems}</ul>;
}
```

```css
li { margin-bottom: 10px; }
```

</Sandpack>

Huomaa hiekkalaatikko yllä, joka näyttää konsolivirheen:

<ConsoleBlock level="error">

Warning: Each child in a list should have a unique "key" prop.

</ConsoleBlock>

Opit miten tämä virhe korjataan myöhemmin tällä sivulla. Ennen kuin menemme siihen, jäsennetään dataasi hieman.

## Taulukon tietojen suodattaminen {/*filtering-arrays-of-items*/}

Tätä dataa voidaan jäsentää vielä enemmän.

```js
const people = [{
  id: 0,
  name: 'Creola Katherine Johnson',
  profession: 'mathematician',
}, {
  id: 1,
  name: 'Mario José Molina-Pasquel Henríquez',
  profession: 'chemist',
}, {
  id: 2,
  name: 'Mohammad Abdus Salam',
  profession: 'physicist',
}, {
  name: 'Percy Lavon Julian',
  profession: 'chemist',  
}, {
  name: 'Subrahmanyan Chandrasekhar',
  profession: 'astrophysicist',
}];
```

Sanotaan, että haluat näyttää vain henkilöt joiden ammatti on `'chemist'`. Voit käyttää JavaScriptin `filter()` metodia palauttaaksesi vain ne henkilöt. Tämä metodi ottaa talukon kohteista ja välittää ne "testin" läpi (funktion, joka palauttaa `true` tai `false`) ja palauttaa uuden taulukon sisältäen vain ne kohteet jotka läpäisiviät testin (palautti `true`).

Haluat vain kohteet joissa `profession` on `'chemist'`. Tämä "testaus" funktio tälle näyttäisi seuraavalta `(person) => person.profession === 'chemist'`. Tässä kuinka se vielä kootaan:

1. **Luo** uusi taulukko `chemists` sisältäen vain "chemist" henkilöt kutsumalla `filter()` metodia `people` taulukossa suodattaen `person.profession === 'chemist'`:

```js
const chemists = people.filter(person =>
  person.profession === 'chemist'
);
```

1. Nyt **mäppää** `chemists`:

```js {1,13}
const listItems = chemists.map(person =>
  <li>
     <img
       src={getImageUrl(person)}
       alt={person.name}
     />
     <p>
       <b>{person.name}:</b>
       {' ' + person.profession + ' '}
       known for {person.accomplishment}
     </p>
  </li>
);
```

1. Lopuksi, **palauta** `listItems` komponentistasi:

```js
return <ul>{listItems}</ul>;
```

<Sandpack>

```js App.js
import { people } from './data.js';
import { getImageUrl } from './utils.js';

export default function List() {
  const chemists = people.filter(person =>
    person.profession === 'chemist'
  );
  const listItems = chemists.map(person =>
    <li>
      <img
        src={getImageUrl(person)}
        alt={person.name}
      />
      <p>
        <b>{person.name}:</b>
        {' ' + person.profession + ' '}
        known for {person.accomplishment}
      </p>
    </li>
  );
  return <ul>{listItems}</ul>;
}
```

```js data.js
export const people = [{
  id: 0,
  name: 'Creola Katherine Johnson',
  profession: 'mathematician',
  accomplishment: 'spaceflight calculations',
  imageId: 'MK3eW3A'
}, {
  id: 1,
  name: 'Mario José Molina-Pasquel Henríquez',
  profession: 'chemist',
  accomplishment: 'discovery of Arctic ozone hole',
  imageId: 'mynHUSa'
}, {
  id: 2,
  name: 'Mohammad Abdus Salam',
  profession: 'physicist',
  accomplishment: 'electromagnetism theory',
  imageId: 'bE7W1ji'
}, {
  id: 3,
  name: 'Percy Lavon Julian',
  profession: 'chemist',
  accomplishment: 'pioneering cortisone drugs, steroids and birth control pills',
  imageId: 'IOjWm71'
}, {
  id: 4,
  name: 'Subrahmanyan Chandrasekhar',
  profession: 'astrophysicist',
  accomplishment: 'white dwarf star mass calculations',
  imageId: 'lrWQx8l'
}];
```

```js utils.js
export function getImageUrl(person) {
  return (
    'https://i.imgur.com/' +
    person.imageId +
    's.jpg'
  );
}
```

```css
ul { list-style-type: none; padding: 0px 10px; }
li { 
  margin-bottom: 10px; 
  display: grid; 
  grid-template-columns: auto 1fr;
  gap: 20px;
  align-items: center;
}
img { width: 100px; height: 100px; border-radius: 50%; }
```

</Sandpack>

<Pitfall>

Nuolifunktiot implisiittisesti palauttavat lausekkeen heti `=>` jälkeen, joten et tarvitse `return` lausetta:

```js
const listItems = chemists.map(person =>
  <li>...</li> // Implisiittinen palautus!
);
```

Kuitenkin, **sinun täytyy kirjoittaa `return` eksplisiittisesti jos `=>` jälkeen tulee `{` aaltosulje!**

```js
const listItems = chemists.map(person => { // Aaltosulje
  return <li>...</li>;
});
```

Nuolifunktiot, jotka sisältävät `=> {` sanotaan omaavan ["block body":n.](https://developer.mozilla.org/en-US/docs/Web/JavaScript/Reference/Functions/Arrow_functions#function_body) Niissä voit kirjoittaa enemmän kuin yhden rivin koodia, mutta sinun *täytyy* kirjoittaa `return` lauseke. Jos unohdat sen, mitään ei palaudu!

</Pitfall>

## Listojen pitäminen järjestyksessä käyttämällä `key`:ta {/*keeping-list-items-in-order-with-key*/}

Huomaa, että kaikki alla yllä olevat hiekkalaatikot näyttävät virheen konsolissa:

<ConsoleBlock level="error">

Warning: Each child in a list should have a unique "key" prop.

</ConsoleBlock>

Joudut antamaan jokaiselle taulukon kohteelle `key`:n -- merkkijonon tai numeron joka tunnistaa yksilöllisesti sen muista taulukon kohteista:

```js
<li key={person.id}>...</li>
```

<Note>

JSX elementit suoraan `map()` kutsun sisällä tarvitsevat aina avaimet!

</Note>

Avaimet kertovat Reactille mitkä taulukon kohteet vastaavat mitäkin komponenttia, jotta se voi yhdistää ne myöhemmin. Tästä tulee tärkeää jos taulukon kohteet voivat liikkua (esim. suodatuksen seurauksena), kohteita lisätään tai poistetaan. Hyvin valittu `key` auttaa Reactia päättämään mitä oikeastaan on tapahtunut tehdäkseen oikeat päivitykset DOM-puuhun.

Sen sijaan, että avaimet luotaisiin lennosta, kannattaa sisällyttää ne datassasi:

<Sandpack>

```js App.js
import { people } from './data.js';
import { getImageUrl } from './utils.js';

export default function List() {
  const listItems = people.map(person =>
    <li key={person.id}>
      <img
        src={getImageUrl(person)}
        alt={person.name}
      />
      <p>
        <b>{person.name}</b>
          {' ' + person.profession + ' '}
          known for {person.accomplishment}
      </p>
    </li>
  );
  return <ul>{listItems}</ul>;
}
```

```js data.js active
export const people = [{
  id: 0, // Used in JSX as a key
  name: 'Creola Katherine Johnson',
  profession: 'mathematician',
  accomplishment: 'spaceflight calculations',
  imageId: 'MK3eW3A'
}, {
  id: 1, // Used in JSX as a key
  name: 'Mario José Molina-Pasquel Henríquez',
  profession: 'chemist',
  accomplishment: 'discovery of Arctic ozone hole',
  imageId: 'mynHUSa'
}, {
  id: 2, // Used in JSX as a key
  name: 'Mohammad Abdus Salam',
  profession: 'physicist',
  accomplishment: 'electromagnetism theory',
  imageId: 'bE7W1ji'
}, {
  id: 3, // Used in JSX as a key
  name: 'Percy Lavon Julian',
  profession: 'chemist',
  accomplishment: 'pioneering cortisone drugs, steroids and birth control pills',
  imageId: 'IOjWm71'
}, {
  id: 4, // Used in JSX as a key
  name: 'Subrahmanyan Chandrasekhar',
  profession: 'astrophysicist',
  accomplishment: 'white dwarf star mass calculations',
  imageId: 'lrWQx8l'
}];
```

```js utils.js
export function getImageUrl(person) {
  return (
    'https://i.imgur.com/' +
    person.imageId +
    's.jpg'
  );
}
```

```css
ul { list-style-type: none; padding: 0px 10px; }
li { 
  margin-bottom: 10px; 
  display: grid; 
  grid-template-columns: auto 1fr;
  gap: 20px;
  align-items: center;
}
img { width: 100px; height: 100px; border-radius: 50%; }
```

</Sandpack>

<DeepDive title="Useiden DOM-kohteiden näyttäminen jokaikselle taulukon kohteelle">

Mitä teet kun yhden kohteen täytyy renderlidä useampi DOM-kohde?

<<<<<<< HEAD
Lyhyt `<> </>` fragment-syntaksi ei anna sinun välittää avainta, joten joudut joko sisällyttämään ne `<div>`:n sisälle, tai voit käyttää hieman pitempää ja eksplisiittisempää `<Fragment>` syntaksia:
=======
The short [`<>...</>` Fragment](/apis/react/Fragment) syntax won't let you pass a key, so you need to either group them into a single `<div>`, or use the slightly longer and [more explicit `<Fragment>` syntax:](/apis/react/Fragment#rendering-a-list-of-fragments)
>>>>>>> d483aebb

```js
import { Fragment } from 'react';

// ...

const listItems = people.map(person =>
  <Fragment key={person.id}>
    <h1>{person.name}</h1>
    <p>{person.bio}</p>
  </Fragment>
);
```

Fragmentit häviävät DOM:sta, joten tämä tuottaa tasaisen listauksen elementeistä `<h1>`, `<p>`, `<h1>`, `<p>`, ja niin edelleen.

</DeepDive>

### Mistä saat `key`:n {/*where-to-get-your-key*/}

Eri tietolähteet tarjoavat eri lähteet avaimille:

* **Data tietokannasta:** Jos datasi tulee tietokannasta, voit käyttää tietokannan avaimia/ID:tä, jotka ovat luonnostaan uniikkeja.
* **Paikallisesti luotu data:** Jos datasi on luotu ja tallennettu paikallisesti (esim. muistiinpanot muistiinpanosovelluksessa), käytä kasvavaa laskuria, [`crypto.randomUUID()`](https://developer.mozilla.org/en-US/docs/Web/API/Crypto/randomUUID):ta, tai a pakettia kuten [`uuid`](https://www.npmjs.com/package/uuid) kohteita luodessa.

### Avainten säännöt {/*rules-of-keys*/}

* **Avainten on oltava uniikkeja sen sisaruksiin nähden.** Kuitenkin, on sallittau käyttää samoja avaimia JSX kohteissa _eri_ taulukoissa.
* **Avaimet eivät saa muuttua** tai se tuhoaa niiden koko tarkoituksen! Älä luo niitä kun renderöidään.

### Miksi React tarvitsee avaimia? {/*why-does-react-need-keys*/}

Kuvittele, että tiedostoilla työpöydälläsi ei olisi nimiä. Sen sijaan viittaisit niihin niiden järjestyksen perusteella -- ensimmäinen tiedosto, toinen tiedosto, ja niin edelleen. Voisit tottua siihen, mutta kun poistat tiedoston niin siitä tulisi sekavaa. Toisesta tiedostosta tulisi ensimmäinen, kolmannesta toinen, ja niin edelleen.

Tiedostonimet kansioissa ja JSX avaimet taulukossa palvelevat samantapaiseen tarkoitukseen. Sen avulla voidaan yksilöidä kohteet sen sisaruksista. Hyvin valittu avain tarjoaa enemmän tietoa kuin pelkän sijainnin taulukossa. Vaikka _sijainti_ muuttuisi uudelleenjärjestyksen seurauksena, `key`:n avulla React tunnistaa kohteet sen elinkaaren aikana.

<Pitfall>

Saatat tuntea houkutusta käyttää kohteen indeksiä taulukossa sen avaimena. Itse asiassa, sitä React käyttää kun et määrittele `key`:ta ollenkaan. Kohteiden järjestys muuttuu ajan kuluessa, jos kohteita lisätään, poistetaan tai jos taulukko järjestetään uudelleen. Indeksi avaimena johtaa usein hienovaraisiin ja sekaviin bugeihin.

Vastaavasti, älä luo avaimia lennosta. esim `key={Math.random()}`. Tämän seurauksena avaimet eivät koskaan vastaa toisiaan renderöintien välillä johtaen jokaisen komponentin ja DOM-kohteen uudelleenluontiin joka kerta. Tämä ei ole ainoastaan hidasta, mutta se myös unohtaa käyttäjän syötteen listan kohteissa. Käytä sen sijaan vakaita ID:ta datan pohjalta.

Huomaa, että komponenttisi eivät vastaanota `key`:ta proppina. React käyttää sitä vinkkinä vain itselleen. Jos komponenttisi tarvitsee ID:n, täytyy se välittää erillisenä proppina: `<Profile key={id} userId={id} />`.

</Pitfall>

<Recap>

Tällä sivulla olet oppinut:

* Miten siirtää dataa komponenteista ulos tietorakenteisiin kuten taulukoihin ja olioihin.
* Miten luodaan joukkoja samanlaisia komponentteja käyttämällä JavaScript:n `map()` metodia.
* Miten luodaan taulukkoja suodatetuista kohteista käyttämällä JavaScript:n `filter()` metodia.
* Miksi ja miten asetetaan `key` jokaisen kokoelman komponentille, jotta React voi pitää kohteita yllä vaikka niiden sijainti tai data muuttuisi.

</Recap>



<Challenges>

### Listan jakaminen kahteen {/*splitting-a-list-in-two*/}

Tämä esimerkki näyttää listan kaikista henkilöistä.

Muuta se näyttämään kaksi erillistä listaa toinen toisensa jälkeen: **Chemists** ja **Everyone Else**. Kuten aiemmin, voit määritellä mikäli henkilö on kemisti tarkistamalla jos `person.profession === 'chemist'`.

<Sandpack>

```js App.js
import { people } from './data.js';
import { getImageUrl } from './utils.js';

export default function List() {
  const listItems = people.map(person =>
    <li key={person.id}>
      <img
        src={getImageUrl(person)}
        alt={person.name}
      />
      <p>
        <b>{person.name}:</b>
        {' ' + person.profession + ' '}
        known for {person.accomplishment}
      </p>
    </li>
  );
  return (
    <article>
      <h1>Scientists</h1>
      <ul>{listItems}</ul>
    </article>
  );
}
```

```js data.js
export const people = [{
  id: 0,
  name: 'Creola Katherine Johnson',
  profession: 'mathematician',
  accomplishment: 'spaceflight calculations',
  imageId: 'MK3eW3A'
}, {
  id: 1,
  name: 'Mario José Molina-Pasquel Henríquez',
  profession: 'chemist',
  accomplishment: 'discovery of Arctic ozone hole',
  imageId: 'mynHUSa'
}, {
  id: 2,
  name: 'Mohammad Abdus Salam',
  profession: 'physicist',
  accomplishment: 'electromagnetism theory',
  imageId: 'bE7W1ji'
}, {
  id: 3,
  name: 'Percy Lavon Julian',
  profession: 'chemist',
  accomplishment: 'pioneering cortisone drugs, steroids and birth control pills',
  imageId: 'IOjWm71'
}, {
  id: 4,
  name: 'Subrahmanyan Chandrasekhar',
  profession: 'astrophysicist',
  accomplishment: 'white dwarf star mass calculations',
  imageId: 'lrWQx8l'
}];
```

```js utils.js
export function getImageUrl(person) {
  return (
    'https://i.imgur.com/' +
    person.imageId +
    's.jpg'
  );
}
```

```css
ul { list-style-type: none; padding: 0px 10px; }
li {
  margin-bottom: 10px;
  display: grid;
  grid-template-columns: auto 1fr;
  gap: 20px;
  align-items: center;
}
img { width: 100px; height: 100px; border-radius: 50%; }
```

</Sandpack>

<Solution>

Voit myös käyttää `filter()` metodia kahdesti, luoden kaksi erillistä taulukkoa ja sitten mäppäät molemmat niistä:

<Sandpack>

```js App.js
import { people } from './data.js';
import { getImageUrl } from './utils.js';

export default function List() {
  const chemists = people.filter(person =>
    person.profession === 'chemist'
  );
  const everyoneElse = people.filter(person =>
    person.profession !== 'chemist'
  );
  return (
    <article>
      <h1>Scientists</h1>
      <h2>Chemists</h2>
      <ul>
        {chemists.map(person =>
          <li key={person.id}>
            <img
              src={getImageUrl(person)}
              alt={person.name}
            />
            <p>
              <b>{person.name}:</b>
              {' ' + person.profession + ' '}
              known for {person.accomplishment}
            </p>
          </li>
        )}
      </ul>
      <h2>Everyone Else</h2>
      <ul>
        {everyoneElse.map(person =>
          <li key={person.id}>
            <img
              src={getImageUrl(person)}
              alt={person.name}
            />
            <p>
              <b>{person.name}:</b>
              {' ' + person.profession + ' '}
              known for {person.accomplishment}
            </p>
          </li>
        )}
      </ul>
    </article>
  );
}
```

```js data.js
export const people = [{
  id: 0,
  name: 'Creola Katherine Johnson',
  profession: 'mathematician',
  accomplishment: 'spaceflight calculations',
  imageId: 'MK3eW3A'
}, {
  id: 1,
  name: 'Mario José Molina-Pasquel Henríquez',
  profession: 'chemist',
  accomplishment: 'discovery of Arctic ozone hole',
  imageId: 'mynHUSa'
}, {
  id: 2,
  name: 'Mohammad Abdus Salam',
  profession: 'physicist',
  accomplishment: 'electromagnetism theory',
  imageId: 'bE7W1ji'
}, {
  id: 3,
  name: 'Percy Lavon Julian',
  profession: 'chemist',
  accomplishment: 'pioneering cortisone drugs, steroids and birth control pills',
  imageId: 'IOjWm71'
}, {
  id: 4,
  name: 'Subrahmanyan Chandrasekhar',
  profession: 'astrophysicist',
  accomplishment: 'white dwarf star mass calculations',
  imageId: 'lrWQx8l'
}];
```

```js utils.js
export function getImageUrl(person) {
  return (
    'https://i.imgur.com/' +
    person.imageId +
    's.jpg'
  );
}
```

```css
ul { list-style-type: none; padding: 0px 10px; }
li {
  margin-bottom: 10px;
  display: grid;
  grid-template-columns: auto 1fr;
  gap: 20px;
  align-items: center;
}
img { width: 100px; height: 100px; border-radius: 50%; }
```

</Sandpack>

Tässä ratkaisussa, `map` kutsut sijoitetaan suoraan samalle riville `<ul>` elementteihin, mutta voit esitellä muuttujia niille mikäli koet sen luettavempana.

Tässä on vielä hieman koodin toistoa renderöityjen listojen kesken. Voit mennä pidemmälle ja siirtää toistuvan koodin `<ListSection>` komponenttiin:

<Sandpack>

```js App.js
import { people } from './data.js';
import { getImageUrl } from './utils.js';

function ListSection({ title, people }) {
  return (
    <>
      <h2>{title}</h2>
      <ul>
        {people.map(person =>
          <li key={person.id}>
            <img
              src={getImageUrl(person)}
              alt={person.name}
            />
            <p>
              <b>{person.name}:</b>
              {' ' + person.profession + ' '}
              known for {person.accomplishment}
            </p>
          </li>
        )}
      </ul>
    </>
  );
}

export default function List() {
  const chemists = people.filter(person =>
    person.profession === 'chemist'
  );
  const everyoneElse = people.filter(person =>
    person.profession !== 'chemist'
  );
  return (
    <article>
      <h1>Scientists</h1>
      <ListSection
        title="Chemists"
        people={chemists}
      />
      <ListSection
        title="Everyone Else"
        people={everyoneElse}
      />
    </article>
  );
}
```

```js data.js
export const people = [{
  id: 0,
  name: 'Creola Katherine Johnson',
  profession: 'mathematician',
  accomplishment: 'spaceflight calculations',
  imageId: 'MK3eW3A'
}, {
  id: 1,
  name: 'Mario José Molina-Pasquel Henríquez',
  profession: 'chemist',
  accomplishment: 'discovery of Arctic ozone hole',
  imageId: 'mynHUSa'
}, {
  id: 2,
  name: 'Mohammad Abdus Salam',
  profession: 'physicist',
  accomplishment: 'electromagnetism theory',
  imageId: 'bE7W1ji'
}, {
  id: 3,
  name: 'Percy Lavon Julian',
  profession: 'chemist',
  accomplishment: 'pioneering cortisone drugs, steroids and birth control pills',
  imageId: 'IOjWm71'
}, {
  id: 4,
  name: 'Subrahmanyan Chandrasekhar',
  profession: 'astrophysicist',
  accomplishment: 'white dwarf star mass calculations',
  imageId: 'lrWQx8l'
}];
```

```js utils.js
export function getImageUrl(person) {
  return (
    'https://i.imgur.com/' +
    person.imageId +
    's.jpg'
  );
}
```

```css
ul { list-style-type: none; padding: 0px 10px; }
li {
  margin-bottom: 10px;
  display: grid;
  grid-template-columns: auto 1fr;
  gap: 20px;
  align-items: center;
}
img { width: 100px; height: 100px; border-radius: 50%; }
```

</Sandpack>

Tarkkaavainen lukija saattaa huomata, että kahden `filter` kutsun takia tarkistamme jokaisen henkilön ammatin kahdesti. Propertyn tarkistaminen on hyvin nopeaa, joten tässä esimerkissä se ei haittaa. Jos logiikkasi kuitenkin olisi raskaampaa kuin tässä, voisit korvata `filter` kutsut silmukalla, joka manuaalisesti luo taulukot ja tarkistaa henkilön vain kerran.

Itse asiassa, jos `people` ei koskaan muutu, voit siirtää tämän koodin pois komponentistasi. Reactin näkökulmasta riittää, että annat sille taulukon JSX-kohteita. Ei ole merkitystä miten luot kyseisen taulukon:

<Sandpack>

```js App.js
import { people } from './data.js';
import { getImageUrl } from './utils.js';

let chemists = [];
let everyoneElse = [];
people.forEach(person => {
  if (person.profession === 'chemist') {
    chemists.push(person);
  } else {
    everyoneElse.push(person);
  }
});

function ListSection({ title, people }) {
  return (
    <>
      <h2>{title}</h2>
      <ul>
        {people.map(person =>
          <li key={person.id}>
            <img
              src={getImageUrl(person)}
              alt={person.name}
            />
            <p>
              <b>{person.name}:</b>
              {' ' + person.profession + ' '}
              known for {person.accomplishment}
            </p>
          </li>
        )}
      </ul>
    </>
  );
}

export default function List() {
  return (
    <article>
      <h1>Scientists</h1>
      <ListSection
        title="Chemists"
        people={chemists}
      />
      <ListSection
        title="Everyone Else"
        people={everyoneElse}
      />
    </article>
  );
}
```

```js data.js
export const people = [{
  id: 0,
  name: 'Creola Katherine Johnson',
  profession: 'mathematician',
  accomplishment: 'spaceflight calculations',
  imageId: 'MK3eW3A'
}, {
  id: 1,
  name: 'Mario José Molina-Pasquel Henríquez',
  profession: 'chemist',
  accomplishment: 'discovery of Arctic ozone hole',
  imageId: 'mynHUSa'
}, {
  id: 2,
  name: 'Mohammad Abdus Salam',
  profession: 'physicist',
  accomplishment: 'electromagnetism theory',
  imageId: 'bE7W1ji'
}, {
  id: 3,
  name: 'Percy Lavon Julian',
  profession: 'chemist',
  accomplishment: 'pioneering cortisone drugs, steroids and birth control pills',
  imageId: 'IOjWm71'
}, {
  id: 4,
  name: 'Subrahmanyan Chandrasekhar',
  profession: 'astrophysicist',
  accomplishment: 'white dwarf star mass calculations',
  imageId: 'lrWQx8l'
}];
```

```js utils.js
export function getImageUrl(person) {
  return (
    'https://i.imgur.com/' +
    person.imageId +
    's.jpg'
  );
}
```

```css
ul { list-style-type: none; padding: 0px 10px; }
li {
  margin-bottom: 10px;
  display: grid;
  grid-template-columns: auto 1fr;
  gap: 20px;
  align-items: center;
}
img { width: 100px; height: 100px; border-radius: 50%; }
```

</Sandpack>

</Solution>

### Sisäkkäiset listat yhdessä komponenetissa {/*nested-lists-in-one-component*/}

Tee lista resepteista tästä taulukosta! Näytä jokaiselle reseptille taulukossa sen otsikko `<h2>` elementtinä ja listaa sen ainesosat `<ul>` elementissä.

<Hint>

Tämä vaatii kaksi sisäkkäistä `map` kutsua.

</Hint>

<Sandpack>

```js App.js
import { recipes } from './data.js';

export default function RecipeList() {
  return (
    <div>
      <h1>Recipes</h1>
    </div>
  );
}
```

```js data.js
export const recipes = [{
  id: 'greek-salad',
  name: 'Greek Salad',
  ingredients: ['tomatoes', 'cucumber', 'onion', 'olives', 'feta']
}, {
  id: 'hawaiian-pizza',
  name: 'Hawaiian Pizza',
  ingredients: ['pizza crust', 'pizza sauce', 'mozzarella', 'ham', 'pineapple']
}, {
  id: 'hummus',
  name: 'Hummus',
  ingredients: ['chickpeas', 'olive oil', 'garlic cloves', 'lemon', 'tahini']
}];
```

</Sandpack>

<Solution>

Tässä yksi tapa, jota voit käyttää:

<Sandpack>

```js App.js
import { recipes } from './data.js';

export default function RecipeList() {
  return (
    <div>
      <h1>Recipes</h1>
      {recipes.map(recipe =>
        <div key={recipe.id}>
          <h2>{recipe.name}</h2>
          <ul>
            {recipe.ingredients.map(ingredient =>
              <li key={ingredient}>
                {ingredient}
              </li>
            )}
          </ul>
        </div>
      )}
    </div>
  );
}
```

```js data.js
export const recipes = [{
  id: 'greek-salad',
  name: 'Greek Salad',
  ingredients: ['tomatoes', 'cucumber', 'onion', 'olives', 'feta']
}, {
  id: 'hawaiian-pizza',
  name: 'Hawaiian Pizza',
  ingredients: ['pizza crust', 'pizza sauce', 'mozzarella', 'ham', 'pineapple']
}, {
  id: 'hummus',
  name: 'Hummus',
  ingredients: ['chickpeas', 'olive oil', 'garlic cloves', 'lemon', 'tahini']
}];
```

</Sandpack>

Jokainen `recipes` valmiiksi sisältää `id` kentän, joten ulompi silmukka käyttää sitä sen `key`:na. Ainesosia läpikäydessä ei ole ID:ta jota voisit käyttää. Kuitenkin on kohtuullista olettaa, että samoja ainesosia ei listata kahdesti samassa reseptissa, joten sen nimi voi toimia sen `key`:na. Vaihtoehtoisesti, voit muuttaa tietorakennetta sisällyttämään ID:n tai käyttää sen indeksiä `key`:na (sillä varauksella, että et voi turvallisesti järjestää ainesosia uudelleen).

</Solution>

### Irrota lista-elementti omaan komponenttiin {/*extracting-a-list-item-component*/}

Tämä `RecipeList` komponentti sisältää kaksi `map` kutsua. Yksinkertaistaaksesi sen, luo `Recipe` komponentti siitä joka vastaanottaa `id`, `name` ja `ingredients` propsit. Mihin sijoittaisit ulomman `key`:n ja miksi?

<Sandpack>

```js App.js
import { recipes } from './data.js';

export default function RecipeList() {
  return (
    <div>
      <h1>Recipes</h1>
      {recipes.map(recipe =>
        <div key={recipe.id}>
          <h2>{recipe.name}</h2>
          <ul>
            {recipe.ingredients.map(ingredient =>
              <li key={ingredient}>
                {ingredient}
              </li>
            )}
          </ul>
        </div>
      )}
    </div>
  );
}
```

```js data.js
export const recipes = [{
  id: 'greek-salad',
  name: 'Greek Salad',
  ingredients: ['tomatoes', 'cucumber', 'onion', 'olives', 'feta']
}, {
  id: 'hawaiian-pizza',
  name: 'Hawaiian Pizza',
  ingredients: ['pizza crust', 'pizza sauce', 'mozzarella', 'ham', 'pineapple']
}, {
  id: 'hummus',
  name: 'Hummus',
  ingredients: ['chickpeas', 'olive oil', 'garlic cloves', 'lemon', 'tahini']
}];
```

</Sandpack>

<Solution>

Voit kopioida JSX-koodin ulommasta `map`:sta uuteen `Recipe` komponenttiin ja palauttaa sen JSX:n. Voit sitten muuttaa `recipe.name` lukemaan `name`, `recipe.id` lukemaan `id`, ja niin edelleen ja välittää ne propseina `Recipe` komponentille:

<Sandpack>

```js
import { recipes } from './data.js';

function Recipe({ id, name, ingredients }) {
  return (
    <div>
      <h2>{name}</h2>
      <ul>
        {ingredients.map(ingredient =>
          <li key={ingredient}>
            {ingredient}
          </li>
        )}
      </ul>
    </div>
  );
}

export default function RecipeList() {
  return (
    <div>
      <h1>Recipes</h1>
      {recipes.map(recipe =>
        <Recipe {...recipe} key={recipe.id} />
      )}
    </div>
  );
}
```

```js data.js
export const recipes = [{
  id: 'greek-salad',
  name: 'Greek Salad',
  ingredients: ['tomatoes', 'cucumber', 'onion', 'olives', 'feta']
}, {
  id: 'hawaiian-pizza',
  name: 'Hawaiian Pizza',
  ingredients: ['pizza crust', 'pizza sauce', 'mozzarella', 'ham', 'pineapple']
}, {
  id: 'hummus',
  name: 'Hummus',
  ingredients: ['chickpeas', 'olive oil', 'garlic cloves', 'lemon', 'tahini']
}];
```

</Sandpack>

Tässä `<Recipe {...recipe} key={recipe.id} />` on lyhytsyntaksi joka "välittää kaikki propertyt `recipe` oliosta propseina `Recipe` komponentille". Voisit myös kirjoittaa jokaisen propsin eksplisiittisesti: `<Recipe id={recipe.id} name={recipe.name} ingredients={recipe.ingredients} key={recipe.id} />`.

**Huomaa, että `key` on määritelty `<Recipe>` komponenttiin eikä `Recipe` komponentin palauttamaan juuri-`<Div>` elementtiin.** Tämä siksi koska `key` tarvitaan suoraan ympäröivän taulukon yhteydessä. Aiemmin sinulla oli taulukko `<div>` elementtejä, joten jokainen niistä tarvitsi `key`:n, mutta nyt sinulla on taulukko `<Recipe>`:ja. Toisin sanoen, kun irrotat komponentin koodista, älä unohda siirtää `key`:ta kopioidun JSX koodin ulkopuolelle.

</Solution>

### Listat erottimella {/*list-with-a-separator*/}

Tämä esimerkki renderöi kuuluisan Katsushika Hokusain haikun, jokaisen rivin ollessa kääritty `<p>` tagin sisään. Tehtäväsi on sijoittaa `<hr />` erotin jokaisen kappaleen jälkeen. Lopputuloksen rakennelman pitäisi näyttää tältä:

```js
<article>
  <p>I write, erase, rewrite</p>
  <hr />
  <p>Erase again, and then</p>
  <hr />
  <p>A poppy blooms.</p>
</article>
```

Haiku sisältää vain kolme riviä, mutta ratkaisusi tulisi toimia minkä tahansa rivimäärän kanssa. Huomaa, että `<hr />` elementit näkyvät `<p>` elementtien *välissä*, ei vain alussa tai lopussa!

<Sandpack>

```js
const poem = {
  lines: [
    'I write, erase, rewrite',
    'Erase again, and then',
    'A poppy blooms.'
  ]
};

export default function Poem() {
  return (
    <article>
      {poem.lines.map((line, index) =>
        <p key={index}>
          {line}
        </p>
      )}
    </article>
  );
}
```

```css
body {
  text-align: center;
}
p {
  font-family: Georgia, serif;
  font-size: 20px;
  font-style: italic;
}
hr {
  margin: 0 120px 0 120px;
  border: 1px dashed #45c3d8;
}
```

</Sandpack>

(Tämä on harvinainen tilanne missä indeksi avaimena on hyväksyttävää koska runon rivit eivät koskaan järjesty uudelleen.)

<Hint>

Sinun täytyy joko muuttaa `map` manuaaliseksi silmukaksi tai käyttää fragmentia.

</Hint>

<Solution>

Voit kirjoittaa manuaalisen silmukan, sijoittaen `<hr />` ja `<p>...</p>` palautustaulukoon edetessäsi:

<Sandpack>

```js
const poem = {
  lines: [
    'I write, erase, rewrite',
    'Erase again, and then',
    'A poppy blooms.'
  ]
};

export default function Poem() {
  let output = [];

  // Fill the output array
  poem.lines.forEach((line, i) => {
    output.push(
      <hr key={i + '-separator'} />
    );
    output.push(
      <p key={i + '-text'}>
        {line}
      </p>
    );
  });
  // Remove the first <hr />
  output.shift();

  return (
    <article>
      {output}
    </article>
  );
}
```

```css
body {
  text-align: center;
}
p {
  font-family: Georgia, serif;
  font-size: 20px;
  font-style: italic;
}
hr {
  margin: 0 120px 0 120px;
  border: 1px dashed #45c3d8;
}
```

</Sandpack>

Alkuperäisen rivin indeksin käyttäminen `key`.na ei enää toimi sillä erottimet ja kappaleet ovat nyt samassa taulukossa. Kuitenkin, voit antaa niille erillisen avaimen käyttämällä jälkiliitettä, esim. `key={i + '-text'}`.

<<<<<<< HEAD
Vaihtoehtoisesti voit renderöidä kokoelman fragmenteja, jotka sisältävät `<hr />` ja `<p>...</p>` tagit. Kuitenkin `<> </>` lyhytsyntaksi ei tue avainten välittämistä, joten joutuisit kirjoittamaan `<Fragment>`:n eksplisiittisesti:
=======
Alternatively, you could render a collection of fragments which contain `<hr />` and `<p>...</p>`. However, the `<>...</>` shorthand syntax doesn't support passing keys, so you'd have to write `<Fragment>` explicitly:
>>>>>>> d483aebb

<Sandpack>

```js
import React, { Fragment } from 'react';

const poem = {
  lines: [
    'I write, erase, rewrite',
    'Erase again, and then',
    'A poppy blooms.'
  ]
};

export default function Poem() {
  return (
    <article>
      {poem.lines.map((line, i) =>
        <Fragment key={i}>
          {i > 0 && <hr />}
          <p>{line}</p>
        </Fragment>
      )}
    </article>
  );
}
```

```css
body {
  text-align: center;
}
p {
  font-family: Georgia, serif;
  font-size: 20px;
  font-style: italic;
}
hr {
  margin: 0 120px 0 120px;
  border: 1px dashed #45c3d8;
}
```

</Sandpack>

Muista, fragmentit (useiten kirjoitettuna `<> </>`) antavat sinun ryhmittää JSX-kohteita lisäämättä ylimääräisiä `<div>`-elementtejä!

</Solution>

</Challenges><|MERGE_RESOLUTION|>--- conflicted
+++ resolved
@@ -376,11 +376,7 @@
 
 Mitä teet kun yhden kohteen täytyy renderlidä useampi DOM-kohde?
 
-<<<<<<< HEAD
-Lyhyt `<> </>` fragment-syntaksi ei anna sinun välittää avainta, joten joudut joko sisällyttämään ne `<div>`:n sisälle, tai voit käyttää hieman pitempää ja eksplisiittisempää `<Fragment>` syntaksia:
-=======
-The short [`<>...</>` Fragment](/apis/react/Fragment) syntax won't let you pass a key, so you need to either group them into a single `<div>`, or use the slightly longer and [more explicit `<Fragment>` syntax:](/apis/react/Fragment#rendering-a-list-of-fragments)
->>>>>>> d483aebb
+Lyhyt [`<>...</>` Fragment](/apis/react/Fragment)-syntaksi ei anna sinun välittää avainta, joten joudut joko sisällyttämään ne `<div>`:n sisälle, tai voit käyttää hieman pitempää ja [eksplisiittisempää `<Fragment>` syntaksia:](/apis/react/Fragment#rendering-a-list-of-fragments)
 
 ```js
 import { Fragment } from 'react';
@@ -1210,11 +1206,7 @@
 
 Alkuperäisen rivin indeksin käyttäminen `key`.na ei enää toimi sillä erottimet ja kappaleet ovat nyt samassa taulukossa. Kuitenkin, voit antaa niille erillisen avaimen käyttämällä jälkiliitettä, esim. `key={i + '-text'}`.
 
-<<<<<<< HEAD
-Vaihtoehtoisesti voit renderöidä kokoelman fragmenteja, jotka sisältävät `<hr />` ja `<p>...</p>` tagit. Kuitenkin `<> </>` lyhytsyntaksi ei tue avainten välittämistä, joten joutuisit kirjoittamaan `<Fragment>`:n eksplisiittisesti:
-=======
-Alternatively, you could render a collection of fragments which contain `<hr />` and `<p>...</p>`. However, the `<>...</>` shorthand syntax doesn't support passing keys, so you'd have to write `<Fragment>` explicitly:
->>>>>>> d483aebb
+Vaihtoehtoisesti voit renderöidä kokoelman fragmenteja, jotka sisältävät `<hr />` ja `<p>...</p>` tagit. Kuitenkin `<>...</>` lyhytsyntaksi ei tue avainten välittämistä, joten joutuisit kirjoittamaan `<Fragment>`:n eksplisiittisesti:
 
 <Sandpack>
 
