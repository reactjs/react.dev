---
title: Tapahtumiin vastaaminen
---

<Intro>

React antaa sinun lisätä *tapahtumakäsittelijöitä* JSX:sssä. Tapahtumakäsittelijät ovat omia funktioitasi, joita kutsutaan vastauksena vuorovaikutuksiin kuten klikkauseen, hoveriin, lomakkeiden kohteiden focusointiin, jne.

</Intro>

<YouWillLearn>

* Eri tavat kirjoittaa tapahtumakäsittelijä
* Miten välittää tapahtumakäsittelijän logiikka pääkomponentista
* Miten tapahtumat leviävät ja miten sen voi estää

</YouWillLearn>

## Tapahtumakäsittelijöiden lisääminen {/*adding-event-handlers*/}

Lisätäksesi tapahtumakäsittelijän, täytyy ensiksi määritellä funktio ja sitten [välittää se propsina](/learn/passing-props-to-a-component) sopivalle JSX tagille. Esimerkiksi, tässä on painike, joka ei tee vielä mitään:

<Sandpack>

```js
export default function Button() {
  return (
    <button>
      I don't do anything
    </button>
  );
}
```

</Sandpack>

Voit laittaa sen näyttämään viestin kun käyttäjä klikkaa tekemällä nämä kolme vaihetta:

1. Määritä funktio nimeltään `handleClick` komponentin `Button` *sisällä*.
2. Toteuta logiikka funktion sisällä (käytä `alert` funktiota näyttääksesi viestin).
3. Lisää `onClick={handleClick}` `<button>` tagiin JSX:ssä.

<Sandpack>

```js
export default function Button() {
  function handleClick() {
    alert('You clicked me!');
  }

  return (
    <button onClick={handleClick}>
      Click me
    </button>
  );
}
```

```css
button { margin-right: 10px; }
```

</Sandpack>

Määrittelit `handleClick` funktion ja [välitit sen propsina](/learn/passing-props-to-a-component) `<button>`:lle.  `handleClick` on **tapahtumaksäittelijä**. Tapahtumakäsittelijäfunktiot:

* ovat useimmiten määritelty komponenttien *sisällä*.
* alkavat sanalla `handle`, jonka jälkeen nimeen tulee tapahtuman nimi.

> Tavanomaisesti tapahtumakäsittelijät alkavat sanalla `handle` ja sisältävät tapahtuman nimen. Näet usein `onClick={handleClick}`, `onMouseEnter={handleMouseEnter}`, ja niin edelleen.

Vaihtoehtoisesti voit määritellä tapahtumakäsittelijän samalla rivillä JSX:ssä.

```jsx
<button onClick={function handleClick() {
  alert('You clicked me!');
}}>
```

Tai tiiviimmin nuolifunktioilla:

```jsx
<button onClick={() => {
  alert('You clicked me!');
}}>
```

Kaikki nämä tyylit vastaavat toisiaan. Samalla rivillä olevat tapahtumakäsittelijät ovat käteviä lyhyihin funktioihin.

<Pitfall>

Tapahtumakäsittelijöihin annetut funktiot täytyy välitää, niitä ei pidä kutsua. Esimerkiksi:

<<<<<<< HEAD
| funktion välittäminen (oikein)           | funktion kutsuminen (väärin) |
|----------------------------------------|--------------------------------|
=======
| passing a function (correct)     | calling a function (incorrect)     |
| -------------------------------- | ---------------------------------- |
>>>>>>> d483aebb
| `<button onClick={handleClick}>` | `<button onClick={handleClick()}>` |

Ero on hienovarainen. Ensimmäisessä esimerkissä `handleClick` funktio välitetään `onClick` tapahtumakäsittelijäksi. Tämä kertoo Reactille, että sen täytyy muistaa se ja kutsua sitä vain kun käyttäjä klikkaa painiketta.

Toisessa esimerkissä `handleClick()` lopussa oleva `()` kutsuu funktiota *heti* [renderöinnin](/learn/render-and-commit) aikana ilman yhtään klikkausta. Näin tapahtuu, koska JSX aaltosulkeiden välissä [`{` ja `}`](/learn/javascript-in-jsx-with-curly-braces) oleva JavaScript suoritetaan heti. 

Kun kirjoitat koodia samalle riville, sama sudenkuoppa esiintyy uudelleen eri tavalla:

<<<<<<< HEAD
| funktion välittäminen (oikein)           | funktion kutsuminen (väärin) |
|----------------------------------------|--------------------------------|
=======
| passing a function (correct)            | calling a function (incorrect)    |
| --------------------------------------- | --------------------------------- |
>>>>>>> d483aebb
| `<button onClick={() => alert('...')}>` | `<button onClick={alert('...')}>` |


Tällä tavoin annettua koodia ei kutsuta klikkauksen yhteydessä. Sitä kutsutaan joka kerta kun komponentti renderöidään:

```jsx
// Tämä ilmoitus kutsutaan kun komponentti renderöidään, ei klikattaessa!
<button onClick={alert('You clicked me!')}>
```

Jos haluat määritellä tapahtumakäsittelijän samalla rivillä, kääri se anonyymiin funktioon tällä tavoin:

```jsx
<button onClick={() => alert('You clicked me!')}>
```

Sen sijaan, että koodi suoritettaisiin joka renderöinnin yhteydessä, tämä luo uuden funktion myöhemmin kutsuttavaksi.

Molemmissa tilanteissa välität funktion:

* `<button onClick={handleClick}>` välittää `handleClick` funktion.
* `<button onClick={() => alert('...')}>` välittää `() => alert('...')` funktion.

<<<<<<< HEAD
> Tutustu [JavaScript Refresheriin](TODO:/learn/a-javascript-refresher#arrow-functions) saadaksesi lisätietoa nuolifunktioista.
=======
> [Read more about arrow functions.](https://javascript.info/arrow-functions-basics)
>>>>>>> d483aebb

</Pitfall>

### Propsien lukeminen tapahtumakäsittelijöissä {/*reading-props-in-event-handlers*/}

Sillä tapahtumakäsittelijät ovat määritelty komponentin sisällä, niillä on pääsy komponenttien propseihin. Tässä on painike, joka klikattaessa näyttää `message` prosin ilmoituksena:

<Sandpack>

```js
function AlertButton({ message, children }) {
  return (
    <button onClick={() => alert(message)}>
      {children}
    </button>
  );
}

export default function Toolbar() {
  return (
    <div>
      <AlertButton message="Playing!">
        Play Movie
      </AlertButton>
      <AlertButton message="Uploading!">
        Upload Image
      </AlertButton>
    </div>
  );
}
```

```css
button { margin-right: 10px; }
```

</Sandpack>

Näin nämä kaksi painiketta voivat näyttää eri viestejä. Kokeile muuttaa niille välitettyjä viestejä.

### Tapahtumakäsittelijöiden välittäminen propseina {/*passing-event-handlers-as-props*/}

Usein haluat pääkomponentin pystyä määritellä alakomponentin tapahtumakäsittelijän. Esimerkiksi painikkeet: riippuen missä käytät `Button` komponenttia, saatat haluta kutsua eri funktiota. Ehkäpä yksi toistaa videota ja toinen lähettää kuvan palvelimelle.

Voit tehdä tämän välittämällä tapahtumakäsittelijän propsina alakomponentille: 

<Sandpack>

```js
function Button({ onClick, children }) {
  return (
    <button onClick={onClick}>
      {children}
    </button>
  );
}

function PlayButton({ movieName }) {
  function handlePlayClick() {
    alert(`Playing ${movieName}!`);
  }

  return (
    <Button onClick={handlePlayClick}>
      Play "{movieName}"
    </Button>
  );
}

function UploadButton() {
  return (
    <Button onClick={() => alert('Uploading!')}>
      Upload Image
    </Button>
  );
}

export default function Toolbar() {
  return (
    <div>
      <PlayButton movieName="Kiki's Delivery Service" />
      <UploadButton />
    </div>
  );
}
```

```css
button { margin-right: 10px; }
```

</Sandpack>


Tässä, `Toolbar` komponentti renderöi `PlayButton` komponentin sekä `UploadButton` komponentin:

- `PlayButton` välittää `handlePlayClick` funktion `onClick` propsina `Button`:lle.
- `UploadButton` välittää `() => alert('Uploading!')` funktion `onClick` propsina `Button`:lle.

Lopuksi, `Button` komponenttisi hyväksyy `onClick` propsin. Se välittää propsin suoraan selaimen sisäänrakennettuun `<button>` elementtiin `onClick={onClick}` koodilla. Tämä kertoo Reactille, että kutsuu välitettyä funktiota klikkauksen yhteydessä.

Jos käytät [design system:iä](https://uxdesign.cc/everything-you-need-to-know-about-design-systems-54b109851969), on yleistä komponenttien kuten painikkeiden sisältää tyylit mutta ei käyttäytymistä. Sen sijaan komponentit kuten `PlayButton` ja `UploadButton` välittävät tapahtumakäsittelijät alaspäin.

### Tapahtumakäsittelijän propsien nimeäminen {/*naming-event-handler-props*/}

Sisäänrakennetut elementit kuten `<button>` ja `<div>` tukevat ainoastaan [selaimen tapahtumien nimiä](TODO:/apis/react-dom/events) kuten `onClick`. Kuitenkin, kun rakennat omia komponenttejasi, voit nimetä niiden tapahtumakäsittelijöiden propsit miten haluat.

> Tavanomaisesti, tapahtumakäsittelijän propsien kuuluisi alkaa sanalla `on`, ja jatkua isolla kirjaimella.

Esimerkiksi, `Button` komponentin `onClick` propsi voitaisiin kutusua `onSmash`:

<Sandpack>

```js
function Button({ onSmash, children }) {
  return (
    <button onClick={onSmash}>
      {children}
    </button>
  );
}

export default function App() {
  return (
    <div>
      <Button onSmash={() => alert('Playing!')}>
        Play Movie
      </Button>
      <Button onSmash={() => alert('Uploading!')}>
        Upload Image
      </Button>
    </div>
  );
}
```

```css
button { margin-right: 10px; }
```

</Sandpack>

Tässä esimerkissä, `<button onClick={onSmash}>` kertoo, että selaimen `<button>` elementti (pienin kirjaimin) tarvitsee silti propsin nimeltään `onClick`, mutta kustomoidun `Button` komponentin vastaanottaman propsin nimi voi olla mikä tahansa!

Kun komponenttisi tukee useampia interaktioita, saatat nimetä tapahtumakäsittelijöiden propsit sovelluskohtaisin konseptein. Esimerkiksi tämä `Toolbar` komponentti vastaanottaa `onPlayMovie` sekä `onUploadImage` tapahtumakäsittelijät:

<Sandpack>

```js
export default function App() {
  return (
    <Toolbar
      onPlayMovie={() => alert('Playing!')}
      onUploadImage={() => alert('Uploading!')}
    />
  );
}

function Toolbar({ onPlayMovie, onUploadImage }) {
  return (
    <div>
      <Button onClick={onPlayMovie}>
        Play Movie
      </Button>
      <Button onClick={onUploadImage}>
        Upload Image
      </Button>
    </div>
  );
}

function Button({ onClick, children }) {
  return (
    <button onClick={onClick}>
      {children}
    </button>
  );
}
```

```css
button { margin-right: 10px; }
```

</Sandpack>

Huomaa, miten `App` komponentin ei tarvitse tietää *mitä* `Toolbar` tekee sen `onPlayMovie` tai `onUploadImage` tapahtumakäsittelijöillä. Se on `Toolbar` komponentin toteutusyksityiskohta. Tässä, `Toolbar` välittää ne `Button`:nien `onClick` käsittelijöinä, mutta se voisi myöhemmin myös kutsua niitä pikanäppäimestä. Propsien nimeäminen sovelluskohtaisten vuorovaikutusten kautta, kuten `onPlayMovie`, antaa joustavuuden muuttaa niitä myöhemmin.

## Tapahtuman leviäminen {/*event-propagation*/}

<<<<<<< HEAD
<!--
// TODO illo
-->

Komponenttisi tapahtumankäsittelijät nappaavat tapahtumia myös alakomponenteista. Tätä usein kutsutaan "kuplimiseksi" tai "propagoinniksi": se alkaa sieltä missä tapahtuma esiintyi ja nousee puussa ylemmäs. 
=======
Event handlers will also catch events from any children your component might have. We say that an event "bubbles" or "propagates" up the tree: it starts with where the event happened, and then goes up the tree.
>>>>>>> d483aebb

Tämä `<div>` sisältää kaksi painiketta. Sekä `<div>` tagi *että* painikkeet omaavat ikioman `onClick` käsittelijän. Mitä arvelet mitä tapahtumakäsittelijää kutsutaan, kun painiketta klikataan?

<Sandpack>

```js
export default function Toolbar() {
  return (
    <div className="Toolbar" onClick={() => {
      alert('You clicked on the toolbar!');
    }}>
      <button onClick={() => alert('Playing!')}>
        Play Movie
      </button>
      <button onClick={() => alert('Uploading!')}>
        Upload Image
      </button>
    </div>
  );
}
```

```css
.Toolbar {
  background: #aaa;
  padding: 5px;
}
button { margin: 5px; }
```

</Sandpack>

Jos klikkaat jompaa kumpaa painiketta, sen `onClick` suoritetaan ensin, jonka jälkeen `<div>` tagin `onClick`. Joten kaksi viestiä tulee näkyviin. Jos klikkaat työkalupalkkia vain `<div>`:n `onClick` suoritetaan.

<Pitfall>

Kaikki tapahtumat propagoituvat Reactissa paitsi `onScroll`, joka toimii vain siinä JSX tagissa johon sen liität.

</Pitfall>

### Propagoinnin pysäyttäminen {/*stopping-propagation*/}

Tapahtumakäsittelijät vastaanottavat **tapahtumaolion** niiden ainoana argumenttina. Tavanomaisesti sitä usein kutsutaan `e` kirjaimella, joka on lyhenne sanasta "event". Voit käyttää tätä oliota lukeaksesi tietoa tapahtumasta.

Tämä tapahtumaolio mahdollistaa myös tapahtuman propagoinnin estämisen. Jos haluat estää tapahtuman propagoinnin pääkomponenteille, kutsu `e.stopPropagation()` funktiota kuten tämä `Button` komponentti tekee:

<Sandpack>

```js
function Button({ onClick, children }) {
  return (
    <button onClick={e => {
      e.stopPropagation();
      onClick();
    }}>
      {children}
    </button>
  );
}

export default function Toolbar() {
  return (
    <div className="Toolbar" onClick={() => {
      alert('You clicked on the toolbar!');
    }}>
      <Button onClick={() => alert('Playing!')}>
        Play Movie
      </Button>
      <Button onClick={() => alert('Uploading!')}>
        Upload Image
      </Button>
    </div>
  );
}
```

```css
.Toolbar {
  background: #aaa;
  padding: 5px;
}
button { margin: 5px; }
```

</Sandpack>

Kun klikkaat painiketta:

1. React kutsuu `<button>` tagille annettua `onClick` käsittelijää. 
2. Tämä `Button`:ssa määritelty käsittelijä tekee seuraavat asiat:
   * Kutsuu `e.stopPropagation()` funktiota, estäen tapahtuman kuplimisen.
   * Kutsuu `onClick` funktiota, joka on `Toolbar` komponentista välitetty propsi.
3. `Toolbar` komponentissa määritelty funktio näyttää painikkeen oman ilmoituksen.
4. Sillä propagointi on pysäytetty, `<div>` tagin `onClick` käsittelijää ei suoriteta.

`e.stopPropagation()` funktion tuloksena painikkeiden klikkaaminen näyttää vain yhden ilmoituksen (`button`:sta) kahden ilmoituksen sijaan (`<button>`:sta sekä `<div>`:sta). Painikkeen klikkaaminen ei ole sama asia kuin ympäröivä työkalupalkki, joten propagoinnin pysäyttäminen on järkevää tälle UI:lle.

<DeepDive title="Nappaa tapahtumavaiheet">

<<<<<<< HEAD
<!--
// TODO Illo
-->

Harvinaisissa tapauksissa saatat haluta napata kaikki lapsielementtien tapahtumat, *vaikka ne olisivat estäneet propagoinnin*. Esimerkiksi, ehkäpä haluat kerätä analytiikkatietoja jokaisesta klikkauksesta, riippumatta propagointilogiikasta. Voit tehdä tämän lisäämällä `Capture` tapahtumanimen perään:
=======
In rare cases, you might need to catch all events on child elements, *even if they stopped propagation*. For example, maybe you want to log every click to analytics, regardless of the propagation logic. You can do this by adding `Capture` at the end of the event name:

>>>>>>> d483aebb
```js
<div onClickCapture={() => { /* suoritetaan ensin */ }}>
  <button onClick={e => e.stopPropagation()} />
  <button onClick={e => e.stopPropagation()} />
</div>
```

Jokainen tapahtuma propagoituu kolmaessa vaiheessa:

1. Se kulkee alaspäin, kutsuen kaikki `onClickCapture` käsittelijät.
2. Se suorittaa klikatun elementin `onClick` käsittelijän. 
3. Se kulkee ylöspäin, kutsuen kaikki `onClick` käsittelijät.

Tapahtumien nappaaminen on kätevää koodille kuten reitittimille taikka analytiikalle, mutta et todennäköisesti tule käyttämään sitä sovelluskoodissa.

</DeepDive>

### Käsittelijöiden välittäminen vaihtoehtona propagoinnille {/*passing-handlers-as-alternative-to-propagation*/}

Huomaa kuinka tämä klikkauskäsittelijä suorittaa yhden rivin koodia _ja sitten_ kutsuu välitettyä `onClick` proppia:

```js {4,5}
function Button({ onClick, children }) {
  return (
    <button onClick={e => {
      e.stopPropagation();
      onClick();
    }}>
      {children}
    </button>
  );
}
```

Voisit halutessasi lisätä lisää koodia tähän käsittelijään ennen `onClick` tapahtumakäsittelijän kutsumista. Tämä tapa mahdollistaa *vaihtoehdon* propagoinnille. Sen avulla alakomponentit käsittelevät tapahtuman, silti antaen pääkomponenttien määritellä lisäkäyttäytymisiä. Toisin kuin propagointi, se ei ole automaattista. Kuitenkin tällä tavalla voit selkeästi seurata koko koodiketjua, jota kutsutaan jonkin tapahtuman seurauksena.

Jos nojaat propagointiin ja on hankalaa jäljittää mikä käsittelijä suoritetaan ja miksi, kokeile tätä tapaa sen sijaan.

### Oletustoiminnon estäminen {/*preventing-default-behavior*/}

Jotkin selaintapahtumat sisältävät oletustoimintoja. Esimerkiksi kun `<form>`:ssa olevaa painiketta klikataan, submit -tapahtuma lataa koko sivun uudelleen oletusarvoisesti:

<Sandpack>

```js
export default function Signup() {
  return (
    <form onSubmit={() => alert('Submitting!')}>
      <input />
      <button>Send</button>
    </form>
  );
}
```

```css
button { margin-left: 5px; }
```

</Sandpack>

Voit kutsua tapahtumaolion `e.preventDefault()` funktiota estääksesi tämän tapahtumasta:

<Sandpack>

```js
export default function Signup() {
  return (
    <form onSubmit={e => {
      e.preventDefault();
      alert('Submitting!');
    }}>
      <input />
      <button>Send</button>
    </form>
  );
}
```

```css
button { margin-left: 5px; }
```

</Sandpack>

Älä sekoita `e.stopPropagation()` ja `e.preventDefault()` funktioita. Molemmat ovat hyödyllisiä, mutta ne eivät liity toisiinsa:

* [`e.stopPropagation()`](https://developer.mozilla.org/docs/Web/API/Event/stopPropagation) estää ylempien tagien käsittelijöiden suorittamisen.
* [`e.preventDefault()` ](https://developer.mozilla.org/docs/Web/API/Event/preventDefault) estää selaimen oletustoiminnon muutamissa tapahtumissa, joissa sellainen on.

## Voiko tapahtumakäsittelijöillä olla sivuvaikutuksia? {/*can-event-handlers-have-side-effects*/}

Totta kai! Tapahtumakäsittelijät ovat paras paikka sivuvaikutuksille.

Toisin kuin renderöintifunktiot, tapahtumakäsittelijöiden ei tarvitse olla [puhtaita](/learn/keeping-components-pure), joten ne ovat hyvä hyvä paikka *muuttaa* jotain. Esimerkiksi, syöttökentän arvon muuttaminen kirjoituksen seurauksena, tai listan muuttaminen painikkeen painalluksen seurauksena. Kuitenkin, jotta voit muuttaa jotain tietoa, se täytyy ensiksi tallentaa. Reactissa tämä tapahtuu käyttämällä [tilaa, komponentin muistia](/learn/state-a-components-memory). Tulet oppimaan siitä kaiken seuraavalla sivulla.

<Recap>

* Voit käsitellä tapahtumia välittämällä funktion propsina elementille kuten `<button>`.
* Tapahtumakäsittelijät tulee välitää, **ei kutsua!** `onClick={handleClick}`, ei `onClick={handleClick()}`.
* Voit määritellä tapahtumakäsittelijän funktion erikseen tai samalla rivillä.
* Tapahtumakäsittelijät määritellään komponentin sisällä, jotta ne saavat pääsyn propseihin.
* Voit määritellä tapahtumakäsittelijän yläkomponentissa ja välittää sen propsina alakomponentille.
* Voit määritellä omian tapahtumakäsittelijäpropseja sovelluskohtaisilla nimillä.
* Tapahtumat propagoituvat ylöspäin. Kutsu `e.stopPropagation()` estääksesi sen.
* Tapahtumilla saattaa olla ei toivottuja oletustoimintoja. Kutsu `e.preventDefault()` estääksesi sen.
* Tapahtumakäsittelijän kutsuminen alakomponentista on hyvä vaihtoehto propagoinnille.

</Recap>



<Challenges>

### Korjaa tapahtumakäsittelijä {/*fix-an-event-handler*/}

Painikkeen painamisen on tarkoitus vaihtaa sivun taustaväriä valkoisen ja musta välillä. Klikattaessa mitään ei kuitenkaan tapahdu. Korjaa ongelma. (Älä huoli `handleClick`:n sisällä olevasta logiikasta, se on hyvä sellaisenaan.)

<Sandpack>

```js
export default function LightSwitch() {
  function handleClick() {
    let bodyStyle = document.body.style;
    if (bodyStyle.backgroundColor === 'black') {
      bodyStyle.backgroundColor = 'white';
    } else {
      bodyStyle.backgroundColor = 'black';
    }
  }

  return (
    <button onClick={handleClick()}>
      Kytke valot
    </button>
  );
}
```

</Sandpack>

<Solution>

Ongelma on, että `<button onClick={handleClick()}>` _kutsuu_ `handleClick` functiota renderöinnin aikana _välittämisen_ sijaan. Poistamalla `()`-kutsun, jotta koodissa lukee `<button onClick={handleClick}>` korjaa ongelman:

<Sandpack>

```js
export default function LightSwitch() {
  function handleClick() {
    let bodyStyle = document.body.style;
    if (bodyStyle.backgroundColor === 'black') {
      bodyStyle.backgroundColor = 'white';
    } else {
      bodyStyle.backgroundColor = 'black';
    }
  }

  return (
    <button onClick={handleClick}>
      Kytke valot
    </button>
  );
}
```

</Sandpack>

Vaihtoehtoisesti voit kääriä kutsun toisen funktion sisään, kuten `<button onClick={() => handleClick()}`:

<Sandpack>

```js
export default function LightSwitch() {
  function handleClick() {
    let bodyStyle = document.body.style;
    if (bodyStyle.backgroundColor === 'black') {
      bodyStyle.backgroundColor = 'white';
    } else {
      bodyStyle.backgroundColor = 'black';
    }
  }

  return (
    <button onClick={() => handleClick()}>
      Kytke valot
    </button>
  );
}
```

</Sandpack>

</Solution>

### Yhdistä tapahtumat {/*wire-up-the-events*/}

Tää `ColorSwitch` komponentti renderöi painikkeen. Sen on tarkoitus muuttaa sivun väriä. Yhdistä se `onChangeColor` tapahtumakäsittelijään, jonka se saa propsina sen yläkomponentilta, jotta painikkeen klikkaaminen vaihtaa väriä.

Kun olet tehnyt tämän, huomaa, että painikkeen klikkaaminen myös kasvattaa sivun lukua. Koodin kirjoittanut kollegasi vaatii, että `onChangeColor` ei kasvata laskuria. Mitä muuta saattaa tapahtua? Korjaa se, jotta painikkeen painaminen vaihtaa *vain* väriä, ja se _ei_ kasvata lukua.

<Sandpack>

```js ColorSwitch.js active
export default function ColorSwitch({
  onChangeColor
}) {
  return (
    <button>
      Vaihda väriä
    </button>
  );
}
```

```js App.js hidden
import { useState } from 'react';
import ColorSwitch from './ColorSwitch.js';

export default function App() {
  const [clicks, setClicks] = useState(0);

  function handleClickOutside() {
    setClicks(c => c + 1);
  }

  function getRandomLightColor() {
    let r = 150 + Math.round(100 * Math.random());
    let g = 150 + Math.round(100 * Math.random());
    let b = 150 + Math.round(100 * Math.random());
    return `rgb(${r}, ${g}, ${b})`;
  }

  function handleChangeColor() {
    let bodyStyle = document.body.style;
    bodyStyle.backgroundColor = getRandomLightColor();
  }

  return (
    <div style={{ width: '100%', height: '100%' }} onClick={handleClickOutside}>
      <ColorSwitch onChangeColor={handleChangeColor} />
      <br />
      <br />
      <h2>Klikkauksia sivulla: {clicks}</h2>
    </div>
  );
}
```

</Sandpack>

<Solution>

Ensiksi, sinun täytyy lisätä tapahtumakäsittelijä, tällä tavoin `<button onClick={onChangeColor}>`.

Tämä kuitenkin luo ongelman kasvavasta luvusta. Jos `onChangeColor` ei tee tätä, kuten kollegasi niin väittää, silloin ongelma on, että tämä tapahtuma propagoituu ylöspäin ja jokin muu käsittelijä tekee sen. Ongelman ratkaisemiseksi, sinun täytyy estää propagointi. Älä unohda kutsua `onChangeColor` funktiota.

<Sandpack>

```js ColorSwitch.js active
export default function ColorSwitch({
  onChangeColor
}) {
  return (
    <button onClick={e => {
      e.stopPropagation();
      onChangeColor();
    }}>
      Vaihda väriä
    </button>
  );
}
```

```js App.js hidden
import { useState } from 'react';
import ColorSwitch from './ColorSwitch.js';

export default function App() {
  const [clicks, setClicks] = useState(0);

  function handleClickOutside() {
    setClicks(c => c + 1);
  }

  function getRandomLightColor() {
    let r = 150 + Math.round(100 * Math.random());
    let g = 150 + Math.round(100 * Math.random());
    let b = 150 + Math.round(100 * Math.random());
    return `rgb(${r}, ${g}, ${b})`;
  }

  function handleChangeColor() {
    let bodyStyle = document.body.style;
    bodyStyle.backgroundColor = getRandomLightColor();
  }

  return (
    <div style={{ width: '100%', height: '100%' }} onClick={handleClickOutside}>
      <ColorSwitch onChangeColor={handleChangeColor} />
      <br />
      <br />
      <h2>Klikkauksia sivulla: {clicks}</h2>
    </div>
  );
}
```

</Sandpack>

</Solution>

</Challenges><|MERGE_RESOLUTION|>--- conflicted
+++ resolved
@@ -91,13 +91,8 @@
 
 Tapahtumakäsittelijöihin annetut funktiot täytyy välitää, niitä ei pidä kutsua. Esimerkiksi:
 
-<<<<<<< HEAD
-| funktion välittäminen (oikein)           | funktion kutsuminen (väärin) |
-|----------------------------------------|--------------------------------|
-=======
-| passing a function (correct)     | calling a function (incorrect)     |
-| -------------------------------- | ---------------------------------- |
->>>>>>> d483aebb
+| funktion välittäminen (oikein)   | funktion kutsuminen (väärin)       |
+|----------------------------------|------------------------------------|
 | `<button onClick={handleClick}>` | `<button onClick={handleClick()}>` |
 
 Ero on hienovarainen. Ensimmäisessä esimerkissä `handleClick` funktio välitetään `onClick` tapahtumakäsittelijäksi. Tämä kertoo Reactille, että sen täytyy muistaa se ja kutsua sitä vain kun käyttäjä klikkaa painiketta.
@@ -106,13 +101,8 @@
 
 Kun kirjoitat koodia samalle riville, sama sudenkuoppa esiintyy uudelleen eri tavalla:
 
-<<<<<<< HEAD
-| funktion välittäminen (oikein)           | funktion kutsuminen (väärin) |
-|----------------------------------------|--------------------------------|
-=======
-| passing a function (correct)            | calling a function (incorrect)    |
-| --------------------------------------- | --------------------------------- |
->>>>>>> d483aebb
+| funktion välittäminen (oikein)          | funktion kutsuminen (väärin)      |
+|-----------------------------------------|-----------------------------------|
 | `<button onClick={() => alert('...')}>` | `<button onClick={alert('...')}>` |
 
 
@@ -136,11 +126,7 @@
 * `<button onClick={handleClick}>` välittää `handleClick` funktion.
 * `<button onClick={() => alert('...')}>` välittää `() => alert('...')` funktion.
 
-<<<<<<< HEAD
-> Tutustu [JavaScript Refresheriin](TODO:/learn/a-javascript-refresher#arrow-functions) saadaksesi lisätietoa nuolifunktioista.
-=======
-> [Read more about arrow functions.](https://javascript.info/arrow-functions-basics)
->>>>>>> d483aebb
+> [Lue lisää nuolifunktioista.](https://javascript.info/arrow-functions-basics)
 
 </Pitfall>
 
@@ -331,15 +317,7 @@
 
 ## Tapahtuman leviäminen {/*event-propagation*/}
 
-<<<<<<< HEAD
-<!--
-// TODO illo
--->
-
 Komponenttisi tapahtumankäsittelijät nappaavat tapahtumia myös alakomponenteista. Tätä usein kutsutaan "kuplimiseksi" tai "propagoinniksi": se alkaa sieltä missä tapahtuma esiintyi ja nousee puussa ylemmäs. 
-=======
-Event handlers will also catch events from any children your component might have. We say that an event "bubbles" or "propagates" up the tree: it starts with where the event happened, and then goes up the tree.
->>>>>>> d483aebb
 
 Tämä `<div>` sisältää kaksi painiketta. Sekä `<div>` tagi *että* painikkeet omaavat ikioman `onClick` käsittelijän. Mitä arvelet mitä tapahtumakäsittelijää kutsutaan, kun painiketta klikataan?
 
@@ -439,16 +417,8 @@
 
 <DeepDive title="Nappaa tapahtumavaiheet">
 
-<<<<<<< HEAD
-<!--
-// TODO Illo
--->
-
 Harvinaisissa tapauksissa saatat haluta napata kaikki lapsielementtien tapahtumat, *vaikka ne olisivat estäneet propagoinnin*. Esimerkiksi, ehkäpä haluat kerätä analytiikkatietoja jokaisesta klikkauksesta, riippumatta propagointilogiikasta. Voit tehdä tämän lisäämällä `Capture` tapahtumanimen perään:
-=======
-In rare cases, you might need to catch all events on child elements, *even if they stopped propagation*. For example, maybe you want to log every click to analytics, regardless of the propagation logic. You can do this by adding `Capture` at the end of the event name:
-
->>>>>>> d483aebb
+
 ```js
 <div onClickCapture={() => { /* suoritetaan ensin */ }}>
   <button onClick={e => e.stopPropagation()} />
