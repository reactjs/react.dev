--- conflicted
+++ resolved
@@ -188,11 +188,7 @@
 
 `index` on tilamuuttuja ja `setIndex` on tilan asettajafunktio.
 
-<<<<<<< HEAD
-> Aaltosulkeilla `[` ja `]` oleva syntaksi on nimeltään [array destructuring](TODO:/learn/a-javascript-refresher#array-destructuring) ja sen avulla voit lukea arvoja listasta. `useState` palauttaa aina listan, jossa on kaksi kohdetta.
-=======
-> The `[` and `]` syntax here is called [array destructuring](https://javascript.info/destructuring-assignment) and it lets you read values from an array. The array returned by `useState` always has exactly two items.
->>>>>>> d483aebb
+> Aaltosulkeilla `[` ja `]` oleva syntaksi on nimeltään [array destructuring](https://javascript.info/destructuring-assignment) ja sen avulla voit lukea arvoja listasta. `useState` palauttaa aina listan, jossa on kaksi kohdetta.
 
 Tässä miten ne toimii yhdessä `handleClick()` funktiossa:
 
