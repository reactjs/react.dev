---
title: 'Synchronizing with Effects'
---

<Intro>

Some components need to synchronize with external systems. For example, you might want to control a non-React component based on the React state, set up a server connection, or send an analytics log when a component appears on the screen. *Effects* let you run some code after rendering so that you can synchronize your component with some system outside of React.

</Intro>

<YouWillLearn>

- What Effects are
- How Effects are different from events
- How to declare an Effect in your component
- How to skip re-running an Effect unnecessarily
- Why Effects run twice in development and how to fix them

</YouWillLearn>

## What are Effects and how are they different from events? {/*what-are-effects-and-how-are-they-different-from-events*/}

Before getting to Effects, you need to be familiar with two types of logic inside React components:

- **Rendering code** (introduced in [Describing the UI](/learn/describing-the-ui)) lives at the top level of your component. This is where you take the props and state, transform them, and return the JSX you want to see on the screen. [Rendering code must be pure.](/learn/keeping-components-pure) Like a math formula, it should only _calculate_ the result, but not do anything else.

- **Event handlers** (introduced in [Adding Interactivity](/learn/adding-interactivity)) are nested functions inside your components that *do* things rather than just calculate them. An event handler might update an input field, submit an HTTP POST request to buy a product, or navigate the user to another screen. Event handlers contain ["side effects"](https://en.wikipedia.org/wiki/Side_effect_(computer_science)) (they change the program's state) and are caused by a specific user action (for example, a button click or typing).

Sometimes this isn't enough. Consider a `ChatRoom` component that must connect to the chat server whenever it's visible on the screen. Connecting to a server is not a pure calculation (it's a side effect) so it can't happen during rendering. However, there is no single particular event like a click that causes `ChatRoom` to be displayed.

***Effects* let you specify side effects that are caused by rendering itself, rather than by a particular event.** Sending a message in the chat is an *event* because it is directly caused by the user clicking a specific button. However, setting up a server connection is an *Effect* because it needs to happen regardless of which interaction caused the component to appear. Effects run at the end of the [rendering process](/learn/render-and-commit) after the screen updates. This is a good time to synchronize the React components with some external system (like network or a third-party library).

<Note>

Here and later in this text, capitalized "Effect" refers to the React-specific definition above, i.e. a side effect caused by rendering. To refer to the broader programming concept, we'll say "side effect".

</Note>


## You might not need an Effect {/*you-might-not-need-an-effect*/}

**Don't rush to add Effects to your components.** Keep in mind that Effects are typically used to "step out" of your React code and synchronize with some *external* system. This includes browser APIs, third-party widgets, network, and so on. If your effect only adjusts some state based on other state, [you might not need an Effect.](/learn/you-might-not-need-an-effect)

## How to write an Effect {/*how-to-write-an-effect*/}

To write an Effect, follow these three steps:

1. **Declare an Effect.** By default, your Effect will run after every render.
2. **Specify the Effect dependencies.** Most Effects should only re-run *when needed* rather than after every render. For example, a fade-in animation should only trigger when a component appears. Connecting and disconnecting to a chat room should only happen when the component appears and disappears, or when the chat room changes. You will learn how to control this by specifying *dependencies.*
3. **Add cleanup if needed.** Some Effects need to specify how to stop, undo, or clean up whatever they were doing. For example, "connect" needs "disconnect", "subscribe" needs "unsubscribe", and "fetch" needs either "cancel" or "ignore". You will learn how to do this by returning a *cleanup function*.

Let's look at each of these steps in detail.

### Step 1: Declare an Effect {/*step-1-declare-an-effect*/}

To declare an Effect in your component, import the [`useEffect` Hook](/api/useeffect) from React:

```js
import { useEffect } from 'react';
```

Then, call it at the top level of your component and put some code inside your Effect:

```js {2-4}
function MyComponent() {
  useEffect(() => {
    // Code here will run after *every* render
  });
  return <div />;
}
```

Every time your component renders, React will update the screen *and then* run the code inside `useEffect`. In other words, **`useEffect` "delays" a piece of code from running until that render is reflected on the screen.**

Let's see how you can use an Effect to synchronize with an external system. Consider a `<VideoPlayer>` React component. It would be nice to control whether it's playing or paused by passing an `isPlaying` prop to it:

```js
<VideoPlayer isPlaying={isPlaying} />;
```

Your custom `VideoPlayer` component renders the built-in browser [`<video>`](https://developer.mozilla.org/en-US/docs/Web/HTML/Element/video) tag:

```js
function VideoPlayer({ src, isPlaying }) {
  // TODO: do something with isPlaying
  return <video src={src} />;
}
```

However, the browser `<video>` tag does not have an `isPlaying` prop. The only way to control it is to manually call the [`play()`](https://developer.mozilla.org/en-US/docs/Web/API/HTMLMediaElement/play) and [`pause()`](https://developer.mozilla.org/en-US/docs/Web/API/HTMLMediaElement/pause) methods on the DOM element. **You need to synchronize the value of `isPlaying` prop, which tells whether the video _should_ currently be playing, with imperative calls like `play()` and `pause()`.**

We'll need to first [get a ref](/learn/manipulating-the-dom-with-refs) to the `<video>` DOM node.

You might be tempted to try to call `play()` or `pause()` during rendering, but that isn't correct:

<Sandpack>

```js
import { useState, useRef, useEffect } from 'react';

function VideoPlayer({ src, isPlaying }) {
  const ref = useRef(null);

  if (isPlaying) {
    ref.current.play();  // Calling these while rendering isn't allowed.
  } else {
    ref.current.pause(); // Also, this crashes.
  }

  return <video ref={ref} src={src} loop playsInline />;
}

export default function App() {
  const [isPlaying, setIsPlaying] = useState(false);
  return (
    <>
      <button onClick={() => setIsPlaying(!isPlaying)}>
        {isPlaying ? 'Pause' : 'Play'}
      </button>
      <VideoPlayer
        isPlaying={isPlaying}
        src="https://interactive-examples.mdn.mozilla.net/media/cc0-videos/flower.mp4"
      />
    </>
  );
}
```

```css
button { display: block; margin-bottom: 20px; }
video { width: 250px; }
```

</Sandpack>

The reason this code isn't correct is that it tries to do something with the DOM node during rendering. In React, [rendering should be a pure calculation](/learn/keeping-components-pure) of JSX and should not contain side effects like modifying the DOM.

Moreover, when `VideoPlayer` is called for the first time, its DOM does not exist yet! There isn't a DOM node yet to call `play()` or `pause()` on, because React doesn't know what DOM to create until after you return the JSX.

The solution here is to **wrap the side effect with `useEffect` to move it out of the rendering calculation:**

```js {6,12}
import { useEffect, useRef } from 'react';

function VideoPlayer({ src, isPlaying }) {
  const ref = useRef(null);

  useEffect(() => {
    if (isPlaying) {
      ref.current.play();
    } else {
      ref.current.pause();
    }
  });

  return <video ref={ref} src={src} loop playsInline />;
}
```

By wrapping the DOM update in an Effect, you let React update the screen first. Then your Effect runs.

When your `VideoPlayer` component renders (either the first time or if it re-renders), a few things will happen. First, React will update the screen, ensuring the `<video>` tag is in the DOM with the right props. Then React will run your Effect. Finally, your Effect will call `play()` or `pause()` depending on the value of `isPlaying` prop.

Press Play/Pause multiple times and see how the video player stays synchronized to the `isPlaying` value:

<Sandpack>

```js
import { useState, useRef, useEffect } from 'react';

function VideoPlayer({ src, isPlaying }) {
  const ref = useRef(null);

  useEffect(() => {
    if (isPlaying) {
      ref.current.play();
    } else {
      ref.current.pause();
    }
  });

  return <video ref={ref} src={src} loop playsInline />;
}

export default function App() {
  const [isPlaying, setIsPlaying] = useState(false);
  return (
    <>
      <button onClick={() => setIsPlaying(!isPlaying)}>
        {isPlaying ? 'Pause' : 'Play'}
      </button>
      <VideoPlayer
        isPlaying={isPlaying}
        src="https://interactive-examples.mdn.mozilla.net/media/cc0-videos/flower.mp4"
      />
    </>
  );
}
```

```css
button { display: block; margin-bottom: 20px; }
video { width: 250px; }
```

</Sandpack>

In this example, the "external system" you synchronized to React state was the browser media API. You can use a similar approach to wrap legacy non-React code (like jQuery plugins) into declarative React components.

Note that controlling a video player is much more complex in practice. Calling `play()` may fail, the user might play or pause using the built-in browser controls, and so on. This example is very simplified and incomplete.

<Gotcha>

By default, Effects run after *every* render. This is why code like this will **produce an infinite loop:**

```js
const [count, setCount] = useState(0);
useEffect(() => {
  setCount(count + 1);
});
```

Effects run as a *result* of rendering. Setting state *triggers* rendering. Setting state immediately in an Effect is like plugging a power outlet into itself. The Effect runs, it sets the state, which causes a re-render, which causes the Effect to run, it sets the state again, this causes another re-render, and so on.

Effects should usually synchronize your components with an *external* system. If there's no external system and you only want to adjust some state based on other state, [you might not need an Effect.](/learn/you-might-not-need-an-effect)

</Gotcha>

### Step 2: Specify the Effect dependencies {/*step-2-specify-the-effect-dependencies*/}

By default, Effects run after *every* render. Often, this is **not what you want:**

- Sometimes, it's slow. Synchronizing with an external system is not always instant, so you might want to skip doing it unless it's necessary. For example, you don't want to reconnect to the chat server on every keystroke.
- Sometimes, it's wrong. For example, you don't want to trigger a component fade-in animation on every keystroke. The animation should only play once when the component appears for the first time.

To demonstrate the issue, here is the previous example with a few `console.log` calls and a text input that updates the parent component's state. Notice how typing causes the Effect to re-run:

<Sandpack>

```js
import { useState, useRef, useEffect } from 'react';

function VideoPlayer({ src, isPlaying }) {
  const ref = useRef(null);

  useEffect(() => {
    if (isPlaying) {
      console.log('Calling video.play()');
      ref.current.play();
    } else {
      console.log('Calling video.pause()');
      ref.current.pause();
    }
  });

  return <video ref={ref} src={src} loop playsInline />;
}

export default function App() {
  const [isPlaying, setIsPlaying] = useState(false);
  const [text, setText] = useState('');
  return (
    <>
      <input value={text} onChange={e => setText(e.target.value)} />
      <button onClick={() => setIsPlaying(!isPlaying)}>
        {isPlaying ? 'Pause' : 'Play'}
      </button>
      <VideoPlayer
        isPlaying={isPlaying}
        src="https://interactive-examples.mdn.mozilla.net/media/cc0-videos/flower.mp4"
      />
    </>
  );
}
```

```css
input, button { display: block; margin-bottom: 20px; }
video { width: 250px; }
```

</Sandpack>

You can tell React to **skip unnecessarily re-running the Effect** by specifying an array of *dependencies* as the second argument to the `useEffect` call. Start by adding an empty `[]` array to the above example on line 14:

```js {3}
  useEffect(() => {
    // ...
  }, []);
```

You should see an error saying `React Hook useEffect has a missing dependency: 'isPlaying'`:

<Sandpack>

```js
import { useState, useRef, useEffect } from 'react';

function VideoPlayer({ src, isPlaying }) {
  const ref = useRef(null);

  useEffect(() => {
    if (isPlaying) {
      console.log('Calling video.play()');
      ref.current.play();
    } else {
      console.log('Calling video.pause()');
      ref.current.pause();
    }
  }, []); // This causes an error

  return <video ref={ref} src={src} loop playsInline />;
}

export default function App() {
  const [isPlaying, setIsPlaying] = useState(false);
  const [text, setText] = useState('');
  return (
    <>
      <input value={text} onChange={e => setText(e.target.value)} />
      <button onClick={() => setIsPlaying(!isPlaying)}>
        {isPlaying ? 'Pause' : 'Play'}
      </button>
      <VideoPlayer
        isPlaying={isPlaying}
        src="https://interactive-examples.mdn.mozilla.net/media/cc0-videos/flower.mp4"
      />
    </>
  );
}
```

```css
input, button { display: block; margin-bottom: 20px; }
video { width: 250px; }
```

</Sandpack>

The problem is that the code inside of your Effect *depends on* the `isPlaying` prop to decide what to do, but this dependency was not explicitly declared. To fix this issue, add `isPlaying` to the dependency array:

```js {2,7}
  useEffect(() => {
    if (isPlaying) { // It's used here...
      // ...
    } else {
      // ...
    }
  }, [isPlaying]); // ...so it must be declared here!
```

Now all dependencies are declared, so there is no error. Specifying `[isPlaying]` as the dependency array tells React that it should skip re-running your Effect if `isPlaying` is the same as it was during the previous render. With this change, typing into the input doesn't cause the Effect to re-run, but pressing Play/Pause does:

<Sandpack>

```js
import { useState, useRef, useEffect } from 'react';

function VideoPlayer({ src, isPlaying }) {
  const ref = useRef(null);

  useEffect(() => {
    if (isPlaying) {
      console.log('Calling video.play()');
      ref.current.play();
    } else {
      console.log('Calling video.pause()');
      ref.current.pause();
    }
  }, [isPlaying]);

  return <video ref={ref} src={src} loop playsInline />;
}

export default function App() {
  const [isPlaying, setIsPlaying] = useState(false);
  const [text, setText] = useState('');
  return (
    <>
      <input value={text} onChange={e => setText(e.target.value)} />
      <button onClick={() => setIsPlaying(!isPlaying)}>
        {isPlaying ? 'Pause' : 'Play'}
      </button>
      <VideoPlayer
        isPlaying={isPlaying}
        src="https://interactive-examples.mdn.mozilla.net/media/cc0-videos/flower.mp4"
      />
    </>
  );
}
```

```css
input, button { display: block; margin-bottom: 20px; }
video { width: 250px; }
```

</Sandpack>

The dependency array can contain multiple dependencies. React will only skip re-running the Effect if *all* of the dependencies you specify have exactly the same values as they had during the previous render. React compares the dependency values using the [`Object.is`](https://developer.mozilla.org/en-US/docs/Web/JavaScript/Reference/Global_Objects/Object/is) comparison. See the [`useEffect` API reference](/apis/react/useEffect#reference) for more details.

**Notice that you can't "choose" your dependencies.** You will get a lint error if the dependencies you specified don't match what React expects based on the code inside your Effect. This helps catch many bugs in your code. If your Effect uses some value but you *don't* want to re-run the Effect when it changes, you'll need to [*edit the Effect code itself* to not "need" that dependency.](/learn/lifecycle-of-reactive-effects#what-to-do-when-you-dont-want-to-re-synchronize)

<Gotcha>

The behaviors *without* the dependency array and with an *empty* `[]` dependency array are very different:

```js {3,7,11}
useEffect(() => {
  // This runs after every render
});

useEffect(() => {
  // This runs only on mount (when the component appears)
}, []);

useEffect(() => {
  // This runs on mount *and also* if either a or b have changed since the last render
}, [a, b]);
```

We'll take a close look at what "mount" means in the next step.

</Gotcha>

<DeepDive title="Why was the ref omitted from the dependency array?">

This Effect uses _both_ `ref` and `isPlaying`, but only `isPlaying` is declared as a dependency:

```js {9}
function VideoPlayer({ src, isPlaying }) {
  const ref = useRef(null);
  useEffect(() => {
    if (isPlaying) {
      ref.current.play();
    } else {
      ref.current.pause();
    }
  }, [isPlaying]);
```

This is because the `ref` object has a *stable identity:* React guarantees [you'll always get the same object](/apis/react/useRef#returns) from the same `useRef` call on every render. It never changes, so it will never by itself cause the Effect to re-run. Therefore, it does not matter whether you include it or not. Including it is fine too:

```js {9}
function VideoPlayer({ src, isPlaying }) {
  const ref = useRef(null);
  useEffect(() => {
    if (isPlaying) {
      ref.current.play();
    } else {
      ref.current.pause();
    }
  }, [isPlaying, ref]);
```

The [`set` functions](/apis/react/useState#setstate) returned by `useState` also have stable identity, so you will often see them omitted from the dependencies too. If the linter lets you omit a dependency without errors, it is safe to do.

Omitting always-stable dependencies only works when the linter can "see" that the object is stable. For example, if `ref` was passed from a parent component, you would have to specify it in the dependency array. However, this is good because you can't know whether the parent component always passes the same ref, or passes one of several refs conditionally. So your Effect _would_ depend on which ref is passed.

</DeepDive>

### Step 3: Add cleanup if needed {/*step-3-add-cleanup-if-needed*/}

Consider a different example. You're writing a `ChatRoom` component that needs to connect to the chat server when it appears. You are given a `createConnection()` API that returns an object with `connect()` and `disconnect()` methods. How do you keep the component connected while it is displayed to the user?

Start by writing the Effect logic:

```js
useEffect(() => {
  const connection = createConnection();
  connection.connect();
});
```

It would be slow to connect to the chat after every re-render, so you add the dependency array:

```js {4}
useEffect(() => {
  const connection = createConnection();
  connection.connect();
}, []);
```

**The code inside the Effect does not use any props or state, so your dependency array is `[]` (empty). This tells React to only run this code when the component "mounts", i.e. appears on the screen for the first time.**

Let's try running this code:

<Sandpack>

```js
import { useState, useEffect } from 'react';
import { createConnection } from './chat.js';

export default function ChatRoom() {
  useEffect(() => {
    const connection = createConnection();
    connection.connect();
  }, []);
  return <h1>Welcome to the chat!</h1>;
}
```

```js chat.js
export function createConnection() {
  // A real implementation would actually connect to the server
  return {
    connect() {
      console.log('✅ Connecting...');
    },
    disconnect() {
      console.log('❌ Disconnected.');
    }
  };
}
```

```css
input { display: block; margin-bottom: 20px; }
```

</Sandpack>

This Effect only runs on mount, so you might expect `"✅ Connecting..."` to be printed once in the console. **However, if you check the console, `"✅ Connecting..."` gets printed twice. Why does it happen?**

Imagine the `ChatRoom` component is a part of a larger app with many different screens. The user starts their journey on the `ChatRoom` page. The component mounts and calls `connection.connect()`. Then imagine the user navigates to another screen--for example, to the Settings page. The `ChatRoom` component unmounts. Finally, the user clicks Back and `ChatRoom` mounts again. This would set up a second connection--but the first connection was never destroyed! As the user navigates across the app, the connections would keep piling up.

Bugs like this are easy to miss without extensive manual testing. To help you spot them quickly, in development React remounts every component once immediately after its initial mount. **Seeing the `"✅ Connecting..."` log twice helps you notice the real issue: your code doesn't close the connection when the component unmounts.**

To fix the issue, return a *cleanup function* from your Effect:

```js {4-6}
  useEffect(() => {
    const connection = createConnection();
    connection.connect();
    return () => {
      connection.disconnect();
    };
  }, []);
```

React will call your cleanup function each time before the Effect runs again, and one final time when the component unmounts (gets removed). Let's see what happens when the cleanup function is implemented:

<Sandpack>

```js
import { useState, useEffect } from 'react';
import { createConnection } from './chat.js';

export default function ChatRoom() {
  useEffect(() => {
    const connection = createConnection();
    connection.connect();
    return () => connection.disconnect();
  }, []);
  return <h1>Welcome to the chat!</h1>;
}
```

```js chat.js
export function createConnection() {
  // A real implementation would actually connect to the server
  return {
    connect() {
      console.log('✅ Connecting...');
    },
    disconnect() {
      console.log('❌ Disconnected.');
    }
  };
}
```

```css
input { display: block; margin-bottom: 20px; }
```

</Sandpack>

Now you get three console logs in development:

1. `"✅ Connecting..."`
2. `"❌ Disconnected."`
3. `"✅ Connecting..."`

**This is the correct behavior in development.** By remounting your component, React verifies that navigating away and back would not break your code. Disconnecting and then connecting again is exactly what should happen! When you implement the cleanup well, there should be no user-visible difference between running the Effect once vs running it, cleaning it up, and running it again. There's an extra connect/disconnect call pair because React is probing your code for bugs in development. This is normal and you shouldn't try to make it go away.

**In production, you would only see `"✅ Connecting..."` printed once.** Remounting components only happens in development to help you find Effects that need cleanup. You can turn off [Strict Mode](/apis/react/StrictMode) to opt out of the development behavior, but we recommend keeping it on. This lets you find many bugs like the one above.

## How to handle the Effect firing twice in development? {/*how-to-handle-the-effect-firing-twice-in-development*/}

React intentionally remounts your components in development to help you find bugs like in the last example. **The right question isn't "how to run an Effect once", but "how to fix my Effect so that it works after remounting".**

Usually, the answer is to implement the cleanup function.  The cleanup function should stop or undo whatever the Effect was doing. The rule of thumb is that the user shouldn't be able to distinguish between the Effect running once (as in production) and an _effect → cleanup → effect_ sequence (as you'd see in development).

Most of the Effects you'll write will fit into one of the common patterns below.

### Controlling non-React widgets {/*controlling-non-react-widgets*/}

Sometimes you need to add UI widgets that aren't written to React. For example, let's say you're adding a map component to your page. It has a `setZoomLevel()` method, and you'd like to keep the zoom level in sync with a `zoomLevel` state variable in your React code. Your Effect would look like similar to this:

```js
useEffect(() => {
  const map = mapRef.current;
  map.setZoomLevel(zoomLevel);
}, [zoomLevel]);
```

Note that there is no cleanup needed in this case. In development, React will call the Effect twice, but this is not a problem because calling `setZoomLevel` twice with the same value does not do anything. It may be slightly slower, but this doesn't matter because the remounting is development-only and won't happen in production.

Some APIs may not allow you to call them twice in a row. For example, the [`showModal`](https://developer.mozilla.org/en-US/docs/Web/API/HTMLDialogElement/showModal) method of the built-in [`<dialog>`](https://developer.mozilla.org/en-US/docs/Web/API/HTMLDialogElement) element throws if you call it twice. Implement the cleanup function and make it close the dialog:

```js {4}
useEffect(() => {
  const dialog = dialogRef.current;
  dialog.showModal();
  return () => dialog.close();
}, []);
```

In development, your Effect will call `showModal()`, then immediately `close()`, and then `showModal()` again. This has the same user-visible behavior as calling `showModal()` once, as you would see in production.

### Subscribing to events {/*subscribing-to-events*/}

If your Effect subscribes to something, the cleanup function should unsubscribe:

```js {6}
useEffect(() => {
  function handleScroll(e) {
    console.log(e.clientX, e.clientY);
  }
  window.addEventListener('scroll', handleScroll);
  return () => window.removeEventListener('scroll', handleScroll);
}, []);
```

In development, your Effect will call `addEventListener()`, then immediately `removeEventListener()`, and then `addEventListener()` again with the same handler. So there would be only one active subscription at a time. This has the same user-visible behavior as calling `addEventListener()` once, as you would see in production.

### Triggering animations {/*triggering-animations*/}

If your Effect animates something in, the cleanup function should reset the animation to the initial values:

```js {4-6}
useEffect(() => {
  const node = ref.current;
  node.style.opacity = 1; // Trigger the animation
  return () => {
    node.style.opacity = 0; // Reset to the initial value
  };
}, []);
```

In development, opacity will be set to `1`, then to `0`, and then to `1` again. This should have the same user-visible behavior as setting it to `1` directly, which is what would happen in production. If you use a third-party animation library with support for tweening, your cleanup function should reset the tween's timeline to its initial state.

### Fetching data {/*fetching-data*/}

If your Effect fetches something, the cleanup function should either [abort the fetch](https://developer.mozilla.org/en-US/docs/Web/API/AbortController) or ignore its result:

```js {2,6,13-15}
useEffect(() => {
  let ignore = false;

  async function startFetching() {
    const json = await fetchTodos(userId);
    if (!ignore) {
      setTodos(json);
    }
  }

  startFetching();

  return () => {
    ignore = true;
  };
}, [userId]);
```

You can't "undo" a network request that already happened, but your cleanup function should ensure that the fetch that's _not relevant anymore_ does not keep affecting your application. For example, if the `userId` changes from `'Alice'` to `'Bob'`, cleanup ensures that the `'Alice'` response is ignored even if it arrives after `'Bob'`.

**In development, you will see two fetches in the Network tab.** There is nothing wrong with that. With the approach above, the first Effect will immediately get cleaned up so its copy of the `ignore` variable will be set to `true`. So even though there is an extra request, it won't affect the state thanks to the `if (!ignore)` check.

**In production, there will only be one request.** If the second request in development is bothering you, the best approach is to use a solution that deduplicates requests and caches their responses between components:

```js
function TodoList() {
  const todos = useSomeDataLibrary(`/api/user/${userId}/todos`);
  // ...
```

This will not only improve the development experience, but also make your application feel faster. For example, the user pressing the Back button won't have to wait for some data to load again because it will be cached. You can either build such a cache yourself or use one of the many existing alternatives to manual fetching in Effects.

<DeepDive title="What are good alternatives to data fetching in Effects?">

Writing `fetch` calls inside Effects is a [popular way to fetch data](https://www.robinwieruch.de/react-hooks-fetch-data/), especially in fully client-side apps. This is, however, a very manual approach and it has significant downsides:

- **Effects don't run on the server.** This means that the initial server-rendered HTML will only include a loading state with no data. The client computer will have to download all JavaScript and render your app only to discover that now it needs to load the data. This is not very efficient.
- **Fetching directly in Effects makes it easy to create "network waterfalls".** You render the parent component, it fetches some data, renders the child components, and then they start fetching their data. If the network is not very fast, this is significantly slower than fetching all data in parallel.
- **Fetching directly in Effects usually means you don't preload or cache data.** For example, if the component unmounts and then mounts again, it would have to fetch the data again.
- **It's not very ergonomic.** There's quite a bit of boilerplate code involved when writing `fetch` calls in a way that doesn't suffer from bugs like [race conditions.](https://maxrozen.com/race-conditions-fetching-data-react-with-useeffect)

This list of downsides is not specific to React. It applies to fetching data on mount with any library. Like with routing, data fetching is not trivial to do well, so we recommend the following approaches:

- **If you use a [framework](/learn/start-a-new-react-project#building-with-a-full-featured-framework), use its built-in data fetching mechanism.** Modern React frameworks have integrated data fetching mechanisms that are efficient and don't suffer from the above pitfalls.
- **Otherwise, consider using or building a client-side cache.** Popular open source solutions include [React Query](https://react-query.tanstack.com/), [useSWR](https://swr.vercel.app/), and [React Router 6.4+.](https://beta.reactrouter.com/en/dev/getting-started/data) You can build your own solution too, in which case you would use Effects under the hood but also add logic for deduplicating requests, caching responses, and avoiding network waterfalls (by preloading data or hoisting data requirements to routes).

You can continue fetching data directly in Effects if neither of these approaches suit you.

</DeepDive>

### Sending analytics {/*sending-analytics*/}

Consider this code that sends an analytics event on the page visit:

```js
useEffect(() => {
  logVisit(url); // Sends a POST request
}, [url]);
```

In development, `logVisit` will be called twice for every URL, so you might be tempted to try to work around it. **We recommend to keep this code as is.** Like with earlier examples, there is no *user-visible* behavior difference between running it once and running it twice. From a practical point of view, `logVisit` should not do anything in development because you don't want the logs from the development machines to skew the production metrics. Your component remounts every time you save its file, so it would send extra visits during development anyway.

**In production, there will be no duplicate visit logs.**

To debug the analytics events you're sending, you can deploy your app to a staging environment (which runs in production mode) or temporarily opt out of [Strict Mode](/api/strictmode) and its development-only remounting checks. You may also send analytics from the route change event handlers instead of Effects. For even more precise analytics, [intersection observers](https://developer.mozilla.org/en-US/docs/Web/API/Intersection_Observer_API) can help track which components are in the viewport and how long they remain visible.

### Not an Effect: Initializing the application {/*not-an-effect-initializing-the-application*/}

Some logic should only run once when the application starts. You can put it outside your components:

```js {2-3}
if (typeof window !== 'undefined') { // Check if we're running in the browser.
  checkAuthToken();
  loadDataFromLocalStorage();
}

function App() {
  // ...
}
```

This guarantees that such logic only runs once after the browser loads the page.

### Not an Effect: Buying a product {/*not-an-effect-buying-a-product*/}

Sometimes, even if you write a cleanup function, there's no way to prevent user-visible consequences of running the Effect twice. For example, maybe your Effect sends a POST request like buying a product:

```js {2-3}
useEffect(() => {
  // 🔴 Wrong: This Effect fires twice in development, exposing a problem in the code.
  fetch('/api/buy', { method: 'POST' });
}, []);
```

You wouldn't want to buy the product twice. However, this is also why you shouldn't put this logic in an Effect. What if the user goes to another page and then presses Back? Your Effect would run again. You don't want to buy the product when the user *visits* a page; you want to buy it when the user *clicks* the Buy button.

Buying is not caused by rendering; it's caused by a specific interaction. It only runs once because the interaction (a click) happens once. **Delete the Effect and move your `/api/buy` request into the Buy button event handler:**

```js {2-3}
  function handleClick() {
    // ✅ Buying is an event because it is caused by a particular interaction.
    fetch('/api/buy', { method: 'POST' });
  }
```

**This illustrates that if remounting breaks the logic of your application, this usually uncovers existing bugs.** From the user's perspective, visiting a page shouldn't be different from visiting it, clicking a link, and then pressing Back. React verifies that your components don't break this principle by remounting them once in development.

## Putting it all together {/*putting-it-all-together*/}

This playground can help you "get a feel" for how Effects work in practice.

This example uses [`setTimeout`](https://developer.mozilla.org/en-US/docs/Web/API/setTimeout) to schedule a console log with the input text to appear three seconds after the Effect runs. The cleanup function cancels the pending timeout. Start by pressing "Mount the component":

<Sandpack>

```js
import { useState, useEffect } from 'react';

function Playground() {
  const [text, setText] = useState('a');

  useEffect(() => {
    function onTimeout() {
      console.log('⏰ ' + text);
    }

    console.log('🔵 Schedule "' + text + '" log');
    const timeoutId = setTimeout(onTimeout, 3000);

    return () => {
      console.log('🟡 Cancel "' + text + '" log');
      clearTimeout(timeoutId);
    };
  }, [text]);

  return (
    <>
      <label>
        What to log:{' '}
        <input
          value={text}
          onChange={e => setText(e.target.value)}
        />
      </label>
      <h1>{text}</h1>
    </>
  );
}

export default function App() {
  const [show, setShow] = useState(false);
  return (
    <>
      <button onClick={() => setShow(!show)}>
        {show ? 'Unmount' : 'Mount'} the component
      </button>
      {show && <hr />}
      {show && <Playground />}
    </>
  );
}
```

</Sandpack>

You will see three logs at first: `Schedule "a" log`, `Cancel "a" log`, and `Schedule "a" log` again. Three second later there will also be a log saying `a`. As you learned earlier on this page, the extra schedule/cancel pair is because **React remounts the component once in development to verify that you've implemented cleanup well.**

Now edit the input to say `abc`. If you do it fast enough, you'll see `Schedule "ab" log` immediately followed by `Cancel "ab" log` and `Schedule "abc" log`. **React always cleans up the previous render's Effect before the next render's Effect.** This is why even if you type into the input fast, there is at most one timeout scheduled at a time. Edit the input a few times and watch the console to get a feel for how Effects get cleaned up.

Type something into the input and then immediately press "Unmount the component". **Notice how unmounting cleans up the last render's Effect.** In this example, it clears the last timeout before it has a chance to fire.

Finally, edit the component above and **comment out the cleanup function** so that the timeouts don't get cancelled. Try typing `abcde` fast. What do you expect to happen in three seconds? Will `console.log(text)` inside the timeout print the *latest* `text` and produce five `abcde` logs? Give it a try to check your intution!

<<<<<<< HEAD
Three seconds later, you should see a sequence of logs (`a`, `ab`, `abc`, `abcd`, and `abcde`) rather than five `abcde` logs. **Each Effect "captures" the `text` value from its corresponding render**.  It doesn't matter that the `text` state changed: an Effect from the render with `text = 'ab'` will always see `'ab'`. In other words, Effects from each render are isolated from each other. If you're curious how this works, you can read about [closures.](https://developer.mozilla.org/en-US/docs/Web/JavaScript/Closures)
=======
Three seconds later, you should see a sequence of logs (`a`, `ab`, `abc`, `abcd`, and `abcde`) rather than five `abcde` logs. **Each Effect "captures" the `text` value from its corresponding render.**  It doesn't matter that the `text` state changed: an Effect from the render with `text = 'ab'` will always see `'ab'`. In other words, Effects from each render are isolated from each other. If you're curious how this works, you can read about [closures](https://developer.mozilla.org/en-US/docs/Web/JavaScript/Closures).
>>>>>>> 48032f51

<DeepDive title="Each render has its own Effects">

You can think of `useEffect` as "attaching" a piece of behavior to the render output. Consider this Effect:

```js
export default function ChatRoom({ roomId }) {
  useEffect(() => {
    const connection = createConnection(roomId);
    connection.connect();
    return () => connection.disconnect();
  }, [roomId]);

  return <h1>Welcome to {roomId}!</h1>;
}
```

Let's see what exactly happens as the user navigates around the app.

#### Initial render {/*initial-render*/}

The user visits `<ChatRoom roomId="general" />`. Let's [mentally substitute](/learn/state-as-a-snapshot#rendering-takes-a-snapshot-in-time) `roomId` with `'general'`:

```js
  // JSX for the first render (roomId = "general")
  return <h1>Welcome to general!</h1>;
```

**The Effect is *also* a part of the rendering output.** The first render's Effect becomes:

```js
  // Effect for the first render (roomId = "general")
  () => {
    const connection = createConnection('general');
    connection.connect();
    return () => connection.disconnect();
  },
  // Dependencies for the first render (roomId = "general")
  ['general']
```

React runs this Effect, which connects to the `'general'` chat room.

#### Re-render with same dependencies {/*re-render-with-same-dependencies*/}

Let's say `<ChatRoom roomId="general" />` re-renders. The JSX output is the same:

```js
  // JSX for the second render (roomId = "general")
  return <h1>Welcome to general!</h1>;
```

React sees that the rendering output has not changed, so it doesn't update the DOM.

The Effect from the second render looks like this:

```js
  // Effect for the second render (roomId = "general")
  () => {
    const connection = createConnection('general');
    connection.connect();
    return () => connection.disconnect();
  },
  // Dependencies for the second render (roomId = "general")
  ['general']
```

React compares `['general']` from the second render with `['general']` from the first render. **Because all dependencies are the same, React *ignores* the Effect from the second render.** It never gets called.

#### Re-render with different dependencies {/*re-render-with-different-dependencies*/}

Then, the user visits `<ChatRoom roomId="travel" />`. This time, the component returns different JSX:

```js
  // JSX for the third render (roomId = "travel")
  return <h1>Welcome to travel!</h1>;
```

React updates the DOM to change `"Welcome to general"` into `"Welcome to travel"`.

The Effect from the third render looks like this:

```js
  // Effect for the third render (roomId = "travel")
  () => {
    const connection = createConnection('travel');
    connection.connect();
    return () => connection.disconnect();
  },
  // Dependencies for the third render (roomId = "travel")
  ['travel']
```

React compares `['travel']` from the third render with `['general']` from the second render. One dependency is different: `Object.is('travel', 'general')` is `false`. The Effect can't be skipped.

**Before React can apply the Effect from the third render, it needs to clean up the last Effect that _did_ run.** The second render's Effect was skipped, so React needs to clean up the first render's Effect. If you scroll up to the first render, you'll see that its cleanup calls `disconnect()` on the connection that was created with `createConnection('general')`. This disconnects the app from the `'general'` chat room.

After that, React runs the third render's Effect. It connects to the `'travel'` chat room.

#### Unmount {/*unmount*/}

Finally, let's say the user navigates away, and the `ChatRoom` component unmounts. React runs the last Effect's cleanup function. The last Effect was from the third render. The third render's cleanup destroys the `createConnection('travel')` connection. So the app disconnects from the `'travel'` room.

#### Development-only behaviors {/*development-only-behaviors*/}

When [Strict Mode](/apis/react/StrictMode) is on, React remounts every component once after mount (state and DOM are preserved). This [helps you find Effects that need cleanup](#step-3-add-cleanup-if-needed) and exposes bugs like race conditions early. Additionally, React will remount the Effects whenever you save a file in development. Both of these behaviors are development-only.

</DeepDive>

<Recap>

- Unlike events, Effects are caused by rendering itself rather than a particular interaction.
- Effects let you synchronize a component with some external system (third-party API, network, etc).
- By default, Effects run after every render (including the initial one).
- React will skip the Effect if all of its dependencies have the same values as during the last render.
- You can't "choose" your dependencies. They are determined by the code inside the Effect.
- An empty dependency array (`[]`) corresponds to the component "mounting", i.e. being added to the screen.
- When Strict Mode is on, React mounts components twice (in development only!) to stress-test your Effects.
- If your Effect breaks because of remounting, you need to implement a cleanup function.
- React will call your cleanup function before the Effect runs next time, and during the unmount.

</Recap>

<Challenges>

#### Focus a field on mount {/*focus-a-field-on-mount*/}

In this example, the form renders a `<MyInput />` component.

Use the input's [`focus()`](https://developer.mozilla.org/en-US/docs/Web/API/HTMLElement/focus) method to make `MyInput` automatically focus when it appears on the screen. There is already a commented out implementation, but it doesn't quite work. Figure out why it doesn't work, and fix it. (If you're familiar with the `autoFocus` attribute, pretend that it does not exist: we are reimplementing the same functionality from scratch.)

<Sandpack>

```js MyInput.js active
import { useEffect, useRef } from 'react';

export default function MyInput({ value, onChange }) {
  const ref = useRef(null);

  // TODO: This doesn't quite work. Fix it.
  // ref.current.focus()    

  return (
    <input
      ref={ref}
      value={value}
      onChange={onChange}
    />
  );
}
```

```js App.js hidden
import { useState } from 'react';
import MyInput from './MyInput.js';

export default function Form() {
  const [show, setShow] = useState(false);
  const [name, setName] = useState('Taylor');
  const [upper, setUpper] = useState(false);
  return (
    <>
      <button onClick={() => setShow(s => !s)}>{show ? 'Hide' : 'Show'} form</button>
      <br />
      <hr />
      {show && (
        <>
          <label>
            Enter your name:
            <MyInput
              value={name}
              onChange={e => setName(e.target.value)}
            />
          </label>
          <label>
            <input
              type="checkbox"
              checked={upper}
              onChange={e => setUpper(e.target.checked)}
            />
            Make it uppercase
          </label>
          <p>Hello, <b>{upper ? name.toUpperCase() : name}</b></p>
        </>
      )}
    </>
  );
}
```

```css
label {
  display: block;
  margin-top: 20px;
  margin-bottom: 20px;
}

body {
  min-height: 150px;
}
```

</Sandpack>


To verify that your solution works, press "Show form" and verify that the input receives focus (becomes highlighted and the cursor is placed inside). Press "Hide form" and "Show form" again. Verify the input is highlighted again.

`MyInput` should only focus _on mount_ rather than after every render. To verify that the behavior is right, press "Show form" and then repeatedly press the "Make it uppercase" checkbox. Clicking the checkbox should _not_ focus the input above it.

<Solution>

Calling `ref.current.focus()` during render is wrong because it is a *side effect*. Side effects should either be placed inside an event handler or be declared with `useEffect`. In this case, the side effect is _caused_ by the component appearing rather than by any specific interaction, so it makes sense to put it in an Effect.

To fix the mistake, wrap the `ref.current.focus()` call into an Effect declaration. Then, to ensure that this Effect runs only on mount rather than after every render, add the empty `[]` dependencies to it.

<Sandpack>

```js MyInput.js active
import { useEffect, useRef } from 'react';

export default function MyInput({ value, onChange }) {
  const ref = useRef(null);

  useEffect(() => {
    ref.current.focus();
  }, []);

  return (
    <input
      ref={ref}
      value={value}
      onChange={onChange}
    />
  );
}
```

```js App.js hidden
import { useState } from 'react';
import MyInput from './MyInput.js';

export default function Form() {
  const [show, setShow] = useState(false);
  const [name, setName] = useState('Taylor');
  const [upper, setUpper] = useState(false);
  return (
    <>
      <button onClick={() => setShow(s => !s)}>{show ? 'Hide' : 'Show'} form</button>
      <br />
      <hr />
      {show && (
        <>
          <label>
            Enter your name:
            <MyInput
              value={name}
              onChange={e => setName(e.target.value)}
            />
          </label>
          <label>
            <input
              type="checkbox"
              checked={upper}
              onChange={e => setUpper(e.target.checked)}
            />
            Make it uppercase
          </label>
          <p>Hello, <b>{upper ? name.toUpperCase() : name}</b></p>
        </>
      )}
    </>
  );
}
```

```css
label {
  display: block;
  margin-top: 20px;
  margin-bottom: 20px;
}

body {
  min-height: 150px;
}
```

</Sandpack>

</Solution>

#### Focus a field conditionally {/*focus-a-field-conditionally*/}

This form renders two `<MyInput />` components.

Press "Show form" and notice that the second field automatically gets focused. This is because both of the `<MyInput />` components try to focus the field inside. When you call `focus()` for two input fields in a row, the last one always "wins."

Let's say you want to focus the first field. The first `MyInput` component now receives a boolean `shouldFocus` prop set to `true`. Change the logic so that `focus()` is only called if the `shouldFocus` prop received by `MyInput` is `true`.

<Sandpack>

```js MyInput.js active
import { useEffect, useRef } from 'react';

export default function MyInput({ shouldFocus, value, onChange }) {
  const ref = useRef(null);

  // TODO: call focus() only if shouldFocus is true.
  useEffect(() => {
    ref.current.focus();
  }, []);

  return (
    <input
      ref={ref}
      value={value}
      onChange={onChange}
    />
  );
}
```

```js App.js hidden
import { useState } from 'react';
import MyInput from './MyInput.js';

export default function Form() {
  const [show, setShow] = useState(false);
  const [firstName, setFirstName] = useState('Taylor');
  const [lastName, setLastName] = useState('Swift');
  const [upper, setUpper] = useState(false);
  const name = firstName + ' ' + lastName;
  return (
    <>
      <button onClick={() => setShow(s => !s)}>{show ? 'Hide' : 'Show'} form</button>
      <br />
      <hr />
      {show && (
        <>
          <label>
            Enter your first name:
            <MyInput
              value={firstName}
              onChange={e => setFirstName(e.target.value)}
              shouldFocus={true}
            />
          </label>
          <label>
            Enter your last name:
            <MyInput
              value={lastName}
              onChange={e => setLastName(e.target.value)}
              shouldFocus={false}
            />
          </label>
          <p>Hello, <b>{upper ? name.toUpperCase() : name}</b></p>
        </>
      )}
    </>
  );
}
```

```css
label {
  display: block;
  margin-top: 20px;
  margin-bottom: 20px;
}

body {
  min-height: 150px;
}
```

</Sandpack>

To verify your solution, press "Show form" and "Hide form" repeatedly. When the form appears, only the *first* input should get focused. This is because the parent component renders the first input with `shouldFocus={true}` and the second input with `shouldFocus={false}`. Also check that both inputs still work and you can type into both of them.

<Hint>

You can't declare an Effect conditionally, but your Effect can include conditional logic.

</Hint>

<Solution>

Put the conditional logic inside the Effect. You will need to specify `shouldFocus` as a dependency because you are using it inside the Effect. (This means that if some input's `shouldFocus` changes from `false` to `true`, it will focus after mount.)

<Sandpack>

```js MyInput.js active
import { useEffect, useRef } from 'react';

export default function MyInput({ shouldFocus, value, onChange }) {
  const ref = useRef(null);

  useEffect(() => {
    if (shouldFocus) {
      ref.current.focus();
    }
  }, [shouldFocus]);

  return (
    <input
      ref={ref}
      value={value}
      onChange={onChange}
    />
  );
}
```

```js App.js hidden
import { useState } from 'react';
import MyInput from './MyInput.js';

export default function Form() {
  const [show, setShow] = useState(false);
  const [firstName, setFirstName] = useState('Taylor');
  const [lastName, setLastName] = useState('Swift');
  const [upper, setUpper] = useState(false);
  const name = firstName + ' ' + lastName;
  return (
    <>
      <button onClick={() => setShow(s => !s)}>{show ? 'Hide' : 'Show'} form</button>
      <br />
      <hr />
      {show && (
        <>
          <label>
            Enter your first name:
            <MyInput
              value={firstName}
              onChange={e => setFirstName(e.target.value)}
              shouldFocus={true}
            />
          </label>
          <label>
            Enter your last name:
            <MyInput
              value={lastName}
              onChange={e => setLastName(e.target.value)}
              shouldFocus={false}
            />
          </label>
          <p>Hello, <b>{upper ? name.toUpperCase() : name}</b></p>
        </>
      )}
    </>
  );
}
```

```css
label {
  display: block;
  margin-top: 20px;
  margin-bottom: 20px;
}

body {
  min-height: 150px;
}
```

</Sandpack>

</Solution>

#### Fix an interval that fires twice {/*fix-an-interval-that-fires-twice*/}

This `Counter` component displays a counter that should increment every second. On mount, it calls [`setInterval`.](https://developer.mozilla.org/en-US/docs/Web/API/setInterval) This causes `onTick` to run every second. The `onTick` function increments the counter.

However, instead of incrementing once per second, it increments twice. Why is that? Find the cause of the bug and fix it.

<Hint>

Keep in mind that `setInterval` returns an interval ID, which you can pass to [`clearInterval`](https://developer.mozilla.org/en-US/docs/Web/API/clearInterval) to stop the interval.

</Hint>

<Sandpack>

```js Counter.js active
import { useState, useEffect } from 'react';

export default function Counter() {
  const [count, setCount] = useState(0);

  useEffect(() => {
    function onTick() {
      setCount(c => c + 1);
    }

    setInterval(onTick, 1000);
  }, []);

  return <h1>{count}</h1>;
}
```

```js App.js hidden
import { useState } from 'react';
import Counter from './Counter.js';

export default function Form() {
  const [show, setShow] = useState(false);
  return (
    <>
      <button onClick={() => setShow(s => !s)}>{show ? 'Hide' : 'Show'} counter</button>
      <br />
      <hr />
      {show && <Counter />}
    </>
  );
}
```

```css
label {
  display: block;
  margin-top: 20px;
  margin-bottom: 20px;
}

body {
  min-height: 150px;
}
```

</Sandpack>

<Solution>

When [Strict Mode](/apis/StrictMode) is on (like in the sandboxes on this site), React remounts each component once in development. This causes the interval to be set up twice, and this is why each second the counter increments twice.

However, React's behavior is not the *cause* of the bug: the bug already exists in the code. React's behavior makes the bug more noticeable. The real cause is that this Effect starts a process but doesn't provide a way to clean it up.

To fix this code, save the interval ID returned by `setInterval`, and implement a cleanup function with [`clearInterval`](https://developer.mozilla.org/en-US/docs/Web/API/clearInterval):

<Sandpack>

```js Counter.js active
import { useState, useEffect } from 'react';

export default function Counter() {
  const [count, setCount] = useState(0);

  useEffect(() => {
    function onTick() {
      setCount(c => c + 1);
    }

    const intervalId = setInterval(onTick, 1000);
    return () => clearInterval(intervalId);
  }, []);

  return <h1>{count}</h1>;
}
```

```js App.js hidden
import { useState } from 'react';
import Counter from './Counter.js';

export default function App() {
  const [show, setShow] = useState(false);
  return (
    <>
      <button onClick={() => setShow(s => !s)}>{show ? 'Hide' : 'Show'} counter</button>
      <br />
      <hr />
      {show && <Counter />}
    </>
  );
}
```

```css
label {
  display: block;
  margin-top: 20px;
  margin-bottom: 20px;
}

body {
  min-height: 150px;
}
```

</Sandpack>

In development, React will still remount your component once to verify that you've implemented cleanup well. So there will be a `setInterval` call, immediately followed by `clearInterval`, and `setInterval` again. In production, there will be only one `setInterval` call. The user-visible behavior in both cases is the same: the counter increments once per second.

</Solution>

#### Fix fetching inside an Effect {/*fix-fetching-inside-an-effect*/}

This component shows the biography for the selected person. It loads the biography by calling an asynchronous function `fetchBio(person)` on mount and whenever `person` changes. That asynchronous function returns a [Promise](https://developer.mozilla.org/en-US/docs/Web/JavaScript/Reference/Global_Objects/Promise) which eventually resolves to a string. When fetching is done, it calls `setBio` to display that string under the select box.

<Sandpack>

```js App.js
import { useState, useEffect } from 'react';
import { fetchBio } from './api.js';

export default function Page() {
  const [person, setPerson] = useState('Alice');
  const [bio, setBio] = useState(null);

  useEffect(() => {
    setBio(null);
    fetchBio(person).then(result => {
      setBio(result);
    });
  }, [person]);

  return (
    <>
      <select value={person} onChange={e => {
        setPerson(e.target.value);
      }}>
        <option value="Alice">Alice</option>
        <option value="Bob">Bob</option>
        <option value="Taylor">Taylor</option>
      </select>
      <hr />
      <p><i>{bio ?? 'Loading...'}</i></p>
    </>
  );
}
```

```js api.js hidden
export async function fetchBio(person) {
  const delay = person === 'Bob' ? 2000 : 200;
  return new Promise(resolve => {
    setTimeout(() => {
      resolve('This is ' + person + '’s bio.');
    }, delay);
  })
}

```

</Sandpack>


There is a bug in this code. Start by selecting "Alice". Then select "Bob" and then immediately after that select "Taylor". If you do this fast enough, you will notice that bug: Taylor is selected, but the paragraph below says "This is Bob's bio."

Why does this happen? Fix the bug inside this Effect.

<Hint>

If an Effect fetches something asynchronously, it usually needs cleanup.

</Hint>

<Solution>

To trigger the bug, things need to happen in this order:

- Selecting `'Bob'` triggers `fetchBio('Bob')`
- Selecting `'Taylor'` triggers `fetchBio('Taylor')`
- **Fetching `'Taylor'` completes *before* fetching `'Bob'`**
- The Effect from the `'Taylor'` render calls `setBio('This is Taylor’s bio')`
- Fetching `'Bob'` completes
- The Effect from the `'Bob'` render calls `setBio('This is Bob’s bio')`

This is why you see Bob's bio even though Taylor is selected. Bugs like this are called [race conditions](https://en.wikipedia.org/wiki/Race_condition) because two asynchronous operations are "racing" with each other, and they might arrive in an unexpected order.

To fix this race condition, add a cleanup function:

<Sandpack>

```js App.js
import { useState, useEffect } from 'react';
import { fetchBio } from './api.js';

export default function Page() {
  const [person, setPerson] = useState('Alice');
  const [bio, setBio] = useState(null);
  useEffect(() => {
    let ignore = false;
    setBio(null);
    fetchBio(person).then(result => {
      if (!ignore) {
        setBio(result);
      }
    });
    return () => {
      ignore = true;
    }
  }, [person]);

  return (
    <>
      <select value={person} onChange={e => {
        setPerson(e.target.value);
      }}>
        <option value="Alice">Alice</option>
        <option value="Bob">Bob</option>
        <option value="Taylor">Taylor</option>
      </select>
      <hr />
      <p><i>{bio ?? 'Loading...'}</i></p>
    </>
  );
}
```

```js api.js hidden
export async function fetchBio(person) {
  const delay = person === 'Bob' ? 2000 : 200;
  return new Promise(resolve => {
    setTimeout(() => {
      resolve('This is ' + person + '’s bio.');
    }, delay);
  })
}

```

</Sandpack>

Each render's Effect has its own `ignore` variable. Initially, the `ignore` variable is set to `false`. However, if an Effect gets cleaned up (such as when you select a different person), its `ignore` variable becomes `true`. So now it doesn't matter in which order the requests complete. Only the last person's Effect will have `ignore` set to `false`, so it will call `setBio(result)`. Past Effects have been cleaned up, so the `if (!ignore)` check will prevent them from calling `setBio`:

- Selecting `'Bob'` triggers `fetchBio('Bob')`
- Selecting `'Taylor'` triggers `fetchBio('Taylor')` **and cleans up the previous (Bob's) Effect**
- Fetching `'Taylor'` completes *before* fetching `'Bob'`
- The Effect from the `'Taylor'` render calls `setBio('This is Taylor’s bio')`
- Fetching `'Bob'` completes
- The Effect from the `'Bob'` render **does not do anything because its `ignore` flag was set to `true`**

In addition to ignoring the result of an outdated API call, you can also use [`AbortController`](https://developer.mozilla.org/en-US/docs/Web/API/AbortController) to cancel the requests that are no longer needed. However, by itself this is not enough to protect against race conditions. More asynchronous steps could be chained after the fetch, so using an explicit flag like `ignore` is the most reliable way to fix this type of problems.

</Solution>

</Challenges>
<|MERGE_RESOLUTION|>--- conflicted
+++ resolved
@@ -829,11 +829,7 @@
 
 Finally, edit the component above and **comment out the cleanup function** so that the timeouts don't get cancelled. Try typing `abcde` fast. What do you expect to happen in three seconds? Will `console.log(text)` inside the timeout print the *latest* `text` and produce five `abcde` logs? Give it a try to check your intution!
 
-<<<<<<< HEAD
-Three seconds later, you should see a sequence of logs (`a`, `ab`, `abc`, `abcd`, and `abcde`) rather than five `abcde` logs. **Each Effect "captures" the `text` value from its corresponding render**.  It doesn't matter that the `text` state changed: an Effect from the render with `text = 'ab'` will always see `'ab'`. In other words, Effects from each render are isolated from each other. If you're curious how this works, you can read about [closures.](https://developer.mozilla.org/en-US/docs/Web/JavaScript/Closures)
-=======
 Three seconds later, you should see a sequence of logs (`a`, `ab`, `abc`, `abcd`, and `abcde`) rather than five `abcde` logs. **Each Effect "captures" the `text` value from its corresponding render.**  It doesn't matter that the `text` state changed: an Effect from the render with `text = 'ab'` will always see `'ab'`. In other words, Effects from each render are isolated from each other. If you're curious how this works, you can read about [closures](https://developer.mozilla.org/en-US/docs/Web/JavaScript/Closures).
->>>>>>> 48032f51
 
 <DeepDive title="Each render has its own Effects">
 
