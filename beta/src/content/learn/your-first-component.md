---
title: Ensimmäinen komponenttisi
---

<Intro>

*Komponentit* ovat yksi Reactin ydinkonsepteista. Ne ovat perusta minkä päälle rakennat käyttöliittymiä (UI), mikä tekee niistä täydellisen paikan aloittaa Reactin oppiminen!

</Intro>

<YouWillLearn>

* Mikä on komponentti
* Mikä rooli komponenteilla on React-sovelluksessa
* Miten kirjoittaa ensimmäinen komponenttisi

</YouWillLearn>

## Komponentit: UI:n rakennuspalikoita {/*components-ui-building-blocks*/}

Verkkossa HTML antaa meidän luoda monipuoliset jäsennellyt dokumentit sen sisäänrakennetuilla tageilla kuten `<h1>` ja `<li>`: 

```html
<article>
  <h1>Ensimmäinen komponenttini</h1>
  <ol>
    <li>Komponentit: UI:n rakennuspalikoita</li>
    <li>Komponentin määrittely</li>
    <li>Komponentin käyttäminen</li>
  </ol>
</article>
```

Tämä merkintä edustaa tätä artikkelia `<article>`, sen otsikkoa `<h1>`, ja (lyhennettyä) sisällysluetteloa järjestettynä listana `<ol>`. Tämänkaltainen merkintä yhdistettynä CSS:ään tyylejä varten ja JavaScriptiin vuorovaikutteisuutta varten, löytyy jokaisen sivupalkin, avatarin, modaalilaatikon ja alasvetovalikon takaa—kaikki palaset UI:ta verkossa jota näet. 

Reactilla voit yhdistää merkinnän, CSS ja JavaScriptin mukautetuiksi "komponenteiksi," **uudelleenkäytettäviksi UI elementeiksi sovelluksellesi.** Sisällysluettelon koodi yllä voitaisiin muuttaa `<TableOfContents>` komponentiksi, jota voisit renderöidä jokaisella sivulla. Konepellin alla se käyttää silti samoja HTML tageja, kuten `<article>`, `<h1>`, jne.

Kuten HTML tageilla, voit luoda, järjestää ja upottaa komponentteja koko sivun suunnittelua varten. Esimerkiksi, dokumentaatio jota luet koostuu React komponenteista:

```js
<PageLayout>
  <NavigationHeader>
    <SearchBar />
    <Link to="/docs">Docs</Link>
  </NavigationHeader>
  <Sidebar />
  <PageContent>
    <TableOfContents />
    <DocumentationText />
  </PageContent>
</PageLayout>
```

Kun sovelluksesi kasvaa huomaat, että suuri osa malleista voidaan luoda uudelleenkäyttämällä komponentteja joita olet jo kirjoittanut, nopeuttaen kehitystä. Yllä oleva sisällysluettelo voitaisiin lisätä mille tahansa ruudulle kirjoittamalla `<TableOfContents>`! Voit aloittaa projektisi nopeasti Reactin avoimen lähdekoodin yhteisön jakamien tuhansien komponenttien avulla, kuten [Chakra UI](https://chakra-ui.com/):lla ja [Material UI:lla.](https://material-ui.com/)

## Komponentin määrittely {/*defining-a-component*/}

Perinteisesti verkkosivuja luodessa kehittäjät lisäsivät merkintäkoodia sisältöön ja sitten lisäsivät toiminnallisuutta ripottelemalla vähän JavaScriptia. Tämä toimi hyvin kun toiminnot olivat mukavuustekijöitä verkossa. Nyt sitä odotetaan monilta sivuilta ja kaikilta sovelluksilta. React laittaa interaktiivisuuden ensiksi käyttäen silti samaa teknologiaa: **React komponentti on JavaScript funktio, jota voit _ripotella merkintäkoodilla_**. Tässä miltä se näyttää (voit muokata esimerkkiä alla):

<Sandpack>

```js
export default function Profile() {
  return (
    <img
      src="https://i.imgur.com/MK3eW3Am.jpg"
      alt="Katherine Johnson"
    />
  )
}
```

```css
img { height: 200px; }
```

</Sandpack>

Ja tässä miten rakennat komponentin:

### 1. Vaihe: Exporttaa komponentti {/*step-1-export-the-component*/}

`export default` etuliite on [vakio JavaScript syntaksi](https://developer.mozilla.org/docs/web/javascript/reference/statements/export) (ei erityisesti Reactille). Sillä voit merkitä pääfunktion tiedostossa, jotta voit myöhemmin importata sen muista tiedostoista. (Lisää importtaamisesta [Komponenttien importtaus ja exporttaus](/learn/importing-and-exporting-components) -sivulta!)

### 2. Vaihe: Määritä funktio {/*step-2-define-the-function*/}

Käyttämällä `function Profile() { }` määrität JavaScript funktion nimeltään `Profile`..

<Pitfall>

React komponentit ovat tavallisia JavaScript funktioita, mutta **niiden nimien on alettava isolla alkukirjaimella** tai ne eivät toimi!

</Pitfall>

### 3. Vaihe: Lisää merkintäkoodia {/*step-3-add-markup*/}

Komponentti palauttaa `<img />` tagin `src` ja `alt` attribuuteilla. `<img /> on kirjoitettu kuten HTML:ssä, mutta se on oikeasti JavaScriptia konepellin alla! Tätä syntaksia kutsutaan nimeltään [JSX](/learn/writing-markup-with-jsx), ja sillä voit upottaa merkintäkoodia JavaScriptissa.

Palautuslause voidaan kirjoittaa yhdellä rivillä, kuten tässä komponentissa:

```js
return <img src="https://i.imgur.com/MK3eW3As.jpg" alt="Katherine Johnson" />;
```

Mutta jos merkintäkoodisi ei ole samalla kuin `return` avainsana, täytyy koodi kääriä sulkujen sisään, kuten tässä:

```js
return (
  <div>
    <img src="https://i.imgur.com/MK3eW3As.jpg" alt="Katherine Johnson" />
  </div>
);
```

<Pitfall>

Ilman sulkuja, kaikki koodi `return` avainsanan jälkeen [jätetään huomiotta](https://stackoverflow.com/questions/2846283/what-are-the-rules-for-javascripts-automatic-semicolon-insertion-asi)!

</Pitfall>

## Komponentin käyttäminen {/*using-a-component*/}

Nyt kun olet määritellyt `Profile` komponentin, voit upottaa sen toisten komponenttien sisään. Esimerkiksi voit exportata `Gallery` komponentin, joka käyttää useampia `Profile` komponentteja:

<Sandpack>

```js
function Profile() {
  return (
    <img
      src="https://i.imgur.com/MK3eW3As.jpg"
      alt="Katherine Johnson"
    />
  );
}

export default function Gallery() {
  return (
    <section>
      <h1>Amazing scientists</h1>
      <Profile />
      <Profile />
      <Profile />
    </section>
  );
}
```

```css
img { margin: 0 10px 10px 0; height: 90px; }
```

</Sandpack>

### Mitä selain näkee {/*what-the-browser-sees*/}

Huomaa kirjainkokojen ero:

* `<section>` on pienin kirjaimin, joten React tietää viittaamme HTML tagiin.
* `<Profile />` alkaa isolla `P` kirjaimella, joten React tietää, että haluamme käyttää omaa komponenttiaan nimeltään `Profile`.

Ja `Profile` sisältää vielä enemmän HTML koodia: `<img />`. Lopuksi selain näkee seuraavaa:

```html
<section>
  <h1>Amazing scientists</h1>
  <img src="https://i.imgur.com/MK3eW3As.jpg" alt="Katherine Johnson" />
  <img src="https://i.imgur.com/MK3eW3As.jpg" alt="Katherine Johnson" />
  <img src="https://i.imgur.com/MK3eW3As.jpg" alt="Katherine Johnson" />
</section>
```

### Komponenttien upottaminen ja järjestäminen {/*nesting-and-organizing-components*/}

Komponentit ovat tavallisia JavaScript funktioita, joten voit pitää useita komponentteja samassa tiedostossa. Tämä on hyödyllistä kun komponentit ovat suhteellisen pieniä tai liitttyvät tiiviisti toisiinsa. Jos tämä tiedosto kasvaa suureksi, voit aina siirtää `Profile` komponentin eri tiedostoon. Tulet oppimaan miten tämän voi tehdä [sivulla importeista.](/learn/importing-and-exporting-components).

Sillä `Profile` komponentit renderöidään `Gallery` komponentin sisällä-jopa useita kertoa!-voimme sanoa, että `Gallery` on kuin **pääkomponentti,** joka renderöi jokaisen `Profile`:n "lapsena". Tämä on osa Reactin taikaa: voit määritellä komponentin kerran ja käyttää sitä niin monessa paikassa ja niin monta kertaa kuin haluat.

<<<<<<< HEAD
<DeepDive title="Komponentteja loppuun asti">
=======
<Pitfall>

Components can render other components, but **you must never nest their definitions:**

```js {2-5}
export default function Gallery() {
  // 🔴 Never define a component inside another component!
  function Profile() {
    // ...
  }
  // ...
}
```

The snippet above is [very slow and causes bugs.](/learn/preserving-and-resetting-state#different-components-at-the-same-position-reset-state) Instead, define every component at the top level:

```js {5-8}
export default function Gallery() {
  // ...
}

// ✅ Declare components at the top level
function Profile() {
  // ...
}
```

When a child component needs some data from a parent, [pass it by props](/learn/passing-props-to-a-component) instead of nesting definitions.

</Pitfall>

<DeepDive title="Components all the way down">
>>>>>>> d483aebb

React sovelluksesi alkaa "juurikomponentista". Useimmiten se luodaan automaattisesti kun aloitat uuden projektin. Esimerkiksi, jos käytät [CodeSandbox](https://codesandbox.io/):ia tai [Create React App](https://create-react-app.dev/):ia, juurikomponentti määritellään `src/App.js` tiedostossa. Jos käytät [Next.js](https://nextjs.org/) ohjelmistokehystä, juurikomponentti on määritelty `pages/index.js` tiedostossa. Näissä esimerkissä olet exportannut juurikomponentteja.

Useimmat React sovellukset käyttävät komponentteja loppuun asti. Tämä tarkoittaa, että et ainoastaan käytä komponentteja uudelleenkäytettäviin palasiin kuten painikkeisiin, mutta myös suurempiin paloihin kuten sivuplakkeihin, listoihin ja lopulta kokonaisiin sivuihin! Komponentit ovat näppärä tapa järjestää merkintä- ja UI-koodia vaikka joitain käytettäisiin vain kerran.

Ohelmistokehykset kuten Next.js vievät tämän askeleen eteenpäin. Sen sijaan, että käyttäisit tyhjää HTML tiedostoa ja annat Reactin "ottaa sivu haltuun" halliten sivua JavaScriptilla, ne **myös* generoivat HTML:n autoaattisesti React komponenteistasi. Tämä mahdollistaa sovelluksesi näyttämään sisältöä enne kuin JavaScript koodi on latautunut.

Kuitenkin monet verkkosivut käyttävät Reactia [lisätäkseen "ripausta interkatiivisuutta".](/learn/add-react-to-a-website) Niillä on useita juurikomponentteja yhden sijasta koko verkkosivulle. Voit käyttää niin paljon tai niin vähän Reactia kuin tarvitset.

</DeepDive>

<Recap>

Olet nyt saanut ensimakua Reactista! Kerrataanpa muutamia keskeisiä kohtia.

* Reactilla voit luoda komponentteja, **uudelleenkäytettäviä UI elementtejä sovelluksellesi.**
* React-sovelluksessa, jokainen pala käyttöliittymää on komponentti.
* React komponentit ovat tavallisia JavaScript funktioita, paitsi:

  1. Niiden nimien on alettava isolla alkukirjaimella.
  2. Ne palauttavat JSX merkintäkoodia.

</Recap>



<Challenges>

### Exporttaa komponentti {/*export-the-component*/}

Tämä hiekkalaatikko ei toimi, koska juurikomponenttia ei ole exportattu:

<Sandpack>

```js
function Profile() {
  return (
    <img
      src="https://i.imgur.com/lICfvbD.jpg"
      alt="Aklilu Lemma"
    />
  );
}
```

```css
img { height: 181px; }
```

</Sandpack>

Kokeile korjata se itse ennen kuin katsot ratkaisua!

<Solution>

Lisää `export default` ennen funktion määrittämistä, tällä tavalla:

<Sandpack>

```js
export default function Profile() {
  return (
    <img
      src="https://i.imgur.com/lICfvbD.jpg"
      alt="Aklilu Lemma"
    />
  );
}
```

```css
img { height: 181px; }
```

</Sandpack>

Saatat miettiä miksi pelkän `export` sanan kirjoittaminen yksinään ei riitä esimerkissä olevan ongelman korjaamiseksi. Voit oppia `export` ja `export default`:n eron lukemalla sivun [Importing and Exporting Components.](/learn/importing-and-exporting-components)

</Solution>

### Korjaa palautuslause {/*fix-the-return-statement*/}

Jokin ei nyt ole oiken tässä `return` lauseessa. Voitko korjata sen?

<Hint>

Saatat saada "Unexpected token" virheen tätä virhettä ratkaistaessa. Tässä tapauksessa tarkista, että puolipiste tulee sulkevan sulkeen *jälkeen*. Jättämällä puolipisten `return ( )`:n sisään tuottaa virheen.

</Hint>


<Sandpack>

```js
export default function Profile() {
  return
    <img src="https://i.imgur.com/jA8hHMpm.jpg" alt="Katsuko Saruhashi" />;
}
```

```css
img { height: 180px; }
```

</Sandpack>

<Solution>

Voit ratkaista tämän komponentin siirtämällä palautuslauseen yhdelle riville seuraavasti:

<Sandpack>

```js
export default function Profile() {
  return <img src="https://i.imgur.com/jA8hHMpm.jpg" alt="Katsuko Saruhashi" />;
}
```

```css
img { height: 180px; }
```

</Sandpack>

Tai käärimällä palautetun JSX merkintäkoodin sulkeisiin, jotka aukeavat `return` sanan jälkeen:

<Sandpack>

```js
export default function Profile() {
  return (
    <img 
      src="https://i.imgur.com/jA8hHMpm.jpg" 
      alt="Katsuko Saruhashi" 
    />
  );
}
```

```css
img { height: 180px; }
```

</Sandpack>

</Solution>

### Löydä virhe {/*spot-the-mistake*/}

Jokin on pielessä miten `Profile` komponetti on määritelty ja käytetty. Tunnistatko virheen? (Yritä muistaa miten React erottelee komponentit tavallisista HTML tageista!)

<Sandpack>

```js
function profile() {
  return (
    <img
      src="https://i.imgur.com/QIrZWGIs.jpg"
      alt="Alan L. Hart"
    />
  );
}

export default function Gallery() {
  return (
    <section>
      <h1>Amazing scientists</h1>
      <profile />
      <profile />
      <profile />
    </section>
  );
}
```

```css
img { margin: 0 10px 10px 0; height: 90px; }
```

</Sandpack>

<Solution>

React komponenttien nimien on alettava isolla alkukirjaimella.

Muuta `function profile()` lukemaan `function Profile()`, ja sitten muuta jokainen `<profile />` lukemaan `<Profile />`:

<Sandpack>

```js
function Profile() {
  return (
    <img
      src="https://i.imgur.com/QIrZWGIs.jpg"
      alt="Alan L. Hart"
    />
  );
}

export default function Gallery() {
  return (
    <section>
      <h1>Amazing scientists</h1>
      <Profile />
      <Profile />
      <Profile />
    </section>
  );
}
```

```css
img { margin: 0 10px 10px 0; }
```

</Sandpack>

</Solution>

### Oma komponenttisi {/*your-own-component*/}

Kirjoita komponentti alusta alkaen. Voit antaa sille minkä tahansa laillisen nimen ja palauttaa mitä merkintäkoodia haluat. Jos ideat loppuvat, voit kirjoittaa `OnneksiOlkoon` komponentin, joka näyttää `<h1>Hyvää työtä!</h1>`. Älä unohda exportata sitä!

<Sandpack>

```js
// Kirjoita oma komponenttisi alle!

```

</Sandpack>

<Solution>

<Sandpack>

```js
export default function OnneksiOlkoon() {
  return (
    <h1>Hyvää työtä!</h1>
  );
}
```

</Sandpack>

</Solution>

</Challenges><|MERGE_RESOLUTION|>--- conflicted
+++ resolved
@@ -176,32 +176,29 @@
 
 Sillä `Profile` komponentit renderöidään `Gallery` komponentin sisällä-jopa useita kertoa!-voimme sanoa, että `Gallery` on kuin **pääkomponentti,** joka renderöi jokaisen `Profile`:n "lapsena". Tämä on osa Reactin taikaa: voit määritellä komponentin kerran ja käyttää sitä niin monessa paikassa ja niin monta kertaa kuin haluat.
 
-<<<<<<< HEAD
-<DeepDive title="Komponentteja loppuun asti">
-=======
 <Pitfall>
 
-Components can render other components, but **you must never nest their definitions:**
+Komponentit voivat renderöidä toisia komponenttejna, mutta **et voi määritellä niitä sisäkkäin:**
 
 ```js {2-5}
-export default function Gallery() {
-  // 🔴 Never define a component inside another component!
-  function Profile() {
+export default function Galleria() {
+  // 🔴 Älä määrittele komponenttia toisen komponentin sisällä!
+  function Profiili() {
     // ...
   }
   // ...
 }
 ```
 
-The snippet above is [very slow and causes bugs.](/learn/preserving-and-resetting-state#different-components-at-the-same-position-reset-state) Instead, define every component at the top level:
+Yllä oleva esimerkki on [todella hidas ja aiheuttaa bugeja.](/learn/preserving-and-resetting-state#different-components-at-the-same-position-reset-state) Sen sijaan, määrittele kaikki komponentit ylätasolla:
 
 ```js {5-8}
-export default function Gallery() {
+export default function Galleria() {
   // ...
 }
 
 // ✅ Declare components at the top level
-function Profile() {
+function Profiili() {
   // ...
 }
 ```
@@ -210,8 +207,7 @@
 
 </Pitfall>
 
-<DeepDive title="Components all the way down">
->>>>>>> d483aebb
+<DeepDive title="Komponentteja loppuun asti">
 
 React sovelluksesi alkaa "juurikomponentista". Useimmiten se luodaan automaattisesti kun aloitat uuden projektin. Esimerkiksi, jos käytät [CodeSandbox](https://codesandbox.io/):ia tai [Create React App](https://create-react-app.dev/):ia, juurikomponentti määritellään `src/App.js` tiedostossa. Jos käytät [Next.js](https://nextjs.org/) ohjelmistokehystä, juurikomponentti on määritelty `pages/index.js` tiedostossa. Näissä esimerkissä olet exportannut juurikomponentteja.
 
