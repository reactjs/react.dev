---
title: Extracting State Logic into a Reducer
---

<Intro>

Components with many state updates spread across many event handlers can get overwhelming. For these cases, you can consolidate all the state update logic outside your component in a single function, called a "reducer."

</Intro>

<YouWillLearn>

- What a reducer function is
- How to refactor `useState` to `useReducer`
- When to use a reducer
- How to write one well

</YouWillLearn>

## Consolidate state logic with a reducer {/*consolidate-state-logic-with-a-reducer*/}

As your components grow in complexity, it can get harder to see at a glance all the different ways in which a component's state gets updated. For example, the `TaskApp` component below holds an array of `tasks` in state and uses three different event handlers to add, remove, and edit tasks:

<Sandpack>

```js App.js
import { useState } from 'react';
import AddTask from './AddTask.js';
import TaskList from './TaskList.js';

export default function TaskApp() {
  const [tasks, setTasks] = useState(initialTasks);

  function handleAddTask(text) {
    setTasks([...tasks, {
      id: nextId++,
      text: text,
      done: false
    }]);
  }

  function handleChangeTask(task) {
    setTasks(tasks.map(t => {
      if (t.id === task.id) {
        return task;
      } else {
        return t;
      }
    }));
  }

  function handleDeleteTask(taskId) {
    setTasks(
      tasks.filter(t => t.id !== taskId)
    );
  }

  return (
    <>
      <h1>Prague itinerary</h1>
      <AddTask
        onAddTask={handleAddTask}
      />
      <TaskList
        tasks={tasks}
        onChangeTask={handleChangeTask}
        onDeleteTask={handleDeleteTask}
      />
    </>
  );
}

let nextId = 3;
const initialTasks = [
  { id: 0, text: 'Visit Kafka Museum', done: true },
  { id: 1, text: 'Watch a puppet show', done: false },
  { id: 2, text: 'Lennon Wall pic', done: false },
];
```

```js AddTask.js hidden
import { useState } from 'react';

export default function AddTask({ onAddTask }) {
  const [text, setText] = useState('');
  return (
    <>
      <input
        placeholder="Add task"
        value={text}
        onChange={e => setText(e.target.value)}
      />
      <button onClick={() => {
        setText('');
        onAddTask(text);
      }}>Add</button>
    </>
  )
}
```

```js TaskList.js hidden
import { useState } from 'react';

export default function TaskList({
  tasks,
  onChangeTask,
  onDeleteTask
}) {
  return (
    <ul>
      {tasks.map(task => (
        <li key={task.id}>
          <Task
            task={task}
            onChange={onChangeTask}
            onDelete={onDeleteTask}
          />
        </li>
      ))}
    </ul>
  );
}

function Task({ task, onChange, onDelete }) {
  const [isEditing, setIsEditing] = useState(false);
  let taskContent;
  if (isEditing) {
    taskContent = (
      <>
        <input
          value={task.text}
          onChange={e => {
            onChange({
              ...task,
              text: e.target.value
            });
          }} />
        <button onClick={() => setIsEditing(false)}>
          Save
        </button>
      </>
    );
  } else {
    taskContent = (
      <>
        {task.text}
        <button onClick={() => setIsEditing(true)}>
          Edit
        </button>
      </>
    );
  }
  return (
    <label>
      <input
        type="checkbox"
        checked={task.done}
        onChange={e => {
          onChange({
            ...task,
            done: e.target.checked
          });
        }}
      />
      {taskContent}
      <button onClick={() => onDelete(task.id)}>
        Delete
      </button>
    </label>
  );
}
```

```css
button { margin: 5px; }
li { list-style-type: none; }
ul, li { margin: 0; padding: 0; }
```

</Sandpack>

Each of its event handlers calls `setTasks` in order to update the state. As this component grows, so does the amount of state logic sprinkled throughout it. To reduce this complexity and keep all your logic in one easy-to-access place, you can move that state logic into a single function outside your component, **called a "reducer."**

Reducers are a different way to handle state. You can migrate from `useState` to `useReducer` in three steps:

1. **Move** from setting state to dispatching actions.
2. **Write** a reducer function.
3. **Use** the reducer from your component.

### Step 1: Move from setting state to dispatching actions {/*step-1-move-from-setting-state-to-dispatching-actions*/}

Your event handlers currently specify *what to do* by setting state:

```js
function handleAddTask(text) {
  setTasks([...tasks, {
    id: nextId++,
    text: text,
    done: false
  }]);
}

function handleChangeTask(task) {
  setTasks(tasks.map(t => {
    if (t.id === task.id) {
      return task;
    } else {
      return t;
    }
  }));
}

function handleDeleteTask(taskId) {
  setTasks(
    tasks.filter(t => t.id !== taskId)
  );
}
```

Remove all the state setting logic. What you are left with are three event handlers:

* `handleAddTask(text)` is called when the user presses "Add".
* `handleChangeTask(task)` is called when the user toggles a task or presses "Save".
* `handleDeleteTask(taskId)` is called when the user presses "Delete".

<<<<<<< HEAD
Managing state with reducers is slightly different from directly setting state. Instead of telling React "what to do" by setting state, you specify "what the user just did" by dispatching "actions" from your event handlers. (The state update logic will live elsewhere!) So instead of "setting `tasks`" via an event handler, you're dispatching an "added/removed/deleted a task" action. This is more descriptive of the user's intent.
=======
Managing state with reducers is slightly different from directly setting state. Instead of telling React "what to do" by setting state, you specify "what the user just did" by dispatching "actions" from your event handlers. (The state update logic will live elsewhere!) So instead of "setting `tasks`" via event handler, you're dispatching an "added/changed/deleted a task" action. This is more descriptive of the user's intent.
>>>>>>> cb6e1d08

```js
function handleAddTask(text) {
  dispatch({
    type: 'added',
    id: nextId++,
    text: text,
  });
}

function handleChangeTask(task) {
  dispatch({
    type: 'changed',
    task: task
  });
}

function handleDeleteTask(taskId) {
  dispatch({
    type: 'deleted',
    id: taskId
  });
}
```

The object you pass to `dispatch` is called an "action:"

```js {3-7}
function handleDeleteTask(taskId) {
  dispatch(
    // "action" object:
    {
      type: 'deleted',
      id: taskId
    }
  );
}
```

It is a regular JavaScript object. You decide what to put in it, but generally it should contain the minimal information about *what happened*. (You will add the `dispatch` function itself in a later step.)

<Convention conventionFor="action objects">

An action object can have any shape. By convention, it is common to give it a string `type` that describes what happened, and pass any additional information in other fields. The `type` is specific to a component, so in this example either `'added'` or `'added_task'` would be fine. Choose a name that says what happened!

```js
dispatch({
  // specific to component
  type: 'what_happened',
  // other fields go here
});
```

</Convention>

### Step 2: Write a reducer function {/*step-2-write-a-reducer-function*/}

A reducer function is where you will put your state logic. It takes two arguments, the current state and the action object, and it returns the next state:

```js
function yourReducer(state, action) {
  // return next state for React to set
}
```

React will set the state to what you return from the reducer.

To move your state setting logic from your event handlers to a reducer function in this example, you will:

1. Declare the current state (`tasks`) as the first argument.
2. Declare the `action` object as the second argument.
3. Return the *next* state from the reducer (which React will set the state to).

Here is all the state setting logic migrated to a reducer function:

```js
function tasksReducer(tasks, action) {
  if (action.type === 'added') {
    return [...tasks, {
      id: action.id,
      text: action.text,
      done: false
    }];
  } else if (action.type === 'changed') {
    return tasks.map(t => {
      if (t.id === action.task.id) {
        return action.task;
      } else {
        return t;
      }
    });
  } else if (action.type === 'deleted') {
    return tasks.filter(t => t.id !== action.id);
  } else {
    throw Error('Unknown action: ' + action.type);
  }
}
```

> Because the reducer function takes state (`tasks`) as an argument, you can **declare it outside of your component.** This decreases the indentation level and can make your code easier to read.

<Convention conventionFor="reducer functions">

The code above uses if/else statements, but it's a convention to use [switch statements](https://developer.mozilla.org/docs/Web/JavaScript/Reference/Statements/switch) inside reducers. The result is the same, but it can be easier to read switch statements at a glance. We'll be using them throughout the rest of this documentation like so:

```js
function tasksReducer(tasks, action) {
  switch (action.type) {
    case 'added': {
      return [...tasks, {
        id: action.id,
        text: action.text,
        done: false
      }];
    }
    case 'changed': {
      return tasks.map(t => {
        if (t.id === action.task.id) {
          return action.task;
        } else {
          return t;
        }
      });
    }
    case 'deleted': {
      return tasks.filter(t => t.id !== action.id);
    }
    default: {
      throw Error('Unknown action: ' + action.type);
    }
  }
}
```

We recommend to wrap each `case` block into the `{` and `}` curly braces so that variables declared inside of different `case`s don't clash with each other. Also, a `case` should usually end with a `return`. If you forget to `return`, the code will "fall through" to the next `case`, which can lead to mistakes!

If you're not yet comfortable with switch statements, using if/else is completely fine.

</Convention>


<DeepDive title="Why are reducers called this way?">

Although reducers can "reduce" the amount of code inside your component, they are actually named after the [`reduce()`](https://developer.mozilla.org/en-US/docs/Web/JavaScript/Reference/Global_Objects/Array/Reduce) operation that you can perform on arrays.

The `reduce()` operation lets you take an array and "accumulate" a single value out of many:

```
const arr = [1, 2, 3, 4, 5];
const sum = arr.reduce(
  (result, number) => result + number
); // 1 + 2 + 3 + 4 + 5
```

The function you pass to `reduce` is known as a "reducer". It takes the _result so far_ and the _current item,_ then it returns the _next result._ React reducers are an example of the same idea: they take the _state so far_ and the _action_, and return the _next state._ In this way, they accumulate actions over time into state.

You could even use the `reduce()` method with an `initialState` and an array of `actions` to calculate the final state by passing your reducer function to it:

<Sandpack>

```js index.js active
import tasksReducer from './tasksReducer.js';

let initialState = [];
let actions = [
  { type: 'added', id: 1, text: 'Visit Kafka Museum' },
  { type: 'added', id: 2, text: 'Watch a puppet show' },
  { type: 'deleted', id: 1 },
  { type: 'added', id: 3, text: 'Lennon Wall pic' },
];

let finalState = actions.reduce(
  tasksReducer,
  initialState
);

const output = document.getElementById('output');
output.textContent = JSON.stringify(
  finalState,
  null,
  2
);
```

```js tasksReducer.js
export default function tasksReducer(
  tasks,
  action
) {
  switch (action.type) {
    case 'added': {
      return [...tasks, {
        id: action.id,
        text: action.text,
        done: false
      }];
    }
    case 'changed': {
      return tasks.map(t => {
        if (t.id === action.task.id) {
          return action.task;
        } else {
          return t;
        }
      });
    }
    case 'deleted': {
      return tasks.filter(t => t.id !== action.id);
    }
    default: {
      throw Error('Unknown action: ' + action.type);
    }
  }
}
```

```html public/index.html
<pre id="output"></pre>
```

</Sandpack>

You probably won't need to do this yourself, but this is similar to what React does!

</DeepDive>

### Step 3: Use the reducer from your component {/*step-3-use-the-reducer-from-your-component*/}

Finally, you need to hook up the `tasksReducer` to your component. Make sure to import the `useReducer` Hook from React:

```js
import { useReducer } from 'react';
```

Then you can replace `useState`:

```js
const [tasks, setTasks] = useState(initialTasks);
```

with `useReducer` like so:

```js
const [tasks, dispatch] = useReducer(tasksReducer, initialTasks);
```

The `useReducer` Hook is similar to `useState`—you must pass it an initial state and it returns a stateful value and a way to set state (in this case, the dispatch function). But it's a little different.

The `useReducer` Hook takes two arguments: 

1. A reducer function
2. An initial state

And it returns:

1. A stateful value
2. A dispatch function (to "dispatch" user actions to the reducer)

Now it's fully wired up! Here, the reducer is declared at the bottom of the component file:

<Sandpack>

```js App.js
import { useReducer } from 'react';
import AddTask from './AddTask.js';
import TaskList from './TaskList.js';

export default function TaskApp() {
  const [tasks, dispatch] = useReducer(
    tasksReducer,
    initialTasks
  );

  function handleAddTask(text) {
    dispatch({
      type: 'added',
      id: nextId++,
      text: text,
    });
  }

  function handleChangeTask(task) {
    dispatch({
      type: 'changed',
      task: task
    });
  }

  function handleDeleteTask(taskId) {
    dispatch({
      type: 'deleted',
      id: taskId
    });
  }

  return (
    <>
      <h1>Prague itinerary</h1>
      <AddTask
        onAddTask={handleAddTask}
      />
      <TaskList
        tasks={tasks}
        onChangeTask={handleChangeTask}
        onDeleteTask={handleDeleteTask}
      />
    </>
  );
}

function tasksReducer(tasks, action) {
  switch (action.type) {
    case 'added': {
      return [...tasks, {
        id: action.id,
        text: action.text,
        done: false
      }];
    }
    case 'changed': {
      return tasks.map(t => {
        if (t.id === action.task.id) {
          return action.task;
        } else {
          return t;
        }
      });
    }
    case 'deleted': {
      return tasks.filter(t => t.id !== action.id);
    }
    default: {
      throw Error('Unknown action: ' + action.type);
    }
  }
}

let nextId = 3;
const initialTasks = [
  { id: 0, text: 'Visit Kafka Museum', done: true },
  { id: 1, text: 'Watch a puppet show', done: false },
  { id: 2, text: 'Lennon Wall pic', done: false }
];
```

```js AddTask.js hidden
import { useState } from 'react';

export default function AddTask({ onAddTask }) {
  const [text, setText] = useState('');
  return (
    <>
      <input
        placeholder="Add task"
        value={text}
        onChange={e => setText(e.target.value)}
      />
      <button onClick={() => {
        setText('');
        onAddTask(text);
      }}>Add</button>
    </>
  )
}
```

```js TaskList.js hidden
import { useState } from 'react';

export default function TaskList({
  tasks,
  onChangeTask,
  onDeleteTask
}) {
  return (
    <ul>
      {tasks.map(task => (
        <li key={task.id}>
          <Task
            task={task}
            onChange={onChangeTask}
            onDelete={onDeleteTask}
          />
        </li>
      ))}
    </ul>
  );
}

function Task({ task, onChange, onDelete }) {
  const [isEditing, setIsEditing] = useState(false);
  let taskContent;
  if (isEditing) {
    taskContent = (
      <>
        <input
          value={task.text}
          onChange={e => {
            onChange({
              ...task,
              text: e.target.value
            });
          }} />
        <button onClick={() => setIsEditing(false)}>
          Save
        </button>
      </>
    );
  } else {
    taskContent = (
      <>
        {task.text}
        <button onClick={() => setIsEditing(true)}>
          Edit
        </button>
      </>
    );
  }
  return (
    <label>
      <input
        type="checkbox"
        checked={task.done}
        onChange={e => {
          onChange({
            ...task,
            done: e.target.checked
          });
        }}
      />
      {taskContent}
      <button onClick={() => onDelete(task.id)}>
        Delete
      </button>
    </label>
  );
}
```

```css
button { margin: 5px; }
li { list-style-type: none; }
ul, li { margin: 0; padding: 0; }
```

</Sandpack>

If you want, you can even move the reducer to a different file:

<Sandpack>

```js App.js
import { useReducer } from 'react';
import AddTask from './AddTask.js';
import TaskList from './TaskList.js';
import tasksReducer from './tasksReducer.js';

export default function TaskApp() {
  const [tasks, dispatch] = useReducer(
    tasksReducer,
    initialTasks
  );

  function handleAddTask(text) {
    dispatch({
      type: 'added',
      id: nextId++,
      text: text,
    });
  }

  function handleChangeTask(task) {
    dispatch({
      type: 'changed',
      task: task
    });
  }

  function handleDeleteTask(taskId) {
    dispatch({
      type: 'deleted',
      id: taskId
    });
  }

  return (
    <>  
      <h1>Prague itinerary</h1>
      <AddTask
        onAddTask={handleAddTask}
      />
      <TaskList
        tasks={tasks}
        onChangeTask={handleChangeTask}
        onDeleteTask={handleDeleteTask}
      />
    </>
  );
}

let nextId = 3;
const initialTasks = [
  { id: 0, text: 'Visit Kafka Museum', done: true },
  { id: 1, text: 'Watch a puppet show', done: false },
  { id: 2, text: 'Lennon Wall pic', done: false },
];
```

```js tasksReducer.js
export default function tasksReducer(
  tasks,
  action
) {
  switch (action.type) {
    case 'added': {
      return [...tasks, {
        id: action.id,
        text: action.text,
        done: false
      }];
    }
    case 'changed': {
      return tasks.map(t => {
        if (t.id === action.task.id) {
          return action.task;
        } else {
          return t;
        }
      });
    }
    case 'deleted': {
      return tasks.filter(t => t.id !== action.id);
    }
    default: {
      throw Error('Unknown action: ' + action.type);
    }
  }
}
```

```js AddTask.js hidden
import { useState } from 'react';

export default function AddTask({ onAddTask }) {
  const [text, setText] = useState('');
  return (
    <>
      <input
        placeholder="Add task"
        value={text}
        onChange={e => setText(e.target.value)}
      />
      <button onClick={() => {
        setText('');
        onAddTask(text);
      }}>Add</button>
    </>
  )
}
```

```js TaskList.js hidden
import { useState } from 'react';

export default function TaskList({
  tasks,
  onChangeTask,
  onDeleteTask
}) {
  return (
    <ul>
      {tasks.map(task => (
        <li key={task.id}>
          <Task
            task={task}
            onChange={onChangeTask}
            onDelete={onDeleteTask}
          />
        </li>
      ))}
    </ul>
  );
}

function Task({ task, onChange, onDelete }) {
  const [isEditing, setIsEditing] = useState(false);
  let taskContent;
  if (isEditing) {
    taskContent = (
      <>
        <input
          value={task.text}
          onChange={e => {
            onChange({
              ...task,
              text: e.target.value
            });
          }} />
        <button onClick={() => setIsEditing(false)}>
          Save
        </button>
      </>
    );
  } else {
    taskContent = (
      <>
        {task.text}
        <button onClick={() => setIsEditing(true)}>
          Edit
        </button>
      </>
    );
  }
  return (
    <label>
      <input
        type="checkbox"
        checked={task.done}
        onChange={e => {
          onChange({
            ...task,
            done: e.target.checked
          });
        }}
      />
      {taskContent}
      <button onClick={() => onDelete(task.id)}>
        Delete
      </button>
    </label>
  );
}
```

```css
button { margin: 5px; }
li { list-style-type: none; }
ul, li { margin: 0; padding: 0; }
```

</Sandpack>

Component logic can be easier to read when you separate concerns like this. Now the event handlers only specify *what happened* by dispatching actions, and the reducer function determines *how the state updates* in response to them.

## Comparing `useState` and `useReducer` {/*comparing-usestate-and-usereducer*/}

Reducers are not without downsides! Here's a few ways you can compare them:

* **Code size:** Generally, with `useState` you have to write less code upfront. With `useReducer`, you have to write both a reducer function _and_ dispatch actions. However, `useReducer` can help cut down on the code if many event handlers modify state in a similar way.
* **Readability:** `useState` is very easy to read when the state updates are simple. When they get more complex, they can bloat your component's code and make it difficult to scan. In this case, `useReducer` lets you cleanly separate the *how* of update logic from the *what happened* of event handlers.
* **Debugging:** When you have a bug with `useState`, it can be difficult to tell _where_ the state was set incorrectly, and _why_. With `useReducer`, you can add a console log into your reducer to see every state update, and _why_ it happened (due to which `action`). If each `action` is correct, you'll know that the mistake is in the reducer logic itself. However, you have to step through more code than with `useState`.
* **Testing:** A reducer is a pure function that doesn't depend on your component. This means that you can export and test it separately in isolation. While generally it's best to test components in a more realistic environment, for complex state update logic it can be useful to assert that your reducer returns a particular state for a particular initial state and action.
* **Personal preference:** Some people like reducers, others don't. That's okay. It's a matter of preference. You can always convert between `useState` and `useReducer` back and forth: they are equivalent!

We recommend using a reducer if you often encounter bugs due to incorrect state updates in some component, and want to introduce more structure to its code. You don't have to use reducers for everything: feel free to mix and match! You can even `useState` and `useReducer` in the same component.

## Writing reducers well {/*writing-reducers-well*/}

Keep these two tips in mind when writing reducers:

* **Reducers must be pure.** Similar to [state updater functions](/learn/queueing-a-series-of-state-updates), reducers run during rendering! (Actions are queued until the next render.) This means that reducers [must be pure](/learn/keeping-components-pure)—same inputs always result in the same output. They should not send requests, schedule timeouts, or perform any side effects (operations that impact things outside the component). They should update [objects](/learn/updating-objects-in-state) and [arrays](/learn/updating-arrays-in-state) without mutations.
* **Actions describe "what happened," not "what to do."** For example, if a user presses "Reset" on a form with five fields managed by a reducer, it makes more sense to dispatch one `reset_form` action rather than five separate `set_field` actions. If you log every action in a reducer, that log should be clear enough for you to reconstruct what interactions or responses happened in what order. This helps with debugging!

## Writing concise reducers with Immer {/*writing-concise-reducers-with-immer*/}

Just like with [updating objects](/learn/updating-objects-in-state#write-concise-update-logic-with-immer) and [arrays](/learn/updating-arrays-in-state#write-concise-update-logic-with-immer) in regular state, you can use the Immer library to make reducers more concise. Here, [`useImmerReducer`](https://github.com/immerjs/use-immer#useimmerreducer) lets you mutate the state with `push` or `arr[i] =` assignment:

<Sandpack>

```js App.js
import { useImmerReducer } from 'use-immer';
import AddTask from './AddTask.js';
import TaskList from './TaskList.js';

function tasksReducer(draft, action) {
  switch (action.type) {
    case 'added': {
      draft.push({
        id: action.id,
        text: action.text,
        done: false
      });
      break;
    }
    case 'changed': {
      const index = draft.findIndex(t =>
        t.id === action.task.id
      );
      draft[index] = action.task;
      break;
    }
    case 'deleted': {
      return draft.filter(t => t.id !== action.id);
    }
    default: {
      throw Error('Unknown action: ' + action.type);
    }
  }
}

export default function TaskApp() {
  const [tasks, dispatch] = useImmerReducer(
    tasksReducer,
    initialTasks
  );

  function handleAddTask(text) {
    dispatch({
      type: 'added',
      id: nextId++,
      text: text,
    });
  }

  function handleChangeTask(task) {
    dispatch({
      type: 'changed',
      task: task
    });
  }

  function handleDeleteTask(taskId) {
    dispatch({
      type: 'deleted',
      id: taskId
    });
  }

  return (
    <>
      <h1>Prague itinerary</h1>
      <AddTask
        onAddTask={handleAddTask}
      />
      <TaskList
        tasks={tasks}
        onChangeTask={handleChangeTask}
        onDeleteTask={handleDeleteTask}
      />
    </>
  );
}

let nextId = 3;
const initialTasks = [
  { id: 0, text: 'Visit Kafka Museum', done: true },
  { id: 1, text: 'Watch a puppet show', done: false },
  { id: 2, text: 'Lennon Wall pic', done: false },
];
```

```js AddTask.js hidden
import { useState } from 'react';

export default function AddTask({ onAddTask }) {
  const [text, setText] = useState('');
  return (
    <>
      <input
        placeholder="Add task"
        value={text}
        onChange={e => setText(e.target.value)}
      />
      <button onClick={() => {
        setText('');
        onAddTask(text);
      }}>Add</button>
    </>
  )
}
```

```js TaskList.js hidden
import { useState } from 'react';

export default function TaskList({
  tasks,
  onChangeTask,
  onDeleteTask
}) {
  return (
    <ul>
      {tasks.map(task => (
        <li key={task.id}>
          <Task
            task={task}
            onChange={onChangeTask}
            onDelete={onDeleteTask}
          />
        </li>
      ))}
    </ul>
  );
}

function Task({ task, onChange, onDelete }) {
  const [isEditing, setIsEditing] = useState(false);
  let taskContent;
  if (isEditing) {
    taskContent = (
      <>
        <input
          value={task.text}
          onChange={e => {
            onChange({
              ...task,
              text: e.target.value
            });
          }} />
        <button onClick={() => setIsEditing(false)}>
          Save
        </button>
      </>
    );
  } else {
    taskContent = (
      <>
        {task.text}
        <button onClick={() => setIsEditing(true)}>
          Edit
        </button>
      </>
    );
  }
  return (
    <label>
      <input
        type="checkbox"
        checked={task.done}
        onChange={e => {
          onChange({
            ...task,
            done: e.target.checked
          });
        }}
      />
      {taskContent}
      <button onClick={() => onDelete(task.id)}>
        Delete
      </button>
    </label>
  );
}
```

```css
button { margin: 5px; }
li { list-style-type: none; }
ul, li { margin: 0; padding: 0; }
```

```json package.json
{
  "dependencies": {
    "immer": "1.7.3",
    "react": "latest",
    "react-dom": "latest",
    "react-scripts": "latest",
    "use-immer": "0.5.1"
  },
  "scripts": {
    "start": "react-scripts start",
    "build": "react-scripts build",
    "test": "react-scripts test --env=jsdom",
    "eject": "react-scripts eject"
  }
}
```

</Sandpack>

Reducers must be pure, so they shouldn't mutate state. But Immer provides you with a special `draft` object which is safe to mutate. Under the hood, Immer will create a copy of your state with the changes you made to the `draft`. This is why reducers managed by `useImmerReducer` can mutate their first argument and don't need to return state.

<Recap>

* To convert from `useState` to `useReducer`:
  1. Dispatch actions from event handlers.
  2. Write a reducer function that returns the next state for a given state and action.
  3. Replace `useState` with `useReducer`.
* Reducers require you to write a bit more code, but they help with debugging and testing.
* Reducers must be pure.
* Actions describe "what happened," not "what to do."
* Use Immer if you want to write reducers in a mutating style.

</Recap>



<Challenges>

### Dispatch actions from event handlers {/*dispatch-actions-from-event-handlers*/}

Currently, the event handlers in `ContactList.js` and `Chat.js` have `// TODO` comments. This is why typing into the input doesn't work, and clicking on the buttons doesn't change the selected recipient.

Replace these two `// TODO`s with the code to `dispatch` the corresponding actions. To see the expected shape and the type of the actions, check the reducer in `messengerReducer.js`. The reducer is already written so you won't need to change it. You only need to dispatch the actions in `ContactList.js` and `Chat.js`.

<Hint>

The `dispatch` function is already available in both of these components because it was passed as a prop. So you need to call `dispatch` with the corresponding action object.

To check the action object shape, you can look at the reducer and see which `action` fields it expects to see. For example, the `changed_selection` case in the reducer looks like this:

```js
case 'changed_selection': {
  return {
    ...state,
    selectedId: action.contactId
  };
}
```

This means that your action object should have a `type: 'changed_selection'`. You also see the `action.contactId` being used, so you need to include a `contactId` property into your action.

</Hint>

<Sandpack>

```js App.js
import { useReducer } from 'react';
import Chat from './Chat.js';
import ContactList from './ContactList.js';
import {
  initialState,
  messengerReducer
} from './messengerReducer';

export default function Messenger() {
  const [state, dispatch] = useReducer(
    messengerReducer,
    initialState
  );
  const message = state.message;
  const contact = contacts.find(c =>
    c.id === state.selectedId
  );
  return (
    <div>
      <ContactList
        contacts={contacts}
        selectedId={state.selectedId}
        dispatch={dispatch}
      />
      <Chat
        key={contact.id}
        message={message}
        contact={contact}
        dispatch={dispatch}
      />
    </div>
  );
}

const contacts = [
  { id: 0, name: 'Taylor', email: 'taylor@mail.com' },
  { id: 1, name: 'Alice', email: 'alice@mail.com' },
  { id: 2, name: 'Bob', email: 'bob@mail.com' }
];
```

```js messengerReducer.js
export const initialState = {
  selectedId: 0,
  message: 'Hello'
};

export function messengerReducer(
  state,
  action
) {
  switch (action.type) {
    case 'changed_selection': {
      return {
        ...state,
        selectedId: action.contactId,
        message: ''
      };
    }
    case 'edited_message': {
      return {
        ...state,
        message: action.message
      };
    }
    default: {
      throw Error('Unknown action: ' + action.type);
    }
  }
}
```

```js ContactList.js
export default function ContactList({
  contacts,
  selectedId,
  dispatch,
}) {
  return (
    <section className="contact-list">
      <ul>
        {contacts.map(contact =>
          <li key={contact.id}>
            <button onClick={() => {
              // TODO: dispatch changed_selection
            }}>
              {selectedId === contact.id ? (
                <b>{contact.name}</b>
              ) : (
                contact.name
              )}
            </button>
          </li>
        )}
      </ul>
    </section>
  );
}
```

```js Chat.js
import { useState } from 'react';

export default function Chat({
  contact,
  message,
  dispatch
}) {
  return (
    <section className="chat">
      <textarea
        value={message}
        placeholder={'Chat to ' + contact.name}
        onChange={e => {
          // TODO: dispatch edited_message
          // (Read the input value from e.target.value)
        }}
      />
      <br />
      <button>Send to {contact.email}</button>
    </section>
  );
}
```

```css
.chat, .contact-list {
  float: left;
  margin-bottom: 20px;
}
ul, li {
  list-style: none;
  margin: 0;
  padding: 0;
}
li button {
  width: 100px;
  padding: 10px;
  margin-right: 10px;
}
textarea {
  height: 150px;
}
```

</Sandpack>

<Solution>

From the reducer code, you can infer that actions need to look like this:

```js
// When the user presses "Alice"
dispatch({
  type: 'changed_selection',
  contactId: 1
});

// When user types "Hello!"
dispatch({
  type: 'edited_message',
  message: 'Hello!'
});
```

Here is the example updated to dispatch the corresponding messages:

<Sandpack>

```js App.js
import { useReducer } from 'react';
import Chat from './Chat.js';
import ContactList from './ContactList.js';
import {
  initialState,
  messengerReducer
} from './messengerReducer';

export default function Messenger() {
  const [state, dispatch] = useReducer(
    messengerReducer,
    initialState
  );
  const message = state.message;
  const contact = contacts.find(c =>
    c.id === state.selectedId
  );
  return (
    <div>
      <ContactList
        contacts={contacts}
        selectedId={state.selectedId}
        dispatch={dispatch}
      />
      <Chat
        key={contact.id}
        message={message}
        contact={contact}
        dispatch={dispatch}
      />
    </div>
  );
}

const contacts = [
  { id: 0, name: 'Taylor', email: 'taylor@mail.com' },
  { id: 1, name: 'Alice', email: 'alice@mail.com' },
  { id: 2, name: 'Bob', email: 'bob@mail.com' }
];
```

```js messengerReducer.js
export const initialState = {
  selectedId: 0,
  message: 'Hello'
};

export function messengerReducer(
  state,
  action
) {
  switch (action.type) {
    case 'changed_selection': {
      return {
        ...state,
        selectedId: action.contactId,
        message: ''
      };
    }
    case 'edited_message': {
      return {
        ...state,
        message: action.message
      };
    }
    default: {
      throw Error('Unknown action: ' + action.type);
    }
  }
}
```

```js ContactList.js
export default function ContactList({
  contacts,
  selectedId,
  dispatch,
}) {
  return (
    <section className="contact-list">
      <ul>
        {contacts.map(contact =>
          <li key={contact.id}>
            <button onClick={() => {
              dispatch({
                type: 'changed_selection',
                contactId: contact.id
              });
            }}>
              {selectedId === contact.id ? (
                <b>{contact.name}</b>
              ) : (
                contact.name
              )}
            </button>
          </li>
        )}
      </ul>
    </section>
  );
}
```

```js Chat.js
import { useState } from 'react';

export default function Chat({
  contact,
  message,
  dispatch
}) {
  return (
    <section className="chat">
      <textarea
        value={message}
        placeholder={'Chat to ' + contact.name}
        onChange={e => {
          dispatch({
            type: 'edited_message',
            message: e.target.value
          });
        }}
      />
      <br />
      <button>Send to {contact.email}</button>
    </section>
  );
}
```

```css
.chat, .contact-list {
  float: left;
  margin-bottom: 20px;
}
ul, li {
  list-style: none;
  margin: 0;
  padding: 0;
}
li button {
  width: 100px;
  padding: 10px;
  margin-right: 10px;
}
textarea {
  height: 150px;
}
```

</Sandpack>

</Solution>

### Clear the input on sending a message {/*clear-the-input-on-sending-a-message*/}

Currently, pressing "Send" doesn't do anything. Add an event handler to the "Send" button that will:

1. Show an `alert` with the recipient's email and the message.
2. Clear the message input.

<Sandpack>

```js App.js
import { useReducer } from 'react';
import Chat from './Chat.js';
import ContactList from './ContactList.js';
import {
  initialState,
  messengerReducer
} from './messengerReducer';

export default function Messenger() {
  const [state, dispatch] = useReducer(
    messengerReducer,
    initialState
  );
  const message = state.message;
  const contact = contacts.find(c =>
    c.id === state.selectedId
  );
  return (
    <div>
      <ContactList
        contacts={contacts}
        selectedId={state.selectedId}
        dispatch={dispatch}
      />
      <Chat
        key={contact.id}
        message={message}
        contact={contact}
        dispatch={dispatch}
      />
    </div>
  );
}

const contacts = [
  { id: 0, name: 'Taylor', email: 'taylor@mail.com' },
  { id: 1, name: 'Alice', email: 'alice@mail.com' },
  { id: 2, name: 'Bob', email: 'bob@mail.com' }
];
```

```js messengerReducer.js
export const initialState = {
  selectedId: 0,
  message: 'Hello'
};

export function messengerReducer(
  state,
  action
) {
  switch (action.type) {
    case 'changed_selection': {
      return {
        ...state,
        selectedId: action.contactId,
        message: ''
      };
    }
    case 'edited_message': {
      return {
        ...state,
        message: action.message
      };
    }
    default: {
      throw Error('Unknown action: ' + action.type);
    }
  }
}
```

```js ContactList.js
export default function ContactList({
  contacts,
  selectedId,
  dispatch,
}) {
  return (
    <section className="contact-list">
      <ul>
        {contacts.map(contact =>
          <li key={contact.id}>
            <button onClick={() => {
              dispatch({
                type: 'changed_selection',
                contactId: contact.id
              });
            }}>
              {selectedId === contact.id ? (
                <b>{contact.name}</b>
              ) : (
                contact.name
              )}
            </button>
          </li>
        )}
      </ul>
    </section>
  );
}
```

```js Chat.js active
import { useState } from 'react';

export default function Chat({
  contact,
  message,
  dispatch
}) {
  return (
    <section className="chat">
      <textarea
        value={message}
        placeholder={'Chat to ' + contact.name}
        onChange={e => {
          dispatch({
            type: 'edited_message',
            message: e.target.value
          });
        }}
      />
      <br />
      <button>Send to {contact.email}</button>
    </section>
  );
}
```

```css
.chat, .contact-list {
  float: left;
  margin-bottom: 20px;
}
ul, li {
  list-style: none;
  margin: 0;
  padding: 0;
}
li button {
  width: 100px;
  padding: 10px;
  margin-right: 10px;
}
textarea {
  height: 150px;
}
```

</Sandpack>

<Solution>

There are a couple of ways you could do it in the "Send" button event handler. One approach is to show an alert and then dispatch an `edited_message` action with an empty `message`:

<Sandpack>

```js App.js
import { useReducer } from 'react';
import Chat from './Chat.js';
import ContactList from './ContactList.js';
import {
  initialState,
  messengerReducer
} from './messengerReducer';

export default function Messenger() {
  const [state, dispatch] = useReducer(
    messengerReducer,
    initialState
  );
  const message = state.message;
  const contact = contacts.find(c =>
    c.id === state.selectedId
  );
  return (
    <div>
      <ContactList
        contacts={contacts}
        selectedId={state.selectedId}
        dispatch={dispatch}
      />
      <Chat
        key={contact.id}
        message={message}
        contact={contact}
        dispatch={dispatch}
      />
    </div>
  );
}

const contacts = [
  { id: 0, name: 'Taylor', email: 'taylor@mail.com' },
  { id: 1, name: 'Alice', email: 'alice@mail.com' },
  { id: 2, name: 'Bob', email: 'bob@mail.com' }
];
```

```js messengerReducer.js
export const initialState = {
  selectedId: 0,
  message: 'Hello'
};

export function messengerReducer(
  state,
  action
) {
  switch (action.type) {
    case 'changed_selection': {
      return {
        ...state,
        selectedId: action.contactId,
        message: ''
      };
    }
    case 'edited_message': {
      return {
        ...state,
        message: action.message
      };
    }
    default: {
      throw Error('Unknown action: ' + action.type);
    }
  }
}
```

```js ContactList.js
export default function ContactList({
  contacts,
  selectedId,
  dispatch,
}) {
  return (
    <section className="contact-list">
      <ul>
        {contacts.map(contact =>
          <li key={contact.id}>
            <button onClick={() => {
              dispatch({
                type: 'changed_selection',
                contactId: contact.id
              });
            }}>
              {selectedId === contact.id ? (
                <b>{contact.name}</b>
              ) : (
                contact.name
              )}
            </button>
          </li>
        )}
      </ul>
    </section>
  );
}
```

```js Chat.js active
import { useState } from 'react';

export default function Chat({
  contact,
  message,
  dispatch
}) {
  return (
    <section className="chat">
      <textarea
        value={message}
        placeholder={'Chat to ' + contact.name}
        onChange={e => {
          dispatch({
            type: 'edited_message',
            message: e.target.value
          });
        }}
      />
      <br />
      <button onClick={() => {
        alert(`Sending "${message}" to ${contact.email}`);
        dispatch({
          type: 'edited_message',
          message: '',
        });
      }}>Send to {contact.email}</button>
    </section>
  );
}
```

```css
.chat, .contact-list {
  float: left;
  margin-bottom: 20px;
}
ul, li {
  list-style: none;
  margin: 0;
  padding: 0;
}
li button {
  width: 100px;
  padding: 10px;
  margin-right: 10px;
}
textarea {
  height: 150px;
}
```

</Sandpack>

This works and clears the input when you hit "Send."

However, *from the user's perspective*, sending a message is a different action than editing the field. To reflect that, you could instead create a *new* action called `sent_message`, and handle it separately in the reducer:

<Sandpack>

```js App.js
import { useReducer } from 'react';
import Chat from './Chat.js';
import ContactList from './ContactList.js';
import {
  initialState,
  messengerReducer
} from './messengerReducer';

export default function Messenger() {
  const [state, dispatch] = useReducer(
    messengerReducer,
    initialState
  );
  const message = state.message;
  const contact = contacts.find(c =>
    c.id === state.selectedId
  );
  return (
    <div>
      <ContactList
        contacts={contacts}
        selectedId={state.selectedId}
        dispatch={dispatch}
      />
      <Chat
        key={contact.id}
        message={message}
        contact={contact}
        dispatch={dispatch}
      />
    </div>
  );
}

const contacts = [
  { id: 0, name: 'Taylor', email: 'taylor@mail.com' },
  { id: 1, name: 'Alice', email: 'alice@mail.com' },
  { id: 2, name: 'Bob', email: 'bob@mail.com' }
];
```

```js messengerReducer.js active
export const initialState = {
  selectedId: 0,
  message: 'Hello'
};

export function messengerReducer(
  state,
  action
) {
  switch (action.type) {
    case 'changed_selection': {
      return {
        ...state,
        selectedId: action.contactId,
        message: ''
      };
    }
    case 'edited_message': {
      return {
        ...state,
        message: action.message
      };
    }
    case 'sent_message': {
      return {
        ...state,
        message: ''
      };
    }
    default: {
      throw Error('Unknown action: ' + action.type);
    }
  }
}
```

```js ContactList.js
export default function ContactList({
  contacts,
  selectedId,
  dispatch,
}) {
  return (
    <section className="contact-list">
      <ul>
        {contacts.map(contact =>
          <li key={contact.id}>
            <button onClick={() => {
              dispatch({
                type: 'changed_selection',
                contactId: contact.id
              });
            }}>
              {selectedId === contact.id ? (
                <b>{contact.name}</b>
              ) : (
                contact.name
              )}
            </button>
          </li>
        )}
      </ul>
    </section>
  );
}
```

```js Chat.js active
import { useState } from 'react';

export default function Chat({
  contact,
  message,
  dispatch
}) {
  return (
    <section className="chat">
      <textarea
        value={message}
        placeholder={'Chat to ' + contact.name}
        onChange={e => {
          dispatch({
            type: 'edited_message',
            message: e.target.value
          });
        }}
      />
      <br />
      <button onClick={() => {
        alert(`Sending "${message}" to ${contact.email}`);
        dispatch({
          type: 'sent_message',
        });
      }}>Send to {contact.email}</button>
    </section>
  );
}
```

```css
.chat, .contact-list {
  float: left;
  margin-bottom: 20px;
}
ul, li {
  list-style: none;
  margin: 0;
  padding: 0;
}
li button {
  width: 100px;
  padding: 10px;
  margin-right: 10px;
}
textarea {
  height: 150px;
}
```

</Sandpack>

The resulting behavior is the same. But keep in mind that action types should ideally describe "what the user did" rather than "how you want the state to change". This makes it easier to later add more features.

With either solution, it's important that you **don't** place the `alert` inside a reducer. The reducer should be a pure function--it should only calculate the next state. It should not "do" anything, including displaying messages to the user. That should happen in the event handler. (To help catch mistakes like this, React will call your reducers multiple times in Strict Mode. This is why, if you put an alert in a reducer, it fires twice.)

</Solution>

### Restore input values when switching between tabs {/*restore-input-values-when-switching-between-tabs*/}

In this example, switching between different recipients always clears the text input:

```js
case 'changed_selection': {
  return {
    ...state,
    selectedId: action.contactId,
    message: '' // Clears the input
  };
```

This is because you don't want to share a single message draft between several recipients. But it would be better if your app "remembered" a draft for each contact separately, restoring them when you switch contacts.

Your task is to change the way the state is structured so that you remember a separate message draft *per contact*. You would need to make a few changes to the reducer, the initial state, and the components.

<Hint>

You can structure your state like this:

```js
export const initialState = {
  selectedId: 0,
  messages: {
    0: 'Hello, Taylor', // Draft for contactId = 0
    1: 'Hello, Alice' // Draft for contactId = 1
  }
};
```

The `[key]: value` [computed property](https://developer.mozilla.org/en-US/docs/Web/JavaScript/Reference/Operators/Object_initializer#computed_property_names) syntax can help you update the `messages` object:

```js
{
  ...state.messages,
  [id]: message
}
```

</Hint>

<Sandpack>

```js App.js
import { useReducer } from 'react';
import Chat from './Chat.js';
import ContactList from './ContactList.js';
import {
  initialState,
  messengerReducer
} from './messengerReducer';

export default function Messenger() {
  const [state, dispatch] = useReducer(
    messengerReducer,
    initialState
  );
  const message = state.message;
  const contact = contacts.find(c =>
    c.id === state.selectedId
  );
  return (
    <div>
      <ContactList
        contacts={contacts}
        selectedId={state.selectedId}
        dispatch={dispatch}
      />
      <Chat
        key={contact.id}
        message={message}
        contact={contact}
        dispatch={dispatch}
      />
    </div>
  );
}

const contacts = [
  { id: 0, name: 'Taylor', email: 'taylor@mail.com' },
  { id: 1, name: 'Alice', email: 'alice@mail.com' },
  { id: 2, name: 'Bob', email: 'bob@mail.com' }
];
```

```js messengerReducer.js
export const initialState = {
  selectedId: 0,
  message: 'Hello'
};

export function messengerReducer(
  state,
  action
) {
  switch (action.type) {
    case 'changed_selection': {
      return {
        ...state,
        selectedId: action.contactId,
        message: ''
      };
    }
    case 'edited_message': {
      return {
        ...state,
        message: action.message
      };
    }
    case 'sent_message': {
      return {
        ...state,
        message: ''
      };
    }
    default: {
      throw Error('Unknown action: ' + action.type);
    }
  }
}
```

```js ContactList.js
export default function ContactList({
  contacts,
  selectedId,
  dispatch,
}) {
  return (
    <section className="contact-list">
      <ul>
        {contacts.map(contact =>
          <li key={contact.id}>
            <button onClick={() => {
              dispatch({
                type: 'changed_selection',
                contactId: contact.id
              });
            }}>
              {selectedId === contact.id ? (
                <b>{contact.name}</b>
              ) : (
                contact.name
              )}
            </button>
          </li>
        )}
      </ul>
    </section>
  );
}
```

```js Chat.js
import { useState } from 'react';

export default function Chat({
  contact,
  message,
  dispatch
}) {
  return (
    <section className="chat">
      <textarea
        value={message}
        placeholder={'Chat to ' + contact.name}
        onChange={e => {
          dispatch({
            type: 'edited_message',
            message: e.target.value
          });
        }}
      />
      <br />
      <button onClick={() => {
        alert(`Sending "${message}" to ${contact.email}`);
        dispatch({
          type: 'sent_message',
        });
      }}>Send to {contact.email}</button>
    </section>
  );
}
```

```css
.chat, .contact-list {
  float: left;
  margin-bottom: 20px;
}
ul, li {
  list-style: none;
  margin: 0;
  padding: 0;
}
li button {
  width: 100px;
  padding: 10px;
  margin-right: 10px;
}
textarea {
  height: 150px;
}
```

</Sandpack>

<Solution>

You'll need to update the reducer to store and update a separate message draft per contact:

```js
// When the input is edited
case 'edited_message': {
  return {
    // Keep other state like selection
    ...state,
    messages: {
      // Keep messages for other contacts
      ...state.messages,
      // But change the selected contact's message
      [state.selectedId]: action.message
    }
  };
}
```

You would also update the `Messenger` component to read the message for the currently selected contact:

```js
const message = state.messages[state.selectedId];
```

Here is the complete solution:

<Sandpack>

```js App.js
import { useReducer } from 'react';
import Chat from './Chat.js';
import ContactList from './ContactList.js';
import {
  initialState,
  messengerReducer
} from './messengerReducer';

export default function Messenger() {
  const [state, dispatch] = useReducer(
    messengerReducer,
    initialState
  );
  const message = state.messages[state.selectedId];
  const contact = contacts.find(c =>
    c.id === state.selectedId
  );
  return (
    <div>
      <ContactList
        contacts={contacts}
        selectedId={state.selectedId}
        dispatch={dispatch}
      />
      <Chat
        key={contact.id}
        message={message}
        contact={contact}
        dispatch={dispatch}
      />
    </div>
  );
}

const contacts = [
  { id: 0, name: 'Taylor', email: 'taylor@mail.com' },
  { id: 1, name: 'Alice', email: 'alice@mail.com' },
  { id: 2, name: 'Bob', email: 'bob@mail.com' }
];
```

```js messengerReducer.js
export const initialState = {
  selectedId: 0,
  messages: {
    0: 'Hello, Taylor',
    1: 'Hello, Alice',
    2: 'Hello, Bob'
  }
};

export function messengerReducer(
  state,
  action
) {
  switch (action.type) {
    case 'changed_selection': {
      return {
        ...state,
        selectedId: action.contactId,
      };
    }
    case 'edited_message': {
      return {
        ...state,
        messages: {
          ...state.messages,
          [state.selectedId]: action.message
        }
      };
    }
    case 'sent_message': {
      return {
        ...state,
        messages: {
          ...state.messages,
          [state.selectedId]: ''
        }
      };
    }
    default: {
      throw Error('Unknown action: ' + action.type);
    }
  }
}
```

```js ContactList.js
export default function ContactList({
  contacts,
  selectedId,
  dispatch,
}) {
  return (
    <section className="contact-list">
      <ul>
        {contacts.map(contact =>
          <li key={contact.id}>
            <button onClick={() => {
              dispatch({
                type: 'changed_selection',
                contactId: contact.id
              });
            }}>
              {selectedId === contact.id ? (
                <b>{contact.name}</b>
              ) : (
                contact.name
              )}
            </button>
          </li>
        )}
      </ul>
    </section>
  );
}
```

```js Chat.js
import { useState } from 'react';

export default function Chat({
  contact,
  message,
  dispatch
}) {
  return (
    <section className="chat">
      <textarea
        value={message}
        placeholder={'Chat to ' + contact.name}
        onChange={e => {
          dispatch({
            type: 'edited_message',
            message: e.target.value
          });
        }}
      />
      <br />
      <button onClick={() => {
        alert(`Sending "${message}" to ${contact.email}`);
        dispatch({
          type: 'sent_message',
        });
      }}>Send to {contact.email}</button>
    </section>
  );
}
```

```css
.chat, .contact-list {
  float: left;
  margin-bottom: 20px;
}
ul, li {
  list-style: none;
  margin: 0;
  padding: 0;
}
li button {
  width: 100px;
  padding: 10px;
  margin-right: 10px;
}
textarea {
  height: 150px;
}
```

</Sandpack>

Notably, you didn't need to change any of the event handlers to implement this different behavior. Without a reducer, you would have to change every event handler that updates the state.

</Solution>

### Implement `useReducer` from scratch {/*implement-usereducer-from-scratch*/}

In the earlier examples, you imported the `useReducer` Hook from React. This time, you will implement *the `useReducer` Hook itself!* Here is a stub to get your started. It shouldn't take more than 10 lines of code.

To test your changes, try typing into the input or select a contact.

<Hint>

Here is a more detailed sketch of the implementation:

```js
export function useReducer(reducer, initialState) {
  const [state, setState] = useState(initialState);

  function dispatch(action) {
    // ???
  }

  return [state, dispatch];
}
```

Recall that a reducer function takes two arguments--the current state and the action object--and it returns the next state. What should your `dispatch` implementation do with it?

</Hint>

<Sandpack>

```js App.js
import { useReducer } from './MyReact.js';
import Chat from './Chat.js';
import ContactList from './ContactList.js';
import {
  initialState,
  messengerReducer
} from './messengerReducer';

export default function Messenger() {
  const [state, dispatch] = useReducer(
    messengerReducer,
    initialState
  );
  const message = state.messages[state.selectedId];
  const contact = contacts.find(c =>
    c.id === state.selectedId
  );
  return (
    <div>
      <ContactList
        contacts={contacts}
        selectedId={state.selectedId}
        dispatch={dispatch}
      />
      <Chat
        key={contact.id}
        message={message}
        contact={contact}
        dispatch={dispatch}
      />
    </div>
  );
}

const contacts = [
  { id: 0, name: 'Taylor', email: 'taylor@mail.com' },
  { id: 1, name: 'Alice', email: 'alice@mail.com' },
  { id: 2, name: 'Bob', email: 'bob@mail.com' }
];
```

```js messengerReducer.js
export const initialState = {
  selectedId: 0,
  messages: {
    0: 'Hello, Taylor',
    1: 'Hello, Alice',
    2: 'Hello, Bob'
  }
};

export function messengerReducer(
  state,
  action
) {
  switch (action.type) {
    case 'changed_selection': {
      return {
        ...state,
        selectedId: action.contactId,
      };
    }
    case 'edited_message': {
      return {
        ...state,
        messages: {
          ...state.messages,
          [state.selectedId]: action.message
        }
      };
    }
    case 'sent_message': {
      return {
        ...state,
        messages: {
          ...state.messages,
          [state.selectedId]: ''
        }
      };
    }
    default: {
      throw Error('Unknown action: ' + action.type);
    }
  }
}
```

```js MyReact.js active
import { useState } from 'react';

export function useReducer(reducer, initialState) {
  const [state, setState] = useState(initialState);

  // ???

  return [state, dispatch];
}
```

```js ContactList.js hidden
export default function ContactList({
  contacts,
  selectedId,
  dispatch,
}) {
  return (
    <section className="contact-list">
      <ul>
        {contacts.map(contact =>
          <li key={contact.id}>
            <button onClick={() => {
              dispatch({
                type: 'changed_selection',
                contactId: contact.id
              });
            }}>
              {selectedId === contact.id ? (
                <b>{contact.name}</b>
              ) : (
                contact.name
              )}
            </button>
          </li>
        )}
      </ul>
    </section>
  );
}
```

```js Chat.js hidden
import { useState } from 'react';

export default function Chat({
  contact,
  message,
  dispatch
}) {
  return (
    <section className="chat">
      <textarea
        value={message}
        placeholder={'Chat to ' + contact.name}
        onChange={e => {
          dispatch({
            type: 'edited_message',
            message: e.target.value
          });
        }}
      />
      <br />
      <button onClick={() => {
        alert(`Sending "${message}" to ${contact.email}`);
        dispatch({
          type: 'sent_message',
        });
      }}>Send to {contact.email}</button>
    </section>
  );
}
```

```css
.chat, .contact-list {
  float: left;
  margin-bottom: 20px;
}
ul, li {
  list-style: none;
  margin: 0;
  padding: 0;
}
li button {
  width: 100px;
  padding: 10px;
  margin-right: 10px;
}
textarea {
  height: 150px;
}
```

</Sandpack>

<Solution>

Dispatching an action calls a reducer with the current state and the action, and stores the result as the next state. This is what it looks like in code:

<Sandpack>

```js App.js
import { useReducer } from './MyReact.js';
import Chat from './Chat.js';
import ContactList from './ContactList.js';
import {
  initialState,
  messengerReducer
} from './messengerReducer';

export default function Messenger() {
  const [state, dispatch] = useReducer(
    messengerReducer,
    initialState
  );
  const message = state.messages[state.selectedId];
  const contact = contacts.find(c =>
    c.id === state.selectedId
  );
  return (
    <div>
      <ContactList
        contacts={contacts}
        selectedId={state.selectedId}
        dispatch={dispatch}
      />
      <Chat
        key={contact.id}
        message={message}
        contact={contact}
        dispatch={dispatch}
      />
    </div>
  );
}

const contacts = [
  { id: 0, name: 'Taylor', email: 'taylor@mail.com' },
  { id: 1, name: 'Alice', email: 'alice@mail.com' },
  { id: 2, name: 'Bob', email: 'bob@mail.com' }
];
```

```js messengerReducer.js
export const initialState = {
  selectedId: 0,
  messages: {
    0: 'Hello, Taylor',
    1: 'Hello, Alice',
    2: 'Hello, Bob'
  }
};

export function messengerReducer(
  state,
  action
) {
  switch (action.type) {
    case 'changed_selection': {
      return {
        ...state,
        selectedId: action.contactId,
      };
    }
    case 'edited_message': {
      return {
        ...state,
        messages: {
          ...state.messages,
          [state.selectedId]: action.message
        }
      };
    }
    case 'sent_message': {
      return {
        ...state,
        messages: {
          ...state.messages,
          [state.selectedId]: ''
        }
      };
    }
    default: {
      throw Error('Unknown action: ' + action.type);
    }
  }
}
```

```js MyReact.js active
import { useState } from 'react';

export function useReducer(reducer, initialState) {
  const [state, setState] = useState(initialState);

  function dispatch(action) {
    const nextState = reducer(state, action);
    setState(nextState);
  }

  return [state, dispatch];
}
```

```js ContactList.js hidden
export default function ContactList({
  contacts,
  selectedId,
  dispatch,
}) {
  return (
    <section className="contact-list">
      <ul>
        {contacts.map(contact =>
          <li key={contact.id}>
            <button onClick={() => {
              dispatch({
                type: 'changed_selection',
                contactId: contact.id
              });
            }}>
              {selectedId === contact.id ? (
                <b>{contact.name}</b>
              ) : (
                contact.name
              )}
            </button>
          </li>
        )}
      </ul>
    </section>
  );
}
```

```js Chat.js hidden
import { useState } from 'react';

export default function Chat({
  contact,
  message,
  dispatch
}) {
  return (
    <section className="chat">
      <textarea
        value={message}
        placeholder={'Chat to ' + contact.name}
        onChange={e => {
          dispatch({
            type: 'edited_message',
            message: e.target.value
          });
        }}
      />
      <br />
      <button onClick={() => {
        alert(`Sending "${message}" to ${contact.email}`);
        dispatch({
          type: 'sent_message',
        });
      }}>Send to {contact.email}</button>
    </section>
  );
}
```

```css
.chat, .contact-list {
  float: left;
  margin-bottom: 20px;
}
ul, li {
  list-style: none;
  margin: 0;
  padding: 0;
}
li button {
  width: 100px;
  padding: 10px;
  margin-right: 10px;
}
textarea {
  height: 150px;
}
```

</Sandpack>

Though it doesn't matter in most cases, a slightly more accurate implementation looks like this:

```js
function dispatch(action) {
  setState(s => reducer(s, action));
}
```

This is because the dispatched actions are queued until the next render, [similar to the updater functions](/learn/queueing-a-series-of-state-updates).

</Solution>

</Challenges><|MERGE_RESOLUTION|>--- conflicted
+++ resolved
@@ -224,11 +224,7 @@
 * `handleChangeTask(task)` is called when the user toggles a task or presses "Save".
 * `handleDeleteTask(taskId)` is called when the user presses "Delete".
 
-<<<<<<< HEAD
-Managing state with reducers is slightly different from directly setting state. Instead of telling React "what to do" by setting state, you specify "what the user just did" by dispatching "actions" from your event handlers. (The state update logic will live elsewhere!) So instead of "setting `tasks`" via an event handler, you're dispatching an "added/removed/deleted a task" action. This is more descriptive of the user's intent.
-=======
-Managing state with reducers is slightly different from directly setting state. Instead of telling React "what to do" by setting state, you specify "what the user just did" by dispatching "actions" from your event handlers. (The state update logic will live elsewhere!) So instead of "setting `tasks`" via event handler, you're dispatching an "added/changed/deleted a task" action. This is more descriptive of the user's intent.
->>>>>>> cb6e1d08
+Managing state with reducers is slightly different from directly setting state. Instead of telling React "what to do" by setting state, you specify "what the user just did" by dispatching "actions" from your event handlers. (The state update logic will live elsewhere!) So instead of "setting `tasks`" via an event handler, you're dispatching an "added/changed/deleted a task" action. This is more descriptive of the user's intent.
 
 ```js
 function handleAddTask(text) {
