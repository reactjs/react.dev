---
title: Responding to Events
---

<Intro>

React lets you add _event handlers_ to your JSX. Event handlers are your own functions that will be triggered in response to interactions like clicking, hovering, focusing form inputs, and so on.

</Intro>

<YouWillLearn>

- Different ways to write an event handler
- How to pass event handling logic from a parent component
- How events propagate and how to stop them

</YouWillLearn>

## Adding event handlers {/* adding-event-handlers */}

To add an event handler, you will first define a function and then [pass it as a prop](/learn/passing-props-to-a-component) to the appropriate JSX tag. For example, here is a button that doesn't do anything yet:

<Sandpack>

```js
export default function Button() {
  return <button>I don't do anything</button>;
}
```

</Sandpack>

You can make it show a message when a user clicks by following these three steps:

1. Declare a function called `handleClick` _inside_ your `Button` component.
2. Implement the logic inside that function (use `alert` to show the message).
3. Add `onClick={handleClick}` to the `<button>` JSX.

<Sandpack>

```js
export default function Button() {
  function handleClick() {
    alert('You clicked me!');
  }

  return <button onClick={handleClick}>Click me</button>;
}
```

```css
button {
  margin-right: 10px;
}
```

</Sandpack>

You defined the `handleClick` function and then [passed it as a prop](/learn/passing-props-to-a-component) to `<button>`. `handleClick` is an **event handler**. Event handler functions:

- Are usually defined _inside_ your components.
- Have names that start with `handle`, followed by the name of the event.

> By convention, it is common to name event handlers as `handle` followed by the event name. You'll often see `onClick={handleClick}`, `onMouseEnter={handleMouseEnter}`, and so on.

Alternatively, you can define an event handler inline in the JSX:

```jsx
<button onClick={function handleClick() {
  alert('You clicked me!');
}}>
```

Or, more concisely, using an arrow function:

```jsx
<button onClick={() => {
  alert('You clicked me!');
}}>
```

All of these styles are equivalent. Inline event handlers are convenient for short functions.

<Gotcha>

Functions passed to event handlers must be passed, not called. For example:

| passing a function (correct)     | calling a function (incorrect)     |
| -------------------------------- | ---------------------------------- |
| `<button onClick={handleClick}>` | `<button onClick={handleClick()}>` |

The difference is subtle. In the first example, the `handleClick` function is passed as an `onClick` event handler. This tells React to remember it and only call your function when the user clicks the button.

In the second example, the `()` at the end of `handleClick()` fires the function _immediately_ during [rendering](/learn/render-and-commit), without any clicks. This is because JavaScript inside the [JSX `{` and `}`](/learn/javascript-in-jsx-with-curly-braces) executes right away.

When you write code inline, the same pitfall presents itself in a different way:

| passing a function (correct)            | calling a function (incorrect)    |
| --------------------------------------- | --------------------------------- |
| `<button onClick={() => alert('...')}>` | `<button onClick={alert('...')}>` |

Passing inline code like this won't fire on click—it fires every time the component renders:

```jsx
// This alert fires when the component renders, not when clicked!
<button onClick={alert('You clicked me!')}>
```

If you want to define your event handler inline, wrap it in an anonymous function like so:

```jsx
<button onClick={() => alert('You clicked me!')}>
```

Rather than executing the code inside with every render, this creates a function to be called later.

In both cases, what you want to pass is a function:

- `<button onClick={handleClick}>` passes the `handleClick` function.
- `<button onClick={() => alert('...')}>` passes the `() => alert('...')` function.

> Check out the [JavaScript Refresher](a-javascript-refresher#arrow-functions) for more on arrow functions.

</Gotcha>

### Reading props in event handlers {/* reading-props-in-event-handlers */}

Because event handlers are declared inside of a component, they have access to the component's props. Here is a button that, when clicked, shows an alert with its `message` prop:

<Sandpack>

```js
function AlertButton({message, children}) {
  return <button onClick={() => alert(message)}>{children}</button>;
}

export default function Toolbar() {
  return (
    <div>
      <AlertButton message="Playing!">Play Movie</AlertButton>
      <AlertButton message="Uploading!">Upload Image</AlertButton>
    </div>
  );
}
```

```css
button {
  margin-right: 10px;
}
```

</Sandpack>

This lets these two buttons show different messages. Try changing the messages passed to them.

### Passing event handlers as props {/* passing-event-handlers-as-props */}

Often you'll want the parent component to specify a child's event handler. Consider buttons: depending on where you're using a `Button` component, you might want to execute a different function—perhaps one plays a movie and another uploads an image.

To do this, pass a prop the component receives from its parent as the event handler like so:

<Sandpack>

```js
function Button({onClick, children}) {
  return <button onClick={onClick}>{children}</button>;
}

function PlayButton({movieName}) {
  function handlePlayClick() {
    alert(`Playing ${movieName}!`);
  }

  return <Button onClick={handlePlayClick}>Play "{movieName}"</Button>;
}

function UploadButton() {
  return <Button onClick={() => alert('Uploading!')}>Upload Image</Button>;
}

export default function Toolbar() {
  return (
    <div>
      <PlayButton movieName="Kiki's Delivery Service" />
      <UploadButton />
    </div>
  );
}
```

```css
button {
  margin-right: 10px;
}
```

</Sandpack>

Here, the `Toolbar` component renders a `PlayButton` and an `UploadButton`:

- `PlayButton` passes `handlePlayClick` as the `onClick` prop to the `Button` inside.
- `UploadButton` passes `() => alert('Uploading!')` as the `onClick` prop to the `Button` inside.

Finally, your `Button` component accepts a prop called `onClick`. It passes that prop directly to the built-in browser `<button>` with `onClick={onClick}`. This tells React to call the passed function on click.

If you use a [design system](https://uxdesign.cc/everything-you-need-to-know-about-design-systems-54b109851969), it's common for components like buttons to contain styling but not specify behavior. Instead, components like `PlayButton` and `UploadButton` will pass event handlers down.

### Naming event handler props {/* naming-event-handler-props */}

Built-in components like `<button>` and `<div>` only support [browser event names](/apis/reactdom-api) like `onClick`. However, when you're building your own components, you can name their event handler props any way that you like.

> By convention, event handler props should start with `on`, followed by a capital letter.

For example, the `Button` component's `onClick` prop could have been called `onSmash`:

<Sandpack>

```js
function Button({onSmash, children}) {
  return <button onClick={onSmash}>{children}</button>;
}

export default function App() {
  return (
    <div>
      <Button onSmash={() => alert('Playing!')}>Play Movie</Button>
      <Button onSmash={() => alert('Uploading!')}>Upload Image</Button>
    </div>
  );
}
```

```css
button {
  margin-right: 10px;
}
```

</Sandpack>

In this example, `<button onClick={onSmash}>` shows that the browser `<button>` (lowercase) still needs a prop called `onClick`, but the prop name received by your custom `Button` component is up to you!

When your component supports multiple interactions, you might name event handler props for app-specific concepts. For example, this `Toolbar` component receives `onPlayMovie` and `onUploadImage` event handlers:

<Sandpack>

```js
export default function App() {
  return (
    <Toolbar
      onPlayMovie={() => alert('Playing!')}
      onUploadImage={() => alert('Uploading!')}
    />
  );
}

function Toolbar({onPlayMovie, onUploadImage}) {
  return (
    <div>
      <Button onClick={onPlayMovie}>Play Movie</Button>
      <Button onClick={onUploadImage}>Upload Image</Button>
    </div>
  );
}

function Button({onClick, children}) {
  return <button onClick={onClick}>{children}</button>;
}
```

```css
button {
  margin-right: 10px;
}
```

</Sandpack>

Notice how the `App` component does not need to know _what_ `Toolbar` will do with `onPlayMovie` or `onUploadImage`. That's an implementation detail of the `Toolbar`. Here, `Toolbar` passes them down as `onClick` handlers to its `Button`s, but it could later also trigger them on a keyboard shortcut. Naming props after app-specific interactions like `onPlayMovie` gives you the flexibility to change how they're used later.

## Event propagation {/* event-propagation */}

<!--
// TODO illo
-->

Event handlers will also catch events from any children your component might have. We say that an event "bubbles" or "propagates" up the tree: it starts with where the event happened, and then goes up the tree.

This `<div>` contains two buttons. Both the `<div>` _and_ each button have their own `onClick` handlers. Which handlers do you think will fire when you click a button?

<Sandpack>

```js
export default function Toolbar() {
  return (
    <div
      className="Toolbar"
      onClick={() => {
        alert('You clicked on the toolbar!');
      }}>
      <button onClick={() => alert('Playing!')}>Play Movie</button>
      <button onClick={() => alert('Uploading!')}>Upload Image</button>
    </div>
  );
}
```

```css
.Toolbar {
  background: #aaa;
  padding: 5px;
}
button {
  margin: 5px;
}
```

</Sandpack>

If you click on either button, its `onClick` will run first, followed by the parent `<div>`'s `onClick`. So two messages will appear. If you click the toolbar itself, only the parent `<div>`'s `onClick` will run.

<Gotcha>

All events propagate in React except `onScroll`, which only works on the JSX tag you attach it to.

</Gotcha>

### Stopping propagation {/* stopping-propagation */}

Event handlers receive an **event object** as their only argument. By convention, it's usually called `e`, which stands for "event." You can use this object to read information about the event.

That event object also lets you stop the propagation. If you want to prevent an event from reaching parent components, you need to call `e.stopPropagation()` like this `Button` component does:

<Sandpack>

```js
function Button({onClick, children}) {
  return (
    <button
      onClick={(e) => {
        e.stopPropagation();
        onClick();
      }}>
      {children}
    </button>
  );
}

export default function Toolbar() {
  return (
    <div
      className="Toolbar"
      onClick={() => {
        alert('You clicked on the toolbar!');
      }}>
      <Button onClick={() => alert('Playing!')}>Play Movie</Button>
      <Button onClick={() => alert('Uploading!')}>Upload Image</Button>
    </div>
  );
}
```

```css
.Toolbar {
  background: #aaa;
  padding: 5px;
}
button {
  margin: 5px;
}
```

</Sandpack>

When you click on a button:

1. React calls the `onClick` handler passed to `<button>`.
2. That handler, defined in `Button`, does the following:
   - Calls `e.stopPropagation()`, preventing the event from bubbling further.
   - Calls the `onClick` function, which is a prop passed from the `Toolbar` component.
3. That function, defined in the `Toolbar` component, displays the button's own alert.
4. Since the propagation was stopped, the parent `<div>`'s `onClick` handler does _not_ run.

As a result of `e.stopPropagation()`, clicking on the buttons now only shows a single alert (from the `<button>`) rather than the two of them (from the `<button>` and the parent toolbar `<div>`). Clicking a button is not the same thing as clicking the surrounding toolbar, so stopping the propagation makes sense for this UI.

<DeepDive title="Capture phase events">

<!--
// TODO Illo
-->

In rare cases, you might need to catch all events on child elements, _even if they stopped propagation_. For example, maybe you want to log every click to analytics, regardless of the propagation logic. You can do this by adding `Capture` at the end of the event name:

```js
<div
  onClickCapture={() => {
    /* this runs first */
  }}>
  <button onClick={(e) => e.stopPropagation()} />
  <button onClick={(e) => e.stopPropagation()} />
</div>
```

Each event propagates in three phases:

1. It travels down, calling all `onClickCapture` handlers.
2. It runs the clicked element's `onClick` handler.
3. It travels upwards, calling all `onClick` handlers.

Capture events are useful for code like routers or analytics, but you probably won't use them in app code.

</DeepDive>

### Passing handlers as alternative to propagation {/* passing-handlers-as-alternative-to-propagation */}

Notice how this click handler runs a line of code _and then_ calls the `onClick` prop passed by the parent:

```js {4,5}
function Button({onClick, children}) {
  return (
    <button
      onClick={(e) => {
        e.stopPropagation();
        onClick();
      }}>
      {children}
    </button>
  );
}
```

You could add more code to this handler before calling the parent `onClick` event handler, too. This pattern provides an _alternative_ to propagation. It lets the child component handle the event, while also letting the parent component specify some additional behavior. Unlike propagation, it's not automatic. But the benefit of this pattern is that you can clearly follow the whole chain code that executes as a result of some event.

If you rely on propagation and it's difficult to trace which handlers execute and why, try this approach instead.

### Preventing default behavior {/* preventing-default-behavior */}

Some browser events have default behavior associated with them. For example, a `<form>` submit event, which happens when a button inside of it is clicked, will reload the whole page by default:

<Sandpack>

```js
export default function Signup() {
  return (
    <form onSubmit={() => alert('Submitting!')}>
      <input />
      <button>Send</button>
    </form>
  );
}
```

```css
button {
  margin-left: 5px;
}
```

</Sandpack>

You can call `e.preventDefault()` on the event object to stop this from happening:

<Sandpack>

```js
export default function Signup() {
  return (
    <form
      onSubmit={(e) => {
        e.preventDefault();
        alert('Submitting!');
      }}>
      <input />
      <button>Send</button>
    </form>
  );
}
```

```css
button {
  margin-left: 5px;
}
```

</Sandpack>

Don't confuse `e.stopPropagation()` and `e.preventDefault()`. They are both useful, but are unrelated:

- [`e.stopPropagation()`](https://developer.mozilla.org/docs/Web/API/Event/stopPropagation) stops the event handlers attached to the tags above from firing.
- [`e.preventDefault()` ](https://developer.mozilla.org/docs/Web/API/Event/preventDefault) prevents the default browser behavior for the few events that have it.

## Can event handlers have side effects? {/* can-event-handlers-have-side-effects */}

Absolutely! Event handlers are the best place for side effects.

Unlike rendering functions, event handlers don't need to be [pure](/learn/keeping-components-pure), so it's a great place to _change_ something—for example, change an input's value in response to typing, or change a list in response to a button press. However, in order to change some information, you first need some way to store it. In React, this is done by using [state, a component's memory](/learn/state-a-components-memory). You will learn all about it on the next page.

<DeepDive title="Nature of events">

<!--
// TODO Illo
-->
<<<<<<< HEAD

All event handlers will receive an instance of `SyntheticEvent`. It is a warpper around the browser's native event and it has the same interface.
If for any case you find yourself needing to use the browser's native event for any reason simply access the `nativeEvent` property. Every `SyntheticEvent` object has the following attributes:

<!-- This needs to be showed in a better readable way -->

```js
boolean bubbles
boolean cancelable
DOMEventTarget currentTarget
boolean defaultPrevented
number eventPhase
boolean isTrusted
DOMEvent nativeEvent
void preventDefault()
boolean isDefaultPrevented()
void stopPropagation()
boolean isPropagationStopped()
void persist()
DOMEventTarget target
number timeStamp
string type
```

</DeepDive>

<Recap>
=======
>>>>>>> 1be411d8

All event handlers will receive an instance of `SyntheticEvent`. It is a warpper around the browser's native event and it has the same interface.
If for any case you find yourself needing to use the browser's native event for any reason simply access the `nativeEvent` property. Every `SyntheticEvent` object has the following attributes:

<!-- This needs to be showed in a better readable way -->

```js
boolean bubbles
boolean cancelable
DOMEventTarget currentTarget
boolean defaultPrevented
number eventPhase
boolean isTrusted
DOMEvent nativeEvent
void preventDefault()
boolean isDefaultPrevented()
void stopPropagation()
boolean isPropagationStopped()
void persist()
DOMEventTarget target
number timeStamp
string type
```

</DeepDive>


<DeepDive title="Nature of events">

<!--
// TODO Illo
-->

All event handlers will receive an instance of `SyntheticEvent`. It is a warpper around the browser's native event and it has the same interface.
If for any case you find yourself needing to use the browser's native event for any reason simply access the `nativeEvent` property. Every `SyntheticEvent` object has the following attributes:

<!-- This needs to be showed in a better readable way -->

```js
boolean bubbles
boolean cancelable
DOMEventTarget currentTarget
boolean defaultPrevented
number eventPhase
boolean isTrusted
DOMEvent nativeEvent
void preventDefault()
boolean isDefaultPrevented()
void stopPropagation()
boolean isPropagationStopped()
void persist()
DOMEventTarget target
number timeStamp
string type
```

</DeepDive>

<Recap>

- You can handle events by passing a function as a prop to an element like `<button>`.
- Event handlers must be passed, **not called!** `onClick={handleClick}`, not `onClick={handleClick()}`.
- You can define an event handler function separately or inline.
- Event handlers are defined inside a component, so they can access props.
- You can declare an event handler in a parent and pass it as a prop to a child.
- You can define your own event handler props with application-specific names.
- Events propagate upwards. Call `e.stopPropagation()` on the first argument to prevent that.
- Events may have unwanted default browser behavior. Call `e.preventDefault()` to prevent that.
- Explicitly calling an event handler prop from a child handler is a good alternative to propagation.

</Recap>

<Challenges>

### Fix an event handler {/* fix-an-event-handler */}

Clicking this button is supposed to switch the page background between white and black. However, nothing happens when you click it. Fix the problem. (Don't worry about the logic inside `handleClick`—that part is fine.)

<Sandpack>

```js
export default function LightSwitch() {
  function handleClick() {
    let bodyStyle = document.body.style;
    if (bodyStyle.backgroundColor === 'black') {
      bodyStyle.backgroundColor = 'white';
    } else {
      bodyStyle.backgroundColor = 'black';
    }
  }

  return <button onClick={handleClick()}>Toggle the lights</button>;
}
```

</Sandpack>

<Solution>

The problem is that `<button onClick={handleClick()}>` _calls_ the `handleClick` function while rendering instead of _passing_ it. Removing the `()` call so that it's `<button onClick={handleClick}>` fixes the issue:

<Sandpack>

```js
export default function LightSwitch() {
  function handleClick() {
    let bodyStyle = document.body.style;
    if (bodyStyle.backgroundColor === 'black') {
      bodyStyle.backgroundColor = 'white';
    } else {
      bodyStyle.backgroundColor = 'black';
    }
  }

  return <button onClick={handleClick}>Toggle the lights</button>;
}
```

</Sandpack>

Alternatively, you could wrap the call into another function, like `<button onClick={() => handleClick()}`:

<Sandpack>

```js
export default function LightSwitch() {
  function handleClick() {
    let bodyStyle = document.body.style;
    if (bodyStyle.backgroundColor === 'black') {
      bodyStyle.backgroundColor = 'white';
    } else {
      bodyStyle.backgroundColor = 'black';
    }
  }

  return <button onClick={() => handleClick()}>Toggle the lights</button>;
}
```

</Sandpack>

</Solution>

### Wire up the events {/* wire-up-the-events */}

This `ColorSwitch` component renders a button. It's supposed to change the page color. Wire it up to the `onChangeColor` event handler prop it receives from the parent so that clicking the button changes the color.

After you do this, notice that clicking the button also increments the page click counter. Your colleague who wrote the parent component insists that `onChangeColor` does not increment any counters. What else might be happening? Fix it so that clicking the button _only_ changes the color, and does _not_ increment the counter.

<Sandpack>

```js ColorSwitch.js active
export default function ColorSwitch({onChangeColor}) {
  return <button>Change color</button>;
}
```

```js App.js hidden
import {useState} from 'react';
import ColorSwitch from './ColorSwitch.js';

export default function App() {
  const [clicks, setClicks] = useState(0);

  function handleClickOutside() {
    setClicks((c) => c + 1);
  }

  function getRandomLightColor() {
    let r = 150 + Math.round(100 * Math.random());
    let g = 150 + Math.round(100 * Math.random());
    let b = 150 + Math.round(100 * Math.random());
    return `rgb(${r}, ${g}, ${b})`;
  }

  function handleChangeColor() {
    let bodyStyle = document.body.style;
    bodyStyle.backgroundColor = getRandomLightColor();
  }

  return (
    <div style={{width: '100%', height: '100%'}} onClick={handleClickOutside}>
      <ColorSwitch onChangeColor={handleChangeColor} />
      <br />
      <br />
      <h2>Clicks on the page: {clicks}</h2>
    </div>
  );
}
```

</Sandpack>

<Solution>

First, you need to add the event handler, like `<button onClick={onChangeColor}>`.

However, this introduces the problem of the incrementing counter. If `onChangeColor` does not do this, as your colleague insists, then the problem is that this event propagates up, and some handler above does it. To solve this problem, you need to stop the propagation. But don't forget that you should still call `onChangeColor`.

<Sandpack>

```js ColorSwitch.js active
export default function ColorSwitch({onChangeColor}) {
  return (
    <button
      onClick={(e) => {
        e.stopPropagation();
        onChangeColor();
      }}>
      Change color
    </button>
  );
}
```

```js App.js hidden
import {useState} from 'react';
import ColorSwitch from './ColorSwitch.js';

export default function App() {
  const [clicks, setClicks] = useState(0);

  function handleClickOutside() {
    setClicks((c) => c + 1);
  }

  function getRandomLightColor() {
    let r = 150 + Math.round(100 * Math.random());
    let g = 150 + Math.round(100 * Math.random());
    let b = 150 + Math.round(100 * Math.random());
    return `rgb(${r}, ${g}, ${b})`;
  }

  function handleChangeColor() {
    let bodyStyle = document.body.style;
    bodyStyle.backgroundColor = getRandomLightColor();
  }

  return (
    <div style={{width: '100%', height: '100%'}} onClick={handleClickOutside}>
      <ColorSwitch onChangeColor={handleChangeColor} />
      <br />
      <br />
      <h2>Clicks on the page: {clicks}</h2>
    </div>
  );
}
```

</Sandpack>

</Solution>

</Challenges><|MERGE_RESOLUTION|>--- conflicted
+++ resolved
@@ -502,7 +502,6 @@
 <!--
 // TODO Illo
 -->
-<<<<<<< HEAD
 
 All event handlers will receive an instance of `SyntheticEvent`. It is a warpper around the browser's native event and it has the same interface.
 If for any case you find yourself needing to use the browser's native event for any reason simply access the `nativeEvent` property. Every `SyntheticEvent` object has the following attributes:
@@ -529,9 +528,12 @@
 
 </DeepDive>
 
-<Recap>
-=======
->>>>>>> 1be411d8
+
+<DeepDive title="Nature of events">
+
+<!--
+// TODO Illo
+-->
 
 All event handlers will receive an instance of `SyntheticEvent`. It is a warpper around the browser's native event and it has the same interface.
 If for any case you find yourself needing to use the browser's native event for any reason simply access the `nativeEvent` property. Every `SyntheticEvent` object has the following attributes:
@@ -558,7 +560,6 @@
 
 </DeepDive>
 
-
 <DeepDive title="Nature of events">
 
 <!--
