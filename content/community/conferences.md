--- conflicted
+++ resolved
@@ -52,21 +52,17 @@
 
 [Website](https://reactloop.com) - [Twitter](https://twitter.com/ReactLoop)
 
-<<<<<<< HEAD
 ### React Week '19 {#RWNY19}
 July 15-21, 2019. New York City, USA
 
 [Website](https://reactweek.nyc) - [Twitter](https://twitter.com/ReactWeek)
 
-### React Rally 2019 {#react-rally-2019}
-=======
 ### Chain React 2019
 July 11-12, 2019. Portland, OR, USA.
 
 [Website](https://infinite.red/ChainReactConf)
 
-### React Rally 2019
->>>>>>> 2a1b0894
+### React Rally 2019 {#react-rally-2019}
 August 22-23, 2019. Salt Lake City, USA.
 
 [Website](https://www.reactrally.com/) - [Twitter](https://twitter.com/ReactRally) - [Instagram](https://www.instagram.com/reactrally/)
