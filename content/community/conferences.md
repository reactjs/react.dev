---
id: conferences
title: Conferences
layout: community
sectionid: community
permalink: community/conferences.html
redirect_from:
  - "docs/conferences.html"
---

Do you know of a local React.js conference? Add it here! (Please keep the list chronological)

## Upcoming Conferences {#upcoming-conferences}

### React Iran 2019 {#react-iran-2019}
January 31, 2019 in Tehran, Iran
[Website](http://reactiran.com) - [Instagram](https://www.instagram.com/reactiran/)

### Reactathon 2019 {#reactathon-2019}
March 30-31, 2019 in San Francisco, USA

[Website](https://www.reactathon.com/) - [Twitter](https://twitter.com/reactathon)

### App.js Conf 2019 {#appjs-conf-2019}
April 4-5, 2019 in Kraków, Poland

[Website](https://appjs.co) - [Twitter](https://twitter.com/appjsconf)

### React Amsterdam 2019 {#react-amsterdam-2019}
April 12, 2019 in Amsterdam, The Netherlands

[Website](https://react.amsterdam) - [Twitter](https://twitter.com/reactamsterdam) - [Facebook](https://www.facebook.com/reactamsterdam)

### ReactEurope 2019 {#reacteurope-2019}
May 23-24, 2019 in Paris, France

[Website](https://www.react-europe.org) - [Twitter](https://twitter.com/ReactEurope) - [Facebook](https://www.facebook.com/ReactEurope) - [Videos](https://www.youtube.com/c/ReacteuropeOrgConf)

### React Conf Armenia 2019 {#react-conf-am-19}
May 25, 2019 in Yerevan, Armenia

[Website](https://reactconf.am/) - [Twitter](https://twitter.com/ReactConfAM) - [Facebook](https://www.facebook.com/reactconf.am/) - [YouTube](https://www.youtube.com/c/JavaScriptConferenceArmenia) - [CFP](http://bit.ly/speakReact)

### React Norway 2019 {#react-norway-2019}
June 12, 2019. Larvik, Norway

[Website](https://reactnorway.com) - [Twitter](https://twitter.com/ReactNorway)

<<<<<<< HEAD
### React Week '19 {#RWNY19}
July 15-21, 2019. New York City, USA

[Website](https://reactweek.nyc) - [Twitter](https://twitter.com/ReactWeek)
=======
### React Loop 2019 {#react-loop-2019}
June 21, 2019 Chicago, Illinois USA

[Website](https://reactloop.com) - [Twitter](https://twitter.com/ReactLoop)
>>>>>>> d615c5b7

### ComponentsConf 2019 {#componentsconf-2019}
September 6, 2019 in Melbourne, Australia
[Website](https://www.componentsconf.com.au/) - [Twitter](https://twitter.com/componentsconf)

### React Native EU 2019 {#react-native-eu-2019}
September 5-6 in Wrocław, Poland

[Website](https://react-native.eu) - [Twitter](https://twitter.com/react_native_eu) - [Facebook](https://www.facebook.com/reactnativeeu)

### React New York 2019 {#react-new-york-2019}
September 13th, 2019. New York, USA

[Website](https://reactnewyork.com/) - [Twitter](https://twitter.com/reactnewyork)

### React India 2019 {#react-india-2019}
September 26-28, 2019 in Goa, India

[Website](https://www.reactindia.io/) - [Twitter](https://twitter.com/react_india) - [Facebook](https://www.facebook.com/ReactJSIndia)

## Past Conferences {#past-conferences}

### React.js Conf 2015 {#reactjs-conf-2015}
January 28 & 29 in Facebook HQ, CA

[Website](http://conf2015.reactjs.org/) - [Schedule](http://conf2015.reactjs.org/schedule.html) - [Videos](https://www.youtube.com/playlist?list=PLb0IAmt7-GS1cbw4qonlQztYV1TAW0sCr)

<iframe title="React.js Conf 2015 Keynote" width="650" height="315" src="//www.youtube-nocookie.com/embed/KVZ-P-ZI6W4?list=PLb0IAmt7-GS1cbw4qonlQztYV1TAW0sCr" frameborder="0" allowfullscreen></iframe>

### ReactEurope 2015 {#reacteurope-2015}
July 2 & 3 in Paris, France

[Website](http://www.react-europe.org/) - [Schedule](http://www.react-europe.org/#schedule) - [Videos](https://www.youtube.com/channel/UCorlLn2oZfgOJ-FUcF2eZ1A/playlists)

### Reactive 2015 {#reactive-2015}
November 2-4 in Bratislava, Slovakia

[Website](https://reactive2015.com/) - [Schedule](https://reactive2015.com/schedule_speakers.html#schedule)

### React.js Conf 2016 {#reactjs-conf-2016}
February 22 & 23 in San Francisco, CA

[Website](http://conf.reactjs.com/) - [Schedule](http://conf.reactjs.com/schedule.html) - [Videos](https://www.youtube.com/playlist?list=PLb0IAmt7-GS0M8Q95RIc2lOM6nc77q1IY)

### React Amsterdam 2016 {#react-amsterdam-2016}
April 16 in Amsterdam, The Netherlands

[Website](https://react.amsterdam/2016) - [Videos](https://youtu.be/sXDZBxbRRag?list=PLNBNS7NRGKMG3uLrm5fgY02hJ87Wzb4IU)

### ReactEurope 2016 {#reacteurope-2016}
June 2 & 3 in Paris, France

[Website](http://www.react-europe.org/) - [Schedule](http://www.react-europe.org/#schedule) - [Videos](https://www.youtube.com/channel/UCorlLn2oZfgOJ-FUcF2eZ1A/playlists)

### ReactRally 2016 {#reactrally-2016}
August 25-26 in Salt Lake City, UT

[Website](http://www.reactrally.com/) - [Schedule](http://www.reactrally.com/#/schedule) - [Videos](https://www.youtube.com/playlist?list=PLUD4kD-wL_zYSfU3tIYsb4WqfFQzO_EjQ)

### ReactNext 2016 {#reactnext-2016}
September 15 in Tel Aviv, Israel

[Website](http://react-next.com/) - [Schedule](http://react-next.com/#schedule) - [Videos](https://www.youtube.com/channel/UC3BT8hh3yTTYxbLQy_wbk2w)

### ReactNL 2016 {#reactnl-2016}
October 13 in Amsterdam, The Netherlands - [Schedule](http://reactnl.org/#program)

[Website](http://reactnl.org/)

### Reactive 2016 {#reactive-2016}
October 26-28 in Bratislava, Slovakia

[Website](https://reactiveconf.com/)

### React Remote Conf 2016 {#react-remote-conf-2016}
October 26-28 online

[Website](https://allremoteconfs.com/react-2016) - [Schedule](https://allremoteconfs.com/react-2016#schedule)

### Agent Conference 2017 {#agent-conference-2017}
January 20-21 in Dornbirn, Austria

[Website](http://agent.sh/)

### React Conf 2017 {#react-conf-2017}
March 13-14 in Santa Clara, CA

[Website](http://conf.reactjs.org/) - [Videos](https://www.youtube.com/watch?v=7HSd1sk07uU&list=PLb0IAmt7-GS3fZ46IGFirdqKTIxlws7e0)

### React London 2017 {#react-london-2017}
March 28th at the [QEII Centre, London](http://qeiicentre.london/)

[Website](http://react.london/) - [Videos](https://www.youtube.com/watch?v=2j9rSur_mnk&list=PLW6ORi0XZU0CFjdoYeC0f5QReBG-NeNKJ)

### React Amsterdam 2017 {#react-amsterdam-2017}
April 21st in Amsterdam, The Netherlands

[Website](https://react.amsterdam) - [Twitter](https://twitter.com/reactamsterdam) - [Videos](https://www.youtube.com/watch?v=NQyL-Dm7Kig&list=PLNBNS7NRGKMHxfm0CcYNuINLdRw7r4a9M)

### ReactEurope 2017 {#reacteurope-2017}
May 18th & 19th in Paris, France

[Website](http://www.react-europe.org/) - [Schedule](http://www.react-europe.org/#schedule) - [Videos](https://www.youtube.com/channel/UCorlLn2oZfgOJ-FUcF2eZ1A/playlists)

### Chain React 2017 {#chain-react-2017}
July 10-11 in Portland, Oregon USA

[Website](https://infinite.red/ChainReactConf) - [Twitter](https://twitter.com/chainreactconf) - [Videos](https://www.youtube.com/watch?v=cz5BzwgATpc&list=PLFHvL21g9bk3RxJ1Ut5nR_uTZFVOxu522)

### React Rally 2017 {#react-rally-2017}
August 24-25 in Salt Lake City, Utah USA

[Website](http://www.reactrally.com) - [Twitter](https://twitter.com/reactrally) - [Videos](https://www.youtube.com/watch?v=f4KnHNCZcH4&list=PLUD4kD-wL_zZUhvAIHJjueJDPr6qHvkni)

### React Native EU 2017 {#react-native-eu-2017}
September 6-7 in Wroclaw, Poland

[Website](http://react-native.eu/) - [Videos](https://www.youtube.com/watch?v=453oKJAqfy0&list=PLzUKC1ci01h_hkn7_KoFA-Au0DXLAQZR7)

### ReactNext 2017 {#reactnext-2017}
September 8-10 in Tel Aviv, Israel

[Website](http://react-next.com/) - [Twitter](https://twitter.com/ReactNext) - [Videos (Hall A)](https://www.youtube.com/watch?v=eKXQw5kR86c&list=PLMYVq3z1QxSqq6D7jxVdqttOX7H_Brq8Z), [Videos (Hall B)](https://www.youtube.com/watch?v=1InokWxYGnE&list=PLMYVq3z1QxSqCZmaqgTXLsrcJ8mZmBF7T)

### ReactFoo 2017 {#reactfoo-2017}
September 14 in Bangalore, India

[Website](https://reactfoo.in/2017/) - [Videos](https://www.youtube.com/watch?v=3G6tMg29Wnw&list=PL279M8GbNsespKKm1L0NAzYLO6gU5LvfH)

### React Boston 2017 {#react-boston-2017}
September 23-24 in Boston, Massachusetts USA

[Website](http://www.reactboston.com/) - [Twitter](https://twitter.com/ReactBoston) - [Videos](https://www.youtube.com/watch?v=2iPE5l3cl_s&list=PL-fCkV3wv4ub8zJMIhmrrLcQqSR5XPlIT)

### React Alicante 2017 {#react-alicante-2017}
September 28-30 in Alicante, Spain

[Website](http://reactalicante.es) - [Twitter](https://twitter.com/ReactAlicante) - [Videos](https://www.youtube.com/watch?v=UMZvRCWo6Dw&list=PLd7nkr8mN0sWvBH_s0foCE6eZTX8BmLUM)

### ReactJS Day 2017 {#reactjs-day-2017}
October 6 in Verona, Italy

[Website](http://2017.reactjsday.it) - [Twitter](https://twitter.com/reactjsday) - [Videos](https://www.youtube.com/watch?v=bUqqJPIgjNU&list=PLWK9j6ps_unl293VhhN4RYMCISxye3xH9)

### React Conf Brasil 2017 {#react-conf-brasil-2017}
October 7 in Sao Paulo, Brazil

[Website](http://reactconfbr.com.br) - [Twitter](https://twitter.com/reactconfbr) - [Facebook](https://www.facebook.com/reactconf/)

### State.js Conference 2017 {#statejs-conference-2017}
October 13 in Stockholm, Sweden

[Website](https://statejs.com/)

### React Summit 2017 {#react-summit-2017}
October 21 in Lagos, Nigeria

[Website](https://reactsummit2017.splashthat.com/) - [Twitter](https://twitter.com/DevCircleLagos/) - [Facebook](https://www.facebook.com/groups/DevCLagos/)

### ReactiveConf 2017 {#reactiveconf-2017}
October 25–27, Bratislava, Slovakia

[Website](https://reactiveconf.com) - [Videos](https://www.youtube.com/watch?v=BOKxSFB2hOE&list=PLa2ZZ09WYepMB-I7AiDjDYR8TjO8uoNjs)

### React Seoul 2017 {#react-seoul-2017}
November 4 in Seoul, South Korea

[Website](http://seoul.reactjs.kr/en)

### React Day Berlin 2017 {#react-day-berlin-2017}
December 2, Berlin, Germany

[Website](https://reactday.berlin) - [Twitter](https://twitter.com/reactdayberlin) - [Facebook](https://www.facebook.com/reactdayberlin/) - [Videos](https://www.youtube.com/watch?v=UnNLJvHKfSY&list=PL-3BrJ5CiIx5GoXci54-VsrO6GwLhSHEK)

### ReactFoo Pune {#reactfoo-pune}
January 19-20, Pune, India

[Website](https://reactfoo.in/2018-pune/) - [Twitter](https://twitter.com/ReactFoo)

### AgentConf 2018 {#agentconf-2018}
January 25-28 in Dornbirn, Austria

[Website](http://agent.sh/)

### ReactFest 2018 {#reactfest-2018}
March 8-9 in London, UK

[Website](https://reactfest.uk/) - [Twitter](https://twitter.com/ReactFest) - [Videos](https://www.youtube.com/watch?v=YOCrJ5vRCnw&list=PLRgweB8YtNRt-Sf-A0y446wTJNUaAAmle)

### Reactathon 2018 {#reactathon-2018}
March 20-22 in San Francisco, USA

[Website](https://www.reactathon.com/) - [Twitter](https://twitter.com/reactathon) - [Videos (fundamentals)](https://www.youtube.com/watch?v=knn364bssQU&list=PLRvKvw42Rc7OWK5s-YGGFSmByDzzgC0HP), [Videos (advanced day1)](https://www.youtube.com/watch?v=57hmk4GvJpk&list=PLRvKvw42Rc7N0QpX2Rc5CdrqGuxzwD_0H), [Videos (advanced day2)](https://www.youtube.com/watch?v=1hvQ8p8q0a0&list=PLRvKvw42Rc7Ne46QAjWNWFo1Jf0mQdnIW)

### React Native Camp UA 2018 {#react-native-camp-ua-2018}
March 31 in Kiev, Ukraine

[Website](http://reactnative.com.ua/) - [Twitter](https://twitter.com/reactnativecamp) - [Facebook](https://www.facebook.com/reactnativecamp/)

### React Amsterdam 2018 {#react-amsterdam-2018}
April 13 in Amsterdam, The Netherlands

[Website](https://react.amsterdam) - [Twitter](https://twitter.com/reactamsterdam) - [Facebook](https://www.facebook.com/reactamsterdam)

### React Finland 2018 {#react-finland-2018}
April 24-26 in Helsinki, Finland

[Website](https://react-finland.fi/) - [Twitter](https://twitter.com/ReactFinland)

### <React.NotAConf /> 2018 {#reactnotaconf--2018}
April 28 in Sofia, Bulgaria

[Website](http://react-not-a-conf.com/) - [Twitter](https://twitter.com/reactnotaconf) - [Facebook](https://www.facebook.com/groups/1614950305478021/)

### ReactEurope 2018 {#reacteurope-2018}
May 17-18 in Paris, France

[Website](https://www.react-europe.org) - [Twitter](https://twitter.com/ReactEurope) - [Facebook](https://www.facebook.com/ReactEurope)

### ReactFoo Mumbai {#reactfoo-mumbai}
May 26 in Mumbai, India

[Website](https://reactfoo.in/2018-mumbai/) - [Twitter](https://twitter.com/reactfoo) - [Past talks](https://hasgeek.tv)

### Chain React 2018 {#chain-react-2018}
July 11-13 in Portland, Oregon USA

[Website](https://infinite.red/ChainReactConf) - [Twitter](https://twitter.com/chainreactconf)

### React Rally {#react-rally}
August 16-17 in Salt Lake City, Utah USA

[Website](http://www.reactrally.com) - [Twitter](https://twitter.com/reactrally)

### React DEV Conf China {#react-dev-conf-china}
August 18 in Guangzhou, China

[Website](https://react.w3ctech.com)

### ReactFoo Delhi {#reactfoo-delhi}
August 18 in Delhi, India

[Website](https://reactfoo.in/2018-delhi/) - [Twitter](https://twitter.com/reactfoo) - [Past talks](https://hasgeek.tv)

### Byteconf React 2018 {#byteconf-react-2018}
August 31 streamed online, via Twitch

[Website](https://byteconf.com) - [Twitch](https://twitch.tv/byteconf) - [Twitter](https://twitter.com/byteconf)

### React Native EU 2018 {#react-native-eu-2018}
September 5-6 in Wrocław, Poland

[Website](https://react-native.eu) - [Twitter](https://twitter.com/react_native_eu) - [Facebook](https://www.facebook.com/reactnativeeu)

### React Alicante 2018 {#react-alicante-2018}
September 13-15 in Alicante, Spain

[Website](http://reactalicante.es) - [Twitter](https://twitter.com/ReactAlicante)

### React Boston 2018 {#react-boston-2018}
September 29-30 in Boston, Massachusetts USA

[Website](http://www.reactboston.com/) - [Twitter](https://twitter.com/ReactBoston)

### ReactJS Day 2018 {#reactjs-day-2018}
October 5 in Verona, Italy

[Website](http://2018.reactjsday.it) - [Twitter](https://twitter.com/reactjsday)

### React Conf Brasil 2018 {#react-conf-brasil-2018}
October 20 in Sao Paulo, Brazil

[Website](http://reactconfbr.com.br) - [Twitter](https://twitter.com/reactconfbr) - [Facebook](https://www.facebook.com/reactconf)

### React Conf 2018 {#react-conf-2018}
October 25-26 in Henderson, Nevada USA

[Website](https://conf.reactjs.org/)

### ReactNext 2018 {#reactnext-2018}
November 4 in Tel Aviv, Israel

[Website](https://react-next.com) - [Twitter](https://twitter.com/ReactNext) - [Facebook](https://facebook.com/ReactNext2016)

### React Day Berlin 2018 {#react-day-berlin-2018}
November 30, Berlin, Germany

[Website](https://reactday.berlin) - [Twitter](https://twitter.com/reactdayberlin) - [Facebook](https://www.facebook.com/reactdayberlin/) - [Videos](https://www.youtube.com/channel/UC1EYHmQYBUJjkmL6OtK4rlw)<|MERGE_RESOLUTION|>--- conflicted
+++ resolved
@@ -46,17 +46,15 @@
 
 [Website](https://reactnorway.com) - [Twitter](https://twitter.com/ReactNorway)
 
-<<<<<<< HEAD
+### React Loop 2019 {#react-loop-2019}
+June 21, 2019 Chicago, Illinois USA
+
+[Website](https://reactloop.com) - [Twitter](https://twitter.com/ReactLoop)
+
 ### React Week '19 {#RWNY19}
 July 15-21, 2019. New York City, USA
 
 [Website](https://reactweek.nyc) - [Twitter](https://twitter.com/ReactWeek)
-=======
-### React Loop 2019 {#react-loop-2019}
-June 21, 2019 Chicago, Illinois USA
-
-[Website](https://reactloop.com) - [Twitter](https://twitter.com/ReactLoop)
->>>>>>> d615c5b7
 
 ### ComponentsConf 2019 {#componentsconf-2019}
 September 6, 2019 in Melbourne, Australia
