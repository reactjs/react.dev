--- conflicted
+++ resolved
@@ -48,8 +48,6 @@
 
 - [Mastering React](https://codewithmosh.com/p/mastering-react/) - Build professional interactive apps with React.
 
-<<<<<<< HEAD
 - [React Tutorial](https://react-tutorial.app) - Learn React step by step in an interactive environment with flashcards.
-=======
-- [Road to React](https://www.roadtoreact.com/) - Your journey to master React in JavaScript.
->>>>>>> fb71011c
+
+- [Road to React](https://www.roadtoreact.com/) - Your journey to master React in JavaScript.