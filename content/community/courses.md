--- conflicted
+++ resolved
@@ -48,12 +48,10 @@
 
 - [Mastering React](https://codewithmosh.com/p/mastering-react/) - Build professional interactive apps with React.
 
-<<<<<<< HEAD
-- [React Pathway](https://pluralsight.com/paths/skills/react/) - Learn React from beginner to expert level.
-=======
 - [React Tutorial](https://react-tutorial.app) - Learn React step by step in an interactive environment with flashcards.
 
 - [Road to React](https://www.roadtoreact.com/) - Your journey to master React in JavaScript.
 
 - [Epic React](https://epicreact.dev/) - Confidently Ship Well-Architected Production Ready React Apps Like a Pro
->>>>>>> b5003c10
+
+- [React Pathway](https://pluralsight.com/paths/skills/react/) - Learn React from beginner to expert level.