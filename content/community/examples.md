--- conflicted
+++ resolved
@@ -9,7 +9,7 @@
 There are many example projects created by the React community. Feel free to add your own project. If you add a project, please commit to keeping it up to date with the latest versions of React.
 
 
-<<<<<<< HEAD
+* **[Zeldog](https://yannsainty.github.io/Zeldog/)** A Zelda like game with a dog fighting ducks and more to eat pizza !
 * **[Calculator](https://github.com/ahfarmer/calculator)** Implementation of the iOS calculator built in React.
 * **[Emoji Search](https://github.com/ahfarmer/emoji-search)** Simple React app for searching emoji.
 * **[Github Battle App](https://tm.dev/react-course-project/)** Battle two Github users and see the most popular Github projects for any language.
@@ -21,20 +21,6 @@
 * **[Hacker News Clone React/GraphQL](https://github.com/clintonwoo/hackernews-react-graphql)** Hacker News clone rewritten with universal JavaScript, using React and GraphQL.
 * **[Bitcoin Price Index](https://github.com/mrkjlchvz/bitcoin-price-index)** Simple bitcoin price index data from CoinDesk API.
 * **[Builder Book](https://github.com/builderbook/builderbook)** Open source web app to write and host documentation or sell books. Built with React, Material-UI, Next, Express, Mongoose, MongoDB.
-=======
-* **[Zeldog](https://yannsainty.github.io/Zeldog/)** A Zelda like game with a dog fighting ducks and more to eat pizza !
-* **[Calculator](https://github.com/ahfarmer/calculator)** Implementation of the iOS calculator built in React
-* **[Emoji Search](https://github.com/ahfarmer/emoji-search)** Simple React app for searching emoji
-* **[GitHub Battle App](https://tm.dev/react-course-project/)** Battle two GitHub users and see the most popular Github projects for any language.
-* **[React Powered Hacker News Client](https://github.com/insin/react-hn)** A React & `react-router`-powered implementation of Hacker News using its Firebase API
-* **[Pokedex](https://github.com/alik0211/pokedex)** The list of Pokémon with live search
-* **[Shopping Cart](https://github.com/jeffersonRibeiro/react-shopping-cart)** Simple e-commerce cart application built using React
-* **[Progressive Web Tetris](https://github.com/skidding/flatris)** Besides a beautiful, mobile-friendly implementation of Tetris, this project is a playground for integrating and experimenting with web technologies.
-* **[Product Comparison Page](https://github.com/Rhymond/product-compare-react)** Simple Product Compare page built in React
-* **[Hacker News Clone React/GraphQL](https://github.com/clintonwoo/hackernews-react-graphql)** Hacker News clone rewritten with universal JavaScript, using React and GraphQL
-* **[Bitcoin Price Index](https://github.com/mrkjlchvz/bitcoin-price-index)** Simple Bitcoin price index data from CoinDesk API
-* **[Builder Book](https://github.com/builderbook/builderbook)** Open-source web app to write and host documentation or sell books. Built with React, Material-UI, Next, Express, Mongoose, MongoDB.
->>>>>>> 5b6ad388
 * **[GFonts Space](https://github.com/pankajladhar/GFontsSpace)** A space which allows user to play with Google fonts. Built with React, Redux and React-Router.
 * **[Course Learn Page](https://github.com/ulearnpro/ulearn)** Open Source LMS script in Laravel 5.8 and ReactJS 16.9
 * **[Speedy math](https://github.com/pankajladhar/speedy-math)** An application which allows kids to practice basic Mathematics i.e  Addition, Subtraction, Multiply, Comparison. It is a PWA (Progressive web app) with offline support and install as App features.
