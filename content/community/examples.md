---
id: examples
title: Example Projects
layout: community
sectionid: community
permalink: community/examples.html
---

There are many example projects created by the React community. Feel free to add your own project. If you add a project, please commit to keeping it up to date with the latest versions of React.


* **[Calculator](https://github.com/ahfarmer/calculator)** Implementation of the iOS calculator built in React
* **[Emoji Search](https://github.com/ahfarmer/emoji-search)** Simple React app for searching emoji
* **[Github Battle App](https://tm.dev/react-course-project/)** Battle two Github users and see the most popular Github projects for any language.
* **[React Powered Hacker News Client](https://github.com/insin/react-hn)** A React & react-router-powered implementation of Hacker News using its Firebase API.
* **[Pokedex](https://github.com/alik0211/pokedex)** The list of Pokémon with live search
* **[Shopping Cart](https://github.com/jeffersonRibeiro/react-shopping-cart)** Simple ecommerce cart application built using React
* **[Progressive Web Tetris](https://github.com/skidding/flatris)** Besides a beautiful, mobile-friendly implementation of Tetris, this project is a playground for integrating and experimenting with web technologies.
* **[Product Comparison Page](https://github.com/Rhymond/product-compare-react)** Simple Product Compare page built in React
* **[Hacker News Clone React/GraphQL](https://github.com/clintonwoo/hackernews-react-graphql)** Hacker News clone rewritten with universal JavaScript, using React and GraphQL.
* **[Bitcoin Price Index](https://github.com/mrkjlchvz/bitcoin-price-index)** Simple bitcoin price index data from CoinDesk API.
* **[Builder Book](https://github.com/builderbook/builderbook)** Open source web app to write and host documentation or sell books. Built with React, Material-UI, Next, Express, Mongoose, MongoDB.
* **[GFonts Space](https://github.com/pankajladhar/GFontsSpace)** A space which allows user to play with Google fonts. Built with React, Redux and React-Router.
* **[Course Learn Page](https://github.com/ulearnpro/ulearn)** Open Source LMS script in Laravel 5.8 and ReactJS 16.9
* **[Speedy math](https://github.com/pankajladhar/speedy-math)** An application which allows kids to practice basic Mathematics i.e  Addition, Subtraction, Multiply, Comparison. It is a PWA (Progressive web app) with offline support and install as App features.
* **[Unit Converter](https://github.com/KarthikeyanRanasthala/react-unit-converter)** Minimal Yet Responsive Unit Converter Built With React, Material-UI & Convert-Units.
<<<<<<< HEAD
* **[Open Source Birthday](https://github.com/KarthikeyanRanasthala/opensource-birthday)** Find your Open Source birthday by checking when you joined Github. Built with React, Semantic-UI, React-Redux, Redux-Thunk & Axios.
=======
* **[BMI Calculator](https://github.com/GermaVinsmoke/bmi-calculator)** A React Hooks app for calculating BMI
>>>>>>> c5050573
<|MERGE_RESOLUTION|>--- conflicted
+++ resolved
@@ -24,8 +24,5 @@
 * **[Course Learn Page](https://github.com/ulearnpro/ulearn)** Open Source LMS script in Laravel 5.8 and ReactJS 16.9
 * **[Speedy math](https://github.com/pankajladhar/speedy-math)** An application which allows kids to practice basic Mathematics i.e  Addition, Subtraction, Multiply, Comparison. It is a PWA (Progressive web app) with offline support and install as App features.
 * **[Unit Converter](https://github.com/KarthikeyanRanasthala/react-unit-converter)** Minimal Yet Responsive Unit Converter Built With React, Material-UI & Convert-Units.
-<<<<<<< HEAD
 * **[Open Source Birthday](https://github.com/KarthikeyanRanasthala/opensource-birthday)** Find your Open Source birthday by checking when you joined Github. Built with React, Semantic-UI, React-Redux, Redux-Thunk & Axios.
-=======
-* **[BMI Calculator](https://github.com/GermaVinsmoke/bmi-calculator)** A React Hooks app for calculating BMI
->>>>>>> c5050573
+* **[BMI Calculator](https://github.com/GermaVinsmoke/bmi-calculator)** A React Hooks app for calculating BMI