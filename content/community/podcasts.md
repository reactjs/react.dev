--- conflicted
+++ resolved
@@ -10,13 +10,11 @@
 
 ## Podcasts {#podcasts}
 
-<<<<<<< HEAD
 - [Full Stack Radio](http://www.fullstackradio.com/) - A podcast for developers interested in building great software products (currently producing new episodes).
 
 - [JavaScript Air](https://javascriptair.com/) - All about JavaScript (currently not producing new episodes).
-=======
+
 - [The React Podcast](https://reactpodcast.simplecast.fm/) - The podcast about everything React.js, hosted by [React Training](https://reacttraining.com)
->>>>>>> 7abe4681
 
 - [JavaScript Air](https://javascriptair.com/) - All about JavaScript (currently not producing new episodes)
 
