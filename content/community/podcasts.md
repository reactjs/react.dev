--- conflicted
+++ resolved
@@ -18,13 +18,9 @@
 
 - [React Native Radio](https://devchat.tv/react-native-radio)
 
-<<<<<<< HEAD
 - [React Round Up](https://devchat.tv/react-round-up) - React focused podcast from devchat.tv
 
-## Episodes
-=======
 ## Episodes {#episodes}
->>>>>>> 21ca8ed5
 
 - [CodeWinds Episode 4](https://codewinds.com/podcast/004.html) - Pete Hunt talks with Jeff Barczewski about React.
 
