--- conflicted
+++ resolved
@@ -27,12 +27,9 @@
 Ready to grow boilerplate with react-router, redux, saga, webpack 2, jest w/ coverage and enzyme.
 * **[generator-enigma](https://www.npmjs.com/package/generator-enigma)** a minimalist React application scaffolding tool that sets up a ready-to-deploy web app, complete with testing via Jest and optional `react-router` boilerplate.
 * **[Component-Template](https://github.com/reactstrap/component-template)** - A create-react-app based starter kit for building, documenting, & publishing React Components. Includes React Router v4, Bootstrap 4 and Reactstrap.
-<<<<<<< HEAD
 * **[rmw-shell](https://github.com/TarikHuber/rmw-shell)** "React Most Wanted" shell based on CRA that enables you to create applications with React, Redux, Material-Ui and Firebase. Routing, code-splitting, i18n, theming, user management and all other "most wanted" parts are already integrated.
-=======
 * **[Rekit](https://github.com/supnate/rekit)** - Toolkit and boilerplates for building scalable web applications with React, Redux and React-router.
 * **[webcube](https://github.com/dexteryy/Project-WebCube)** - A JS infrastructure for modern Universal JS web app/sites and static websites. Provides built-in support and simplification for Redux sub-app, reducer bundle, router, immutable, eslint + prettier, docker, monorepo and many other tools.
->>>>>>> 9a229fc1
 
 ## Full-stack Kits
 
