---
id: create-a-new-react-app
title: Create a New React App
permalink: docs/create-a-new-react-app.html
redirect_from:
  - "docs/add-react-to-a-new-app.html"
prev: add-react-to-a-website.html
next: cdn-links.html
---

Use an integrated toolchain for the best user and developer experience.

This page describes a few popular React toolchains which help with tasks like:

* Scaling to many files and components.
* Using third-party libraries from npm.
* Detecting common mistakes early.
* Live-editing CSS and JS in development.
* Optimizing the output for production.

The toolchains recommended on this page **don't require configuration to get started**.

## You Might Not Need a Toolchain {#you-might-not-need-a-toolchain}

If you don't experience the problems described above or don't feel comfortable using JavaScript tools yet, consider [adding React as a plain `<script>` tag on an HTML page](/docs/add-react-to-a-website.html), optionally [with JSX](/docs/add-react-to-a-website.html#optional-try-react-with-jsx).

This is also **the easiest way to integrate React into an existing website.** You can always add a larger toolchain if you find it helpful!

## Recommended Toolchains {#recommended-toolchains}

The React team primarily recommends these solutions:

- If you're building a **static or server-rendered application,** use [Next.js](#nextjs).
- If you're building a **static content-oriented website,** use [Gatsby](#gatsby).
- If you're building a **[single-page app](/docs/glossary.html#single-page-application)**, use [Create React App](#create-react-app).
- If you're building a **component library** or **integrating with an existing codebase**, try [More Flexible Toolchains](#more-flexible-toolchains).

<<<<<<< HEAD
=======
### Create React App {#create-react-app}

[Create React App](https://github.com/facebookincubator/create-react-app) is a comfortable environment for **learning React**, and is the best way to start building **a new [single-page](/docs/glossary.html#single-page-application) application** in React.

It sets up your development environment so that you can use the latest JavaScript features, provides a nice developer experience, and optimizes your app for production. You’ll need to have [Node >= 14.0.0 and npm >= 5.6](https://nodejs.org/en/) on your machine. To create a project, run:

```bash
npx create-react-app my-app
cd my-app
npm start
```

>Note
>
>`npx` on the first line is not a typo -- it's a [package runner tool that comes with npm 5.2+](https://medium.com/@maybekatz/introducing-npx-an-npm-package-runner-55f7d4bd282b).

Create React App doesn't handle backend logic or databases; it just creates a frontend build pipeline, so you can use it with any backend you want. Under the hood, it uses [Babel](https://babeljs.io/) and [webpack](https://webpack.js.org/), but you don't need to know anything about them.

When you're ready to deploy to production, running `npm run build` will create an optimized build of your app in the `build` folder. You can learn more about Create React App [from its README](https://github.com/facebookincubator/create-react-app#create-react-app--) and the [User Guide](https://facebook.github.io/create-react-app/).

>>>>>>> ea824c61
### Next.js {#nextjs}

[Next.js](https://nextjs.org/) is a framework for **static and server‑rendered applications** built with React. It includes **styling and routing solutions** out of the box and uses [Node.js](https://nodejs.org/) as the server environment.

Learn Next.js from [its official guide](https://nextjs.org/learn/).

### Gatsby {#gatsby}

[Gatsby](https://www.gatsbyjs.org/) is a framework for creating **static websites** with React. It lets you use React components, but outputs pre-rendered HTML and CSS to guarantee the fastest load time.

Learn Gatsby from [its official guide](https://www.gatsbyjs.org/docs/) and a [gallery of starter kits](https://www.gatsbyjs.org/docs/gatsby-starters/).

### Create React App {#create-react-app}

[Create React App](https://github.com/facebookincubator/create-react-app) is framework for **small, [single-page](/docs/glossary.html#single-page-application) applications** in React.

Learn Create React App from [its official guide](https://create-react-app.dev/).

### More Flexible Toolchains {#more-flexible-toolchains}

The following toolchains offer more flexibility and choice. We recommend them to more experienced users:

- **[Neutrino](https://neutrinojs.org/)** combines the power of [webpack](https://webpack.js.org/) with the simplicity of presets, and includes a preset for [React apps](https://neutrinojs.org/packages/react/) and [React components](https://neutrinojs.org/packages/react-components/).

- **[Nx](https://nx.dev/react)** is a toolkit for full-stack monorepo development, with built-in support for React, Next.js, [Express](https://expressjs.com/), and more.

- **[Parcel](https://parceljs.org/)** is a fast, zero configuration web application bundler that [works with React](https://parceljs.org/recipes/react/).

- **[Razzle](https://github.com/jaredpalmer/razzle)** is a server-rendering framework that doesn't require any configuration, but offers more flexibility than Next.js.

- **[Vite](https://vitejs.dev/)** is a build tool that aims to provide a faster and leaner development experience for modern web projects.

## Creating a Toolchain from Scratch {#creating-a-toolchain-from-scratch}

A JavaScript build toolchain typically consists of:

* A **package manager**, such as [Yarn](https://yarnpkg.com/) or [npm](https://www.npmjs.com/). It lets you take advantage of a vast ecosystem of third-party packages, and easily install or update them.

* A **bundler**, such as [webpack](https://webpack.js.org/) or [Parcel](https://parceljs.org/). It lets you write modular code and bundle it together into small packages to optimize load time.

* A **compiler** such as [Babel](https://babeljs.io/). It lets you write modern JavaScript code that still works in older browsers.

If you prefer to set up your own JavaScript toolchain from scratch, [check out this guide](https://blog.usejournal.com/creating-a-react-app-from-scratch-f3c693b84658) that re-creates some of the Create React App functionality.

Don't forget to ensure your custom toolchain [is correctly set up for production](/docs/optimizing-performance.html#use-the-production-build).<|MERGE_RESOLUTION|>--- conflicted
+++ resolved
@@ -35,29 +35,6 @@
 - If you're building a **[single-page app](/docs/glossary.html#single-page-application)**, use [Create React App](#create-react-app).
 - If you're building a **component library** or **integrating with an existing codebase**, try [More Flexible Toolchains](#more-flexible-toolchains).
 
-<<<<<<< HEAD
-=======
-### Create React App {#create-react-app}
-
-[Create React App](https://github.com/facebookincubator/create-react-app) is a comfortable environment for **learning React**, and is the best way to start building **a new [single-page](/docs/glossary.html#single-page-application) application** in React.
-
-It sets up your development environment so that you can use the latest JavaScript features, provides a nice developer experience, and optimizes your app for production. You’ll need to have [Node >= 14.0.0 and npm >= 5.6](https://nodejs.org/en/) on your machine. To create a project, run:
-
-```bash
-npx create-react-app my-app
-cd my-app
-npm start
-```
-
->Note
->
->`npx` on the first line is not a typo -- it's a [package runner tool that comes with npm 5.2+](https://medium.com/@maybekatz/introducing-npx-an-npm-package-runner-55f7d4bd282b).
-
-Create React App doesn't handle backend logic or databases; it just creates a frontend build pipeline, so you can use it with any backend you want. Under the hood, it uses [Babel](https://babeljs.io/) and [webpack](https://webpack.js.org/), but you don't need to know anything about them.
-
-When you're ready to deploy to production, running `npm run build` will create an optimized build of your app in the `build` folder. You can learn more about Create React App [from its README](https://github.com/facebookincubator/create-react-app#create-react-app--) and the [User Guide](https://facebook.github.io/create-react-app/).
-
->>>>>>> ea824c61
 ### Next.js {#nextjs}
 
 [Next.js](https://nextjs.org/) is a framework for **static and server‑rendered applications** built with React. It includes **styling and routing solutions** out of the box and uses [Node.js](https://nodejs.org/) as the server environment.
