---
id: forms
title: Forms
permalink: docs/forms.html
prev: lists-and-keys.html
next: lifting-state-up.html
redirect_from:
  - "tips/controlled-input-null-value.html"
  - "docs/forms-zh-CN.html"
---

HTML form elements work a little bit differently from other DOM elements in React, because form elements naturally keep some internal state. For example, this form in plain HTML accepts a single name:

```html
<form>
  <label>
    Name:
    <input type="text" name="name" />
  </label>
  <input type="submit" value="Submit" />
</form>
```

This form has the default HTML form behavior of browsing to a new page when the user submits the form. If you want this behavior in React, it just works. But in most cases, it's convenient to have a JavaScript function that handles the submission of the form and has access to the data that the user entered into the form. The standard way to achieve this is with a technique called "controlled components".

## Controlled Components

In HTML, form elements such as `<input>`, `<textarea>`, and `<select>` typically maintain their own state and update it based on user input. In React, mutable state is typically kept in the state property of components, and only updated with [`setState()`](/docs/react-component.html#setstate).

We can combine the two by making the React state be the "single source of truth". Then the React component that renders a form also controls what happens in that form on subsequent user input. An input form element whose value is controlled by React in this way is called a "controlled component".

For example, if we want to make the previous example log the name when it is submitted, we can write the form as a controlled component:

```javascript{4,10-12,24}
class NameForm extends React.Component {
  constructor(props) {
    super(props);
    this.state = {value: ''};

    this.handleChange = this.handleChange.bind(this);
    this.handleSubmit = this.handleSubmit.bind(this);
  }

  handleChange(event) {
    this.setState({value: event.target.value});
  }

  handleSubmit(event) {
    alert('A name was submitted: ' + this.state.value);
    event.preventDefault();
  }

  render() {
    return (
      <form onSubmit={this.handleSubmit}>
        <label>
          Name:
          <input type="text" value={this.state.value} onChange={this.handleChange} />
        </label>
        <input type="submit" value="Submit" />
      </form>
    );
  }
}
```

[**Try it on CodePen**](https://codepen.io/gaearon/pen/VmmPgp?editors=0010)

Since the `value` attribute is set on our form element, the displayed value will always be `this.state.value`, making the React state the source of truth. Since `handleChange` runs on every keystroke to update the React state, the displayed value will update as the user types.

With a controlled component, every state mutation will have an associated handler function. This makes it straightforward to modify or validate user input. For example, if we wanted to enforce that names are written with all uppercase letters, we could write `handleChange` as:

```javascript{2}
handleChange(event) {
  this.setState({value: event.target.value.toUpperCase()});
}
```

## The textarea Tag

In HTML, a `<textarea>` element defines its text by its children:

```html
<textarea>
  Hello there, this is some text in a text area
</textarea>
```

In React, a `<textarea>` uses a `value` attribute instead. This way, a form using a `<textarea>` can be written very similarly to a form that uses a single-line input:

```javascript{4-6,12-14,26}
class EssayForm extends React.Component {
  constructor(props) {
    super(props);
    this.state = {
      value: 'Please write an essay about your favorite DOM element.'
    };

    this.handleChange = this.handleChange.bind(this);
    this.handleSubmit = this.handleSubmit.bind(this);
  }

  handleChange(event) {
    this.setState({value: event.target.value});
  }

  handleSubmit(event) {
    alert('An essay was submitted: ' + this.state.value);
    event.preventDefault();
  }

  render() {
    return (
      <form onSubmit={this.handleSubmit}>
        <label>
          Essay:
          <textarea value={this.state.value} onChange={this.handleChange} />
        </label>
        <input type="submit" value="Submit" />
      </form>
    );
  }
}
```

Notice that `this.state.value` is initialized in the constructor, so that the text area starts off with some text in it.

## The select Tag

In HTML, `<select>` creates a drop-down list. For example, this HTML creates a drop-down list of flavors:

```html
<select>
  <option value="grapefruit">Grapefruit</option>
  <option value="lime">Lime</option>
  <option selected value="coconut">Coconut</option>
  <option value="mango">Mango</option>
</select>
```

Note that the Coconut option is initially selected, because of the `selected` attribute. React, instead of using this `selected` attribute, uses a `value` attribute on the root `select` tag. This is more convenient in a controlled component because you only need to update it in one place. For example:

```javascript{4,10-12,24}
class FlavorForm extends React.Component {
  constructor(props) {
    super(props);
    this.state = {value: 'coconut'};

    this.handleChange = this.handleChange.bind(this);
    this.handleSubmit = this.handleSubmit.bind(this);
  }

  handleChange(event) {
    this.setState({value: event.target.value});
  }

  handleSubmit(event) {
    alert('Your favorite flavor is: ' + this.state.value);
    event.preventDefault();
  }

  render() {
    return (
      <form onSubmit={this.handleSubmit}>
        <label>
          Pick your favorite flavor:
          <select value={this.state.value} onChange={this.handleChange}>
            <option value="grapefruit">Grapefruit</option>
            <option value="lime">Lime</option>
            <option value="coconut">Coconut</option>
            <option value="mango">Mango</option>
          </select>
        </label>
        <input type="submit" value="Submit" />
      </form>
    );
  }
}
```

[**Try it on CodePen**](https://codepen.io/gaearon/pen/JbbEzX?editors=0010)

Overall, this makes it so that `<input type="text">`, `<textarea>`, and `<select>` all work very similarly - they all accept a `value` attribute that you can use to implement a controlled component.

<<<<<<< HEAD
### Handling multiple options with `<select>`

It is also possible to select multiple options within a `<select>` tag, by enabling the `multiple` attribute and passing an array into the `value` attribute. This array should contain the corresponding `value` attributes of the `<option>` tags inside the `<select>` tag.

The `handleChange` method from the above example would then change to get the selected values from `event.target.selectedOptions`.

```javascript{2}
handleChange(event) {
  const selectedFlavors = Array.from(event.target.selectedOptions).map(option => option.value);
  this.setState({value: selectedFlavors});
}
```

The `<select>` inside the render would also change to pass an array to the `value` attribute:

```html
<select value={this.state.value} onChange={this.handleChange} multiple={true}>
  <option value="grapefruit">Grapefruit</option>
  <option value="lime">Lime</option>
  <option value="coconut">Coconut</option>
  <option value="mango">Mango</option>
</select>
```

[Try it on CodePen.](https://codepen.io/nupgrover/pen/RxeqLQ?editors=0010)

=======
> Note
>
> You can pass an array into the `value` attribute, allowing you to select multiple options in a `select` tag:
>
>```js
><select multiple={true} value={['B', 'C']}>
>```
>>>>>>> 4a11063e

## The file input Tag

In HTML, an `<input type="file">` lets the user choose one or more files from their device storage to be uploaded to a server or manipulated by JavaScript via the [File API](https://developer.mozilla.org/en-US/docs/Web/API/File/Using_files_from_web_applications).

```html
<input type="file" />
```

Because its value is read-only, it is an **uncontrolled** component in React. It is discussed together with other uncontrolled components [later in the documentation](/docs/uncontrolled-components.html#the-file-input-tag).

## Handling Multiple Inputs

When you need to handle multiple controlled `input` elements, you can add a `name` attribute to each element and let the handler function choose what to do based on the value of `event.target.name`.

For example:

```javascript{15,18,28,37}
class Reservation extends React.Component {
  constructor(props) {
    super(props);
    this.state = {
      isGoing: true,
      numberOfGuests: 2
    };

    this.handleInputChange = this.handleInputChange.bind(this);
  }

  handleInputChange(event) {
    const target = event.target;
    const value = target.type === 'checkbox' ? target.checked : target.value;
    const name = target.name;

    this.setState({
      [name]: value
    });
  }

  render() {
    return (
      <form>
        <label>
          Is going:
          <input
            name="isGoing"
            type="checkbox"
            checked={this.state.isGoing}
            onChange={this.handleInputChange} />
        </label>
        <br />
        <label>
          Number of guests:
          <input
            name="numberOfGuests"
            type="number"
            value={this.state.numberOfGuests}
            onChange={this.handleInputChange} />
        </label>
      </form>
    );
  }
}
```

[**Try it on CodePen**](https://codepen.io/gaearon/pen/wgedvV?editors=0010)

Note how we used the ES6 [computed property name](https://developer.mozilla.org/en/docs/Web/JavaScript/Reference/Operators/Object_initializer#Computed_property_names) syntax to update the state key corresponding to the given input name:

```js{2}
this.setState({
  [name]: value
});
```

It is equivalent to this ES5 code:

```js{2}
var partialState = {};
partialState[name] = value;
this.setState(partialState);
```

Also, since `setState()` automatically [merges a partial state into the current state](/docs/state-and-lifecycle.html#state-updates-are-merged), we only needed to call it with the changed parts.

## Controlled Input Null Value

Specifying the value prop on a [controlled component](/docs/forms.html#controlled-components) prevents the user from changing the input unless you desire so. If you've specified a `value` but the input is still editable, you may have accidentally set `value` to `undefined` or `null`.

The following code demonstrates this. (The input is locked at first but becomes editable after a short delay.)

```javascript
ReactDOM.render(<input value="hi" />, mountNode);

setTimeout(function() {
  ReactDOM.render(<input value={null} />, mountNode);
}, 1000);

```

## Alternatives to Controlled Components

It can sometimes be tedious to use controlled components, because you need to write an event handler for every way your data can change and pipe all of the input state through a React component. This can become particularly annoying when you are converting a preexisting codebase to React, or integrating a React application with a non-React library. In these situations, you might want to check out [uncontrolled components](/docs/uncontrolled-components.html), an alternative technique for implementing input forms.

## Fully-Fledged Solutions

If you're looking for a complete solution including validation, keeping track of the visited fields, and handling form submission, [Formik](https://jaredpalmer.com/formik) is one of the popular choices. However, it is built on the same principles of controlled components and managing state — so don't neglect to learn them.<|MERGE_RESOLUTION|>--- conflicted
+++ resolved
@@ -182,7 +182,7 @@
 
 Overall, this makes it so that `<input type="text">`, `<textarea>`, and `<select>` all work very similarly - they all accept a `value` attribute that you can use to implement a controlled component.
 
-<<<<<<< HEAD
+
 ### Handling multiple options with `<select>`
 
 It is also possible to select multiple options within a `<select>` tag, by enabling the `multiple` attribute and passing an array into the `value` attribute. This array should contain the corresponding `value` attributes of the `<option>` tags inside the `<select>` tag.
@@ -209,7 +209,6 @@
 
 [Try it on CodePen.](https://codepen.io/nupgrover/pen/RxeqLQ?editors=0010)
 
-=======
 > Note
 >
 > You can pass an array into the `value` attribute, allowing you to select multiple options in a `select` tag:
@@ -217,7 +216,6 @@
 >```js
 ><select multiple={true} value={['B', 'C']}>
 >```
->>>>>>> 4a11063e
 
 ## The file input Tag
 
