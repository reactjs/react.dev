---
id: hooks-faq
title: Hooks FAQ
permalink: docs/hooks-faq.html
prev: hooks-reference.html
---

*Hooks* are a new addition in React 16.8. They let you use state and other React features without writing a class.

This page answers some of the frequently asked questions about [Hooks](/docs/hooks-overview.html).

<!--
  if you ever need to regenerate this, this snippet in the devtools console might help:

  $$('.anchor').map(a =>
    `${' '.repeat(2 * +a.parentNode.nodeName.slice(1))}` +
    `[${a.parentNode.textContent}](${a.getAttribute('href')})`
  ).join('\n')
-->

* **[Adoption Strategy](#adoption-strategy)**
  * [Which versions of React include Hooks?](#which-versions-of-react-include-hooks)
  * [Do I need to rewrite all my class components?](#do-i-need-to-rewrite-all-my-class-components)
  * [What can I do with Hooks that I couldn't with classes?](#what-can-i-do-with-hooks-that-i-couldnt-with-classes)
  * [How much of my React knowledge stays relevant?](#how-much-of-my-react-knowledge-stays-relevant)
  * [Should I use Hooks, classes, or a mix of both?](#should-i-use-hooks-classes-or-a-mix-of-both)
  * [Do Hooks cover all use cases for classes?](#do-hooks-cover-all-use-cases-for-classes)
  * [Do Hooks replace render props and higher-order components?](#do-hooks-replace-render-props-and-higher-order-components)
  * [What do Hooks mean for popular APIs like Redux connect() and React Router?](#what-do-hooks-mean-for-popular-apis-like-redux-connect-and-react-router)
  * [Do Hooks work with static typing?](#do-hooks-work-with-static-typing)
  * [How to test components that use Hooks?](#how-to-test-components-that-use-hooks)
  * [What exactly do the lint rules enforce?](#what-exactly-do-the-lint-rules-enforce)
* **[From Classes to Hooks](#from-classes-to-hooks)**
  * [How do lifecycle methods correspond to Hooks?](#how-do-lifecycle-methods-correspond-to-hooks)
  * [What is the flow of a function component that uses Hooks?](#hook-flow-diagram)
  * [How can I do data fetching with Hooks?](#how-can-i-do-data-fetching-with-hooks)
  * [Is there something like instance variables?](#is-there-something-like-instance-variables)
  * [Should I use one or many state variables?](#should-i-use-one-or-many-state-variables)
  * [Can I run an effect only on updates?](#can-i-run-an-effect-only-on-updates)
  * [How to get the previous props or state?](#how-to-get-the-previous-props-or-state)
  * [Why am I seeing stale props or state inside my function?](#why-am-i-seeing-stale-props-or-state-inside-my-function)
  * [How do I implement getDerivedStateFromProps?](#how-do-i-implement-getderivedstatefromprops)
  * [Is there something like forceUpdate?](#is-there-something-like-forceupdate)
  * [Can I make a ref to a function component?](#can-i-make-a-ref-to-a-function-component)
  * [How can I measure a DOM node?](#how-can-i-measure-a-dom-node)
  * [What does const [thing, setThing] = useState() mean?](#what-does-const-thing-setthing--usestate-mean)
* **[Performance Optimizations](#performance-optimizations)**
  * [Can I skip an effect on updates?](#can-i-skip-an-effect-on-updates)
  * [Is it safe to omit functions from the list of dependencies?](#is-it-safe-to-omit-functions-from-the-list-of-dependencies)
  * [What can I do if my effect dependencies change too often?](#what-can-i-do-if-my-effect-dependencies-change-too-often)
  * [How do I implement shouldComponentUpdate?](#how-do-i-implement-shouldcomponentupdate)
  * [How to memoize calculations?](#how-to-memoize-calculations)
  * [How to create expensive objects lazily?](#how-to-create-expensive-objects-lazily)
  * [Are Hooks slow because of creating functions in render?](#are-hooks-slow-because-of-creating-functions-in-render)
  * [How to avoid passing callbacks down?](#how-to-avoid-passing-callbacks-down)
  * [How to read an often-changing value from useCallback?](#how-to-read-an-often-changing-value-from-usecallback)
* **[Under the Hood](#under-the-hood)**
  * [How does React associate Hook calls with components?](#how-does-react-associate-hook-calls-with-components)
  * [What is the prior art for Hooks?](#what-is-the-prior-art-for-hooks)

## Adoption Strategy {#adoption-strategy}

### Which versions of React include Hooks? {#which-versions-of-react-include-hooks}

Starting with 16.8.0, React includes a stable implementation of React Hooks for:

* React DOM
* React DOM Server
* React Test Renderer
* React Shallow Renderer

Note that **to enable Hooks, all React packages need to be 16.8.0 or higher**. Hooks won't work if you forget to update, for example, React DOM.

React Native 0.59 and above support Hooks.

### Do I need to rewrite all my class components? {#do-i-need-to-rewrite-all-my-class-components}

No. There are [no plans](/docs/hooks-intro.html#gradual-adoption-strategy) to remove classes from React -- we all need to keep shipping products and can't afford rewrites. We recommend trying Hooks in new code.

### What can I do with Hooks that I couldn't with classes? {#what-can-i-do-with-hooks-that-i-couldnt-with-classes}

Hooks offer a powerful and expressive new way to reuse functionality between components. ["Building Your Own Hooks"](/docs/hooks-custom.html) provides a glimpse of what's possible. [This article](https://medium.com/@dan_abramov/making-sense-of-react-hooks-fdbde8803889) by a React core team member dives deeper into the new capabilities unlocked by Hooks.

### How much of my React knowledge stays relevant? {#how-much-of-my-react-knowledge-stays-relevant}

Hooks are a more direct way to use the React features you already know -- such as state, lifecycle, context, and refs. They don't fundamentally change how React works, and your knowledge of components, props, and top-down data flow is just as relevant.

Hooks do have a learning curve of their own. If there's something missing in this documentation, [raise an issue](https://github.com/reactjs/reactjs.org/issues/new) and we'll try to help.

### Should I use Hooks, classes, or a mix of both? {#should-i-use-hooks-classes-or-a-mix-of-both}

When you're ready, we'd encourage you to start trying Hooks in new components you write. Make sure everyone on your team is on board with using them and familiar with this documentation. We don't recommend rewriting your existing classes to Hooks unless you planned to rewrite them anyway (e.g. to fix bugs).

You can't use Hooks *inside* of a class component, but you can definitely mix classes and function components with Hooks in a single tree. Whether a component is a class or a function that uses Hooks is an implementation detail of that component. In the longer term, we expect Hooks to be the primary way people write React components.

### Do Hooks cover all use cases for classes? {#do-hooks-cover-all-use-cases-for-classes}

Our goal is for Hooks to cover all use cases for classes as soon as possible. There are no Hook equivalents to the uncommon `getSnapshotBeforeUpdate` and `componentDidCatch` lifecycles yet, but we plan to add them soon.

It is an early time for Hooks, and some third-party libraries might not be compatible with Hooks at the moment.

### Do Hooks replace render props and higher-order components? {#do-hooks-replace-render-props-and-higher-order-components}

Often, render props and higher-order components render only a single child. We think Hooks are a simpler way to serve this use case. There is still a place for both patterns (for example, a virtual scroller component might have a `renderItem` prop, or a visual container component might have its own DOM structure). But in most cases, Hooks will be sufficient and can help reduce nesting in your tree.

### What do Hooks mean for popular APIs like Redux `connect()` and React Router? {#what-do-hooks-mean-for-popular-apis-like-redux-connect-and-react-router}

You can continue to use the exact same APIs as you always have; they'll continue to work.

In the future, new versions of these libraries might also export custom Hooks such as `useRedux()` or `useRouter()` that let you use the same features without needing wrapper components.

### Do Hooks work with static typing? {#do-hooks-work-with-static-typing}

Hooks were designed with static typing in mind. Because they're functions, they are easier to type correctly than patterns like higher-order components. The latest Flow and TypeScript React definitions include support for React Hooks.

Importantly, custom Hooks give you the power to constrain React API if you'd like to type them more strictly in some way. React gives you the primitives, but you can combine them in different ways than what we provide out of the box.

### How to test components that use Hooks? {#how-to-test-components-that-use-hooks}

From React's point of view, a component using Hooks is just a regular component. If your testing solution doesn't rely on React internals, testing components with Hooks shouldn't be different from how you normally test components.

For example, let's say we have this counter component:

```js
function Example() {
  const [count, setCount] = useState(0);
  useEffect(() => {
    document.title = `You clicked ${count} times`;
  });
  return (
    <div>
      <p>You clicked {count} times</p>
      <button onClick={() => setCount(count + 1)}>
        Click me
      </button>
    </div>
  );
}
```

We'll test it using React DOM. To make sure that the behavior matches what happens in the browser, we'll wrap the code rendering and updating it into [`ReactTestUtils.act()`](/docs/test-utils.html#act) calls:

```js{3,20-22,29-31}
import React from 'react';
import ReactDOM from 'react-dom';
import { act } from 'react-dom/test-utils';
import Counter from './Counter';

let container;

beforeEach(() => {
  container = document.createElement('div');
  document.body.appendChild(container);
});

afterEach(() => {
  document.body.removeChild(container);
  container = null;
});

it('can render and update a counter', () => {
  // Test first render and effect
  act(() => {
    ReactDOM.render(<Counter />, container);
  });
  const button = container.querySelector('button');
  const label = container.querySelector('p');
  expect(label.textContent).toBe('You clicked 0 times');
  expect(document.title).toBe('You clicked 0 times');

  // Test second render and effect
  act(() => {
    button.dispatchEvent(new MouseEvent('click', {bubbles: true}));
  });
  expect(label.textContent).toBe('You clicked 1 times');
  expect(document.title).toBe('You clicked 1 times');
});
```

The calls to `act()` will also flush the effects inside of them.

If you need to test a custom Hook, you can do so by creating a component in your test, and using your Hook from it. Then you can test the component you wrote.

To reduce the boilerplate, we recommend using [React Testing Library](https://testing-library.com/react) which is designed to encourage writing tests that use your components as the end users do.

### What exactly do the [lint rules](https://www.npmjs.com/package/eslint-plugin-react-hooks) enforce? {#what-exactly-do-the-lint-rules-enforce}

We provide an [ESLint plugin](https://www.npmjs.com/package/eslint-plugin-react-hooks) that enforces [rules of Hooks](/docs/hooks-rules.html) to avoid bugs. It assumes that any function starting with "`use`" and a capital letter right after it is a Hook. We recognize this heuristic isn't perfect and there may be some false positives, but without an ecosystem-wide convention there is just no way to make Hooks work well -- and longer names will discourage people from either adopting Hooks or following the convention.

In particular, the rule enforces that:

* Calls to Hooks are either inside a `PascalCase` function (assumed to be a component) or another `useSomething` function (assumed to be a custom Hook).
* Hooks are called in the same order on every render.

There are a few more heuristics, and they might change over time as we fine-tune the rule to balance finding bugs with avoiding false positives.

## From Classes to Hooks {#from-classes-to-hooks}

### How do lifecycle methods correspond to Hooks? {#how-do-lifecycle-methods-correspond-to-hooks}

* `constructor`: Function components don't need a constructor. You can initialize the state in the [`useState`](/docs/hooks-reference.html#usestate) call. If computing the initial state is expensive, you can pass a function to `useState`.

* `getDerivedStateFromProps`: Schedule an update [while rendering](#how-do-i-implement-getderivedstatefromprops) instead.

* `shouldComponentUpdate`: See `React.memo` [below](#how-do-i-implement-shouldcomponentupdate).

* `render`: This is the function component body itself.

* `componentDidMount`, `componentDidUpdate`, `componentWillUnmount`: The [`useEffect` Hook](/docs/hooks-reference.html#useeffect) can express all combinations of these (including [less](#can-i-skip-an-effect-on-updates) [common](#can-i-run-an-effect-only-on-updates) cases).

* `componentDidCatch` and `getDerivedStateFromError`: There are no Hook equivalents for these methods yet, but they will be added soon.

<<<<<<< HEAD
### What is the flow of a function component that uses Hooks? {#hook-flow-diagram}

This diagram visually explains, at a high level, the execution flow of a function component that uses Hooks.

![Mockup](../images/docs/hook-flow-cropped.png)

Notes:
1. Updates are caused by a parent re-render, state change, or context change.
1. Lazy initializers are functions passed to useState and useReducer.
1. A [printable PDF](https://github.com/donavon/hook-flow) version is also available.

### How can I do data fetching with Hooks?
=======
### How can I do data fetching with Hooks? {#how-can-i-do-data-fetching-with-hooks}
>>>>>>> 53cce1dc

Here is a [small demo](https://codesandbox.io/s/jvvkoo8pq3) to get you started. To learn more, check out [this article](https://www.robinwieruch.de/react-hooks-fetch-data/) about data fetching with Hooks.

### Is there something like instance variables? {#is-there-something-like-instance-variables}

Yes! The [`useRef()`](/docs/hooks-reference.html#useref) Hook isn't just for DOM refs. The "ref" object is a generic container whose `current` property is mutable and can hold any value, similar to an instance property on a class.

You can write to it from inside `useEffect`:

```js{2,8}
function Timer() {
  const intervalRef = useRef();

  useEffect(() => {
    const id = setInterval(() => {
      // ...
    });
    intervalRef.current = id;
    return () => {
      clearInterval(intervalRef.current);
    };
  });

  // ...
}
```

If we just wanted to set an interval, we wouldn't need the ref (`id` could be local to the effect), but it's useful if we want to clear the interval from an event handler:

```js{3}
  // ...
  function handleCancelClick() {
    clearInterval(intervalRef.current);
  }
  // ...
```

Conceptually, you can think of refs as similar to instance variables in a class. Unless you're doing [lazy initialization](#how-to-create-expensive-objects-lazily), avoid setting refs during rendering -- this can lead to surprising behavior. Instead, typically you want to modify refs in event handlers and effects.

### Should I use one or many state variables? {#should-i-use-one-or-many-state-variables}

If you're coming from classes, you might be tempted to always call `useState()` once and put all state into a single object. You can do it if you'd like. Here is an example of a component that follows the mouse movement. We keep its position and size in the local state:

```js
function Box() {
  const [state, setState] = useState({ left: 0, top: 0, width: 100, height: 100 });
  // ...
}
```

Now let's say we want to write some logic that changes `left` and `top` when the user moves their mouse. Note how we have to merge these fields into the previous state object manually:

```js{4,5}
  // ...
  useEffect(() => {
    function handleWindowMouseMove(e) {
      // Spreading "...state" ensures we don't "lose" width and height
      setState(state => ({ ...state, left: e.pageX, top: e.pageY }));
    }
    // Note: this implementation is a bit simplified
    window.addEventListener('mousemove', handleWindowMouseMove);
    return () => window.removeEventListener('mousemove', handleWindowMouseMove);
  }, []);
  // ...
```

This is because when we update a state variable, we *replace* its value. This is different from `this.setState` in a class, which *merges* the updated fields into the object.

If you miss automatic merging, you can write a custom `useLegacyState` Hook that merges object state updates. However, instead **we recommend to split state into multiple state variables based on which values tend to change together.**

For example, we could split our component state into `position` and `size` objects, and always replace the `position` with no need for merging:

```js{2,7}
function Box() {
  const [position, setPosition] = useState({ left: 0, top: 0 });
  const [size, setSize] = useState({ width: 100, height: 100 });

  useEffect(() => {
    function handleWindowMouseMove(e) {
      setPosition({ left: e.pageX, top: e.pageY });
    }
    // ...
```

Separating independent state variables also has another benefit. It makes it easy to later extract some related logic into a custom Hook, for example:

```js{2,7}
function Box() {
  const position = useWindowPosition();
  const [size, setSize] = useState({ width: 100, height: 100 });
  // ...
}

function useWindowPosition() {
  const [position, setPosition] = useState({ left: 0, top: 0 });
  useEffect(() => {
    // ...
  }, []);
  return position;
}
```

Note how we were able to move the `useState` call for the `position` state variable and the related effect into a custom Hook without changing their code. If all state was in a single object, extracting it would be more difficult.

Both putting all state in a single `useState` call, and having a `useState` call per each field can work. Components tend to be most readable when you find a balance between these two extremes, and group related state into a few independent state variables. If the state logic becomes complex, we recommend [managing it with a reducer](/docs/hooks-reference.html#usereducer) or a custom Hook.

### Can I run an effect only on updates? {#can-i-run-an-effect-only-on-updates}

This is a rare use case. If you need it, you can [use a mutable ref](#is-there-something-like-instance-variables) to manually store a boolean value corresponding to whether you are on the first or a subsequent render, then check that flag in your effect. (If you find yourself doing this often, you could create a custom Hook for it.)

### How to get the previous props or state? {#how-to-get-the-previous-props-or-state}

Currently, you can do it manually [with a ref](#is-there-something-like-instance-variables):

```js{6,8}
function Counter() {
  const [count, setCount] = useState(0);

  const prevCountRef = useRef();
  useEffect(() => {
    prevCountRef.current = count;
  });
  const prevCount = prevCountRef.current;

  return <h1>Now: {count}, before: {prevCount}</h1>;
}
```

This might be a bit convoluted but you can extract it into a custom Hook:

```js{3,7}
function Counter() {
  const [count, setCount] = useState(0);
  const prevCount = usePrevious(count);
  return <h1>Now: {count}, before: {prevCount}</h1>;
}

function usePrevious(value) {
  const ref = useRef();
  useEffect(() => {
    ref.current = value;
  });
  return ref.current;
}
```

Note how this would work for props, state, or any other calculated value.

```js{5}
function Counter() {
  const [count, setCount] = useState(0);

  const calculation = count * 100;
  const prevCalculation = usePrevious(calculation);
  // ...
```

It's possible that in the future React will provide a `usePrevious` Hook out of the box since it's a relatively common use case.

See also [the recommended pattern for derived state](#how-do-i-implement-getderivedstatefromprops).

### Why am I seeing stale props or state inside my function? {#why-am-i-seeing-stale-props-or-state-inside-my-function}

Any function inside a component, including event handlers and effects, "sees" the props and state from the render it was created in. For example, consider code like this:

```js
function Example() {
  const [count, setCount] = useState(0);

  function handleAlertClick() {
    setTimeout(() => {
      alert('You clicked on: ' + count);
    }, 3000);
  }

  return (
    <div>
      <p>You clicked {count} times</p>
      <button onClick={() => setCount(count + 1)}>
        Click me
      </button>
      <button onClick={handleAlertClick}>
        Show alert
      </button>
    </div>
  );
}
```

If you first click "Show alert" and then increment the counter, the alert will show the `count` variable **at the time you clicked the "Show alert" button**. This prevents bugs caused by the code assuming props and state don't change.

If you intentionally want to read the *latest* state from some asynchronous callback, you could keep it in [a ref](/docs/hooks-faq.html#is-there-something-like-instance-variables), mutate it, and read from it.

Finally, another possible reason you're seeing stale props or state is if you use the "dependency array" optimization but didn't correctly specify all the dependencies. For example, if an effect specifies `[]` as the second argument but reads `someProp` inside, it will keep "seeing" the initial value of `someProp`. The solution is to either remove the dependency array, or to fix it. Here's [how you can deal with functions](#is-it-safe-to-omit-functions-from-the-list-of-dependencies), and here's [other common strategies](#what-can-i-do-if-my-effect-dependencies-change-too-often) to run effects less often without incorrectly skipping dependencies.

>Note
>
>We provide an [`exhaustive-deps`](https://github.com/facebook/react/issues/14920) ESLint rule as a part of the [`eslint-plugin-react-hooks`](https://www.npmjs.com/package/eslint-plugin-react-hooks#installation) package. It warns when dependencies are specified incorrectly and suggests a fix.

### How do I implement `getDerivedStateFromProps`? {#how-do-i-implement-getderivedstatefromprops}

While you probably [don't need it](/blog/2018/06/07/you-probably-dont-need-derived-state.html), in rare cases that you do (such as implementing a `<Transition>` component), you can update the state right during rendering. React will re-run the component with updated state immediately after exiting the first render so it wouldn't be expensive.

Here, we store the previous value of the `row` prop in a state variable so that we can compare:

```js
function ScrollView({row}) {
  let [isScrollingDown, setIsScrollingDown] = useState(false);
  let [prevRow, setPrevRow] = useState(null);

  if (row !== prevRow) {
    // Row changed since last render. Update isScrollingDown.
    setIsScrollingDown(prevRow !== null && row > prevRow);
    setPrevRow(row);
  }

  return `Scrolling down: ${isScrollingDown}`;
}
```

This might look strange at first, but an update during rendering is exactly what `getDerivedStateFromProps` has always been like conceptually.

### Is there something like forceUpdate? {#is-there-something-like-forceupdate}

Both `useState` and `useReducer` Hooks [bail out of updates](/docs/hooks-reference.html#bailing-out-of-a-state-update) if the next value is the same as the previous one. Mutating state in place and calling `setState` will not cause a re-render.

Normally, you shouldn't mutate local state in React. However, as an escape hatch, you can use an incrementing counter to force a re-render even if the state has not changed:

```js
  const [ignored, forceUpdate] = useReducer(x => x + 1, 0);

  function handleClick() {
    forceUpdate();
  }
```

Try to avoid this pattern if possible.

### Can I make a ref to a function component? {#can-i-make-a-ref-to-a-function-component}

While you shouldn't need this often, you may expose some imperative methods to a parent component with the [`useImperativeHandle`](/docs/hooks-reference.html#useimperativehandle) Hook.

### How can I measure a DOM node? {#how-can-i-measure-a-dom-node}

In order to measure the position or size of a DOM node, you can use a [callback ref](/docs/refs-and-the-dom.html#callback-refs). React will call that callback whenever the ref gets attached to a different node. Here is a [small demo](https://codesandbox.io/s/l7m0v5x4v9):

```js{4-8,12}
function MeasureExample() {
  const [height, setHeight] = useState(0);

  const measuredRef = useCallback(node => {
    if (node !== null) {
      setHeight(node.getBoundingClientRect().height);
    }
  }, []);

  return (
    <>
      <h1 ref={measuredRef}>Hello, world</h1>
      <h2>The above header is {Math.round(height)}px tall</h2>
    </>
  );
}
```

We didn't choose `useRef` in this example because an object ref doesn't notify us about *changes* to the current ref value. Using a callback ref ensures that [even if a child component displays the measured node later](https://codesandbox.io/s/818zzk8m78) (e.g. in response to a click), we still get notified about it in the parent component and can update the measurements.

Note that we pass `[]` as a dependency array to `useCallback`. This ensures that our ref callback doesn't change between the re-renders, and so React won't call it unnecessarily.

If you want, you can [extract this logic](https://codesandbox.io/s/m5o42082xy) into a reusable Hook:

```js{2}
function MeasureExample() {
  const [rect, ref] = useClientRect();
  return (
    <>
      <h1 ref={ref}>Hello, world</h1>
      {rect !== null &&
        <h2>The above header is {Math.round(rect.height)}px tall</h2>
      }
    </>
  );
}

function useClientRect() {
  const [rect, setRect] = useState(null);
  const ref = useCallback(node => {
    if (node !== null) {
      setRect(node.getBoundingClientRect());
    }
  }, []);
  return [rect, ref];
}
```


### What does `const [thing, setThing] = useState()` mean? {#what-does-const-thing-setthing--usestate-mean}

If you're not familiar with this syntax, check out the [explanation](/docs/hooks-state.html#tip-what-do-square-brackets-mean) in the State Hook documentation.


## Performance Optimizations {#performance-optimizations}

### Can I skip an effect on updates? {#can-i-skip-an-effect-on-updates}

Yes. See [conditionally firing an effect](/docs/hooks-reference.html#conditionally-firing-an-effect). Note that forgetting to handle updates often [introduces bugs](/docs/hooks-effect.html#explanation-why-effects-run-on-each-update), which is why this isn't the default behavior.

### Is it safe to omit functions from the list of dependencies? {#is-it-safe-to-omit-functions-from-the-list-of-dependencies}

Generally speaking, no.

```js{3,8}
function Example({ someProp }) {
  function doSomething() {
    console.log(someProp);
  }

  useEffect(() => {
    doSomething();
  }, []); // 🔴 This is not safe (it calls `doSomething` which uses `someProp`)
}
```

It's difficult to remember which props or state are used by functions outside of the effect. This is why **usually you'll want to declare functions needed by an effect *inside* of it.** Then it's easy to see what values from the component scope that effect depends on:

```js{4,8}
function Example({ someProp }) {
  useEffect(() => {
    function doSomething() {
      console.log(someProp);
    }

    doSomething();
  }, [someProp]); // ✅ OK (our effect only uses `someProp`)
}
```

If after that we still don't use any values from the component scope, it's safe to specify `[]`:

```js{7}
useEffect(() => {
  function doSomething() {
    console.log('hello');
  }

  doSomething();
}, []); // ✅ OK in this example because we don't use *any* values from component scope
```

Depending on your use case, there are a few more options described below.

>Note
>
>We provide the [`exhaustive-deps`](https://github.com/facebook/react/issues/14920) ESLint rule as a part of the [`eslint-plugin-react-hooks`](https://www.npmjs.com/package/eslint-plugin-react-hooks#installation) package. It help you find components that don't handle updates consistently.

Let's see why this matters.

If you specify a [list of dependencies](/docs/hooks-reference.html#conditionally-firing-an-effect) as the last argument to `useEffect`, `useMemo`, `useCallback`, or `useImperativeHandle`, it must include all values used inside that participate in the React data flow. That includes props, state, and anything derived from them.

It is **only** safe to omit a function from the dependency list if nothing in it (or the functions called by it) references props, state, or values derived from them. This example has a bug:

```js{5,12}
function ProductPage({ productId }) {
  const [product, setProduct] = useState(null);

  async function fetchProduct() {
    const response = await fetch('http://myapi/product' + productId); // Uses productId prop
    const json = await response.json();
    setProduct(json);
  }

  useEffect(() => {
    fetchProduct();
  }, []); // 🔴 Invalid because `fetchProduct` uses `productId`
  // ...
}
```

**The recommended fix is to move that function _inside_ of your effect**. That makes it easy to see which props or state your effect uses, and to ensure they're all declared:

```js{5-10,13}
function ProductPage({ productId }) {
  const [product, setProduct] = useState(null);

  useEffect(() => {
    // By moving this function inside the effect, we can clearly see the values it uses.
    async function fetchProduct() {
      const response = await fetch('http://myapi/product' + productId);
      const json = await response.json();
      setProduct(json);
    }

    fetchProduct();
  }, [productId]); // ✅ Valid because our effect only uses productId
  // ...
}
```

This also allows you to handle out-of-order responses with a local variable inside the effect:

```js{2,6,10}
  useEffect(() => {
    let ignore = false;
    async function fetchProduct() {
      const response = await fetch('http://myapi/product/' + productId);
      const json = await response.json();
      if (!ignore) setProduct(json);
    }

    fetchProduct();
    return () => { ignore = true };
  }, [productId]);
```

We moved the function inside the effect so it doesn't need to be in its dependency list.

>Tip
>
>Check out [this small demo](https://codesandbox.io/s/jvvkoo8pq3) and [this article](https://www.robinwieruch.de/react-hooks-fetch-data/) to learn more about data fetching with Hooks.

**If for some reason you _can't_ move a function inside an effect, there are a few more options:**

* **You can try moving that function outside of your component**. In that case, the function is guaranteed to not reference any props or state, and also doesn't need to be in the list of dependencies.
* If the function you're calling is a pure computation and is safe to call while rendering, you may **call it outside of the effect instead,** and make the effect depend on the returned value.
* As a last resort, you can **add a function to effect dependencies but _wrap its definition_** into the [`useCallback`](/docs/hooks-reference.html#usecallback) Hook. This ensures it doesn't change on every render unless *its own* dependencies also change:

```js{2-5}
function ProductPage({ productId }) {
  // ✅ Wrap with useCallback to avoid change on every render
  const fetchProduct = useCallback(() => {
    // ... Does something with productId ...
  }, [productId]); // ✅ All useCallback dependencies are specified

  return <ProductDetails fetchProduct={fetchProduct} />;
}

function ProductDetails({ fetchProduct })
  useEffect(() => {
    fetchProduct();
  }, [fetchProduct]); // ✅ All useEffect dependencies are specified
  // ...
}
```

Note that in the above example we **need** to keep the function in the dependencies list. This ensures that a change in the `productId` prop of `ProductPage` automatically triggers a refetch in the `ProductDetails` component.

### What can I do if my effect dependencies change too often? {#what-can-i-do-if-my-effect-dependencies-change-too-often}

Sometimes, your effect may be using state that changes too often. You might be tempted to omit that state from a list of dependencies, but that usually leads to bugs:

```js{6,9}
function Counter() {
  const [count, setCount] = useState(0);

  useEffect(() => {
    const id = setInterval(() => {
      setCount(count + 1); // This effect depends on the `count` state
    }, 1000);
    return () => clearInterval(id);
  }, []); // 🔴 Bug: `count` is not specified as a dependency

  return <h1>{count}</h1>;
}
```

The empty set of dependencies, `[]`, means that the effect will only run once when the component mounts, and not on every re-render. The problem is that inside the `setInterval` callback, the value of `count` does not change, because we've created a closure with the value of `count` set to `0` as it was when the effect callback ran. Every second, this callback then calls `setCount(0 + 1)`, so the count never goes above 1.

Specifying `[count]` as a list of dependencies would fix the bug, but would cause the interval to be reset on every change. Effectively, each `setInterval` would get one chance to execute before being cleared (similar to a `setTimeout`.) That may not be desirable. To fix this, we can use the [functional update form of `setState`](/docs/hooks-reference.html#functional-updates). It lets us specify *how* the state needs to change without referencing the *current* state:

```js{6,9}
function Counter() {
  const [count, setCount] = useState(0);

  useEffect(() => {
    const id = setInterval(() => {
      setCount(c => c + 1); // ✅ This doesn't depend on `count` variable outside
    }, 1000);
    return () => clearInterval(id);
  }, []); // ✅ Our effect doesn't use any variables in the component scope

  return <h1>{count}</h1>;
}
```

(The identity of the `setCount` function is guaranteed to be stable so it's safe to omit.)

Now, the `setInterval` callback executes once a second, but each time the inner call to `setCount` can use an up-to-date value for `count` (called `c` in the callback here.)

In more complex cases (such as if one state depends on another state), try moving the state update logic outside the effect with the [`useReducer` Hook](/docs/hooks-reference.html#usereducer). [This article](https://adamrackis.dev/state-and-use-reducer/) offers an example of how you can do this. **The identity of the `dispatch` function from `useReducer` is always stable** — even if the reducer function is declared inside the component and reads its props.

As a last resort, if you want something like `this` in a class, you can [use a ref](/docs/hooks-faq.html#is-there-something-like-instance-variables) to hold a mutable variable. Then you can write and read to it. For example:

```js{2-6,10-11,16}
function Example(props) {
  // Keep latest props in a ref.
  let latestProps = useRef(props);
  useEffect(() => {
    latestProps.current = props;
  });

  useEffect(() => {
    function tick() {
      // Read latest props at any time
      console.log(latestProps.current);
    }

    const id = setInterval(tick, 1000);
    return () => clearInterval(id);
  }, []); // This effect never re-runs
}
```

Only do this if you couldn't find a better alternative, as relying on mutation makes components less predictable. If there's a specific pattern that doesn't translate well, [file an issue](https://github.com/facebook/react/issues/new) with a runnable example code and we can try to help.

### How do I implement `shouldComponentUpdate`? {#how-do-i-implement-shouldcomponentupdate}

You can wrap a function component with `React.memo` to shallowly compare its props:

```js
const Button = React.memo((props) => {
  // your component
});
```

It's not a Hook because it doesn't compose like Hooks do. `React.memo` is equivalent to `PureComponent`, but it only compares props. (You can also add a second argument to specify a custom comparison function that takes the old and new props. If it returns true, the update is skipped.)

`React.memo` doesn't compare state because there is no single state object to compare. But you can make children pure too, or even [optimize individual children with `useMemo`](/docs/hooks-faq.html#how-to-memoize-calculations).

### How to memoize calculations? {#how-to-memoize-calculations}

The [`useMemo`](/docs/hooks-reference.html#usememo) Hook lets you cache calculations between multiple renders by "remembering" the previous computation:

```js
const memoizedValue = useMemo(() => computeExpensiveValue(a, b), [a, b]);
```

This code calls `computeExpensiveValue(a, b)`. But if the dependencies `[a, b]` haven't changed since the last value, `useMemo` skips calling it a second time and simply reuses the last value it returned.

Remember that the function passed to `useMemo` runs during rendering. Don't do anything there that you wouldn't normally do while rendering. For example, side effects belong in `useEffect`, not `useMemo`.

**You may rely on `useMemo` as a performance optimization, not as a semantic guarantee.** In the future, React may choose to "forget" some previously memoized values and recalculate them on next render, e.g. to free memory for offscreen components. Write your code so that it still works without `useMemo` — and then add it to optimize performance. (For rare cases when a value must *never* be recomputed, you can [lazily initialize](#how-to-create-expensive-objects-lazily) a ref.)

Conveniently, `useMemo` also lets you skip an expensive re-render of a child:

```js
function Parent({ a, b }) {
  // Only re-rendered if `a` changes:
  const child1 = useMemo(() => <Child1 a={a} />, [a]);
  // Only re-rendered if `b` changes:
  const child2 = useMemo(() => <Child2 b={b} />, [b]);
  return (
    <>
      {child1}
      {child2}
    </>
  )
}
```

Note that this approach won't work in a loop because Hook calls [can't](/docs/hooks-rules.html) be placed inside loops. But you can extract a separate component for the list item, and call `useMemo` there.

### How to create expensive objects lazily? {#how-to-create-expensive-objects-lazily}

`useMemo` lets you [memoize an expensive calculation](#how-to-memoize-calculations) if the dependencies are the same. However, it only serves as a hint, and doesn't *guarantee* the computation won't re-run. But sometimes you need to be sure an object is only created once.

**The first common use case is when creating the initial state is expensive:**

```js
function Table(props) {
  // ⚠️ createRows() is called on every render
  const [rows, setRows] = useState(createRows(props.count));
  // ...
}
```

To avoid re-creating the ignored initial state, we can pass a **function** to `useState`:

```js
function Table(props) {
  // ✅ createRows() is only called once
  const [rows, setRows] = useState(() => createRows(props.count));
  // ...
}
```

React will only call this function during the first render. See the [`useState` API reference](/docs/hooks-reference.html#usestate).

**You might also occasionally want to avoid re-creating the `useRef()` initial value.** For example, maybe you want to ensure some imperative class instance only gets created once:

```js
function Image(props) {
  // ⚠️ IntersectionObserver is created on every render
  const ref = useRef(new IntersectionObserver(onIntersect));
  // ...
}
```

`useRef` **does not** accept a special function overload like `useState`. Instead, you can write your own function that creates and sets it lazily:

```js
function Image(props) {
  const ref = useRef(null);

  // ✅ IntersectionObserver is created lazily once
  function getObserver() {
    if (ref.current === null) {
      ref.current = new IntersectionObserver(onIntersect);
    }
    return ref.current;
  }

  // When you need it, call getObserver()
  // ...
}
```

This avoids creating an expensive object until it's truly needed for the first time. If you use Flow or TypeScript, you can also give `getObserver()` a non-nullable type for convenience.


### Are Hooks slow because of creating functions in render? {#are-hooks-slow-because-of-creating-functions-in-render}

No. In modern browsers, the raw performance of closures compared to classes doesn't differ significantly except in extreme scenarios.

In addition, consider that the design of Hooks is more efficient in a couple ways:

* Hooks avoid a lot of the overhead that classes require, like the cost of creating class instances and binding event handlers in the constructor.

* **Idiomatic code using Hooks doesn't need the deep component tree nesting** that is prevalent in codebases that use higher-order components, render props, and context. With smaller component trees, React has less work to do.

Traditionally, performance concerns around inline functions in React have been related to how passing new callbacks on each render breaks `shouldComponentUpdate` optimizations in child components. Hooks approach this problem from three sides.

* The [`useCallback`](/docs/hooks-reference.html#usecallback) Hook lets you keep the same callback reference between re-renders so that `shouldComponentUpdate` continues to work:

    ```js{2}
    // Will not change unless `a` or `b` changes
    const memoizedCallback = useCallback(() => {
      doSomething(a, b);
    }, [a, b]);
    ```

* The [`useMemo`](/docs/hooks-faq.html#how-to-memoize-calculations) Hook makes it easier to control when individual children update, reducing the need for pure components.

* Finally, the [`useReducer`](/docs/hooks-reference.html#usereducer) Hook reduces the need to pass callbacks deeply, as explained below.

### How to avoid passing callbacks down? {#how-to-avoid-passing-callbacks-down}

We've found that most people don't enjoy manually passing callbacks through every level of a component tree. Even though it is more explicit, it can feel like a lot of "plumbing".

In large component trees, an alternative we recommend is to pass down a `dispatch` function from [`useReducer`](/docs/hooks-reference.html#usereducer) via context:

```js{4,5}
const TodosDispatch = React.createContext(null);

function TodosApp() {
  // Note: `dispatch` won't change between re-renders
  const [todos, dispatch] = useReducer(todosReducer);

  return (
    <TodosDispatch.Provider value={dispatch}>
      <DeepTree todos={todos} />
    </TodosDispatch.Provider>
  );
}
```

Any child in the tree inside `TodosApp` can use the `dispatch` function to pass actions up to `TodosApp`:

```js{2,3}
function DeepChild(props) {
  // If we want to perform an action, we can get dispatch from context.
  const dispatch = useContext(TodosDispatch);

  function handleClick() {
    dispatch({ type: 'add', text: 'hello' });
  }

  return (
    <button onClick={handleClick}>Add todo</button>
  );
}
```

This is both more convenient from the maintenance perspective (no need to keep forwarding callbacks), and avoids the callback problem altogether. Passing `dispatch` down like this is the recommended pattern for deep updates.

Note that you can still choose whether to pass the application *state* down as props (more explicit) or as context (more convenient for very deep updates). If you use context to pass down the state too, use two different context types -- the `dispatch` context never changes, so components that read it don't need to rerender unless they also need the application state.

### How to read an often-changing value from `useCallback`? {#how-to-read-an-often-changing-value-from-usecallback}

>Note
>
>We recommend to [pass `dispatch` down in context](#how-to-avoid-passing-callbacks-down) rather than individual callbacks in props. The approach below is only mentioned here for completeness and as an escape hatch.
>
>Also note that this pattern might cause problems in the [concurrent mode](/blog/2018/03/27/update-on-async-rendering.html). We plan to provide more ergonomic alternatives in the future, but the safest solution right now is to always invalidate the callback if some value it depends on changes.

In some rare cases you might need to memoize a callback with [`useCallback`](/docs/hooks-reference.html#usecallback) but the memoization doesn't work very well because the inner function has to be re-created too often. If the function you're memoizing is an event handler and isn't used during rendering, you can use [ref as an instance variable](#is-there-something-like-instance-variables), and save the last committed value into it manually:

```js{6,10}
function Form() {
  const [text, updateText] = useState('');
  const textRef = useRef();

  useEffect(() => {
    textRef.current = text; // Write it to the ref
  });

  const handleSubmit = useCallback(() => {
    const currentText = textRef.current; // Read it from the ref
    alert(currentText);
  }, [textRef]); // Don't recreate handleSubmit like [text] would do

  return (
    <>
      <input value={text} onChange={e => updateText(e.target.value)} />
      <ExpensiveTree onSubmit={handleSubmit} />
    </>
  );
}
```

This is a rather convoluted pattern but it shows that you can do this escape hatch optimization if you need it. It's more bearable if you extract it to a custom Hook:

```js{4,16}
function Form() {
  const [text, updateText] = useState('');
  // Will be memoized even if `text` changes:
  const handleSubmit = useEventCallback(() => {
    alert(text);
  }, [text]);

  return (
    <>
      <input value={text} onChange={e => updateText(e.target.value)} />
      <ExpensiveTree onSubmit={handleSubmit} />
    </>
  );
}

function useEventCallback(fn, dependencies) {
  const ref = useRef(() => {
    throw new Error('Cannot call an event handler while rendering.');
  });

  useEffect(() => {
    ref.current = fn;
  }, [fn, ...dependencies]);

  return useCallback(() => {
    const fn = ref.current;
    return fn();
  }, [ref]);
}
```

In either case, we **don't recommend this pattern** and only show it here for completeness. Instead, it is preferable to [avoid passing callbacks deep down](#how-to-avoid-passing-callbacks-down).


## Under the Hood {#under-the-hood}

### How does React associate Hook calls with components? {#how-does-react-associate-hook-calls-with-components}

React keeps track of the currently rendering component. Thanks to the [Rules of Hooks](/docs/hooks-rules.html), we know that Hooks are only called from React components (or custom Hooks -- which are also only called from React components).

There is an internal list of "memory cells" associated with each component. They're just JavaScript objects where we can put some data. When you call a Hook like `useState()`, it reads the current cell (or initializes it during the first render), and then moves the pointer to the next one. This is how multiple `useState()` calls each get independent local state.

### What is the prior art for Hooks? {#what-is-the-prior-art-for-hooks}

Hooks synthesize ideas from several different sources:

* Our old experiments with functional APIs in the [react-future](https://github.com/reactjs/react-future/tree/master/07%20-%20Returning%20State) repository.
* React community's experiments with render prop APIs, including [Ryan Florence](https://github.com/ryanflorence)'s [Reactions Component](https://github.com/reactions/component).
* [Dominic Gannaway](https://github.com/trueadm)'s [`adopt` keyword](https://gist.github.com/trueadm/17beb64288e30192f3aa29cad0218067) proposal as a sugar syntax for render props.
* State variables and state cells in [DisplayScript](http://displayscript.org/introduction.html).
* [Reducer components](https://reasonml.github.io/reason-react/docs/en/state-actions-reducer.html) in ReasonReact.
* [Subscriptions](http://reactivex.io/rxjs/class/es6/Subscription.js~Subscription.html) in Rx.
* [Algebraic effects](https://github.com/ocamllabs/ocaml-effects-tutorial#2-effectful-computations-in-a-pure-setting) in Multicore OCaml.

[Sebastian Markbåge](https://github.com/sebmarkbage) came up with the original design for Hooks, later refined by [Andrew Clark](https://github.com/acdlite), [Sophie Alpert](https://github.com/sophiebits), [Dominic Gannaway](https://github.com/trueadm), and other members of the React team.<|MERGE_RESOLUTION|>--- conflicted
+++ resolved
@@ -210,7 +210,6 @@
 
 * `componentDidCatch` and `getDerivedStateFromError`: There are no Hook equivalents for these methods yet, but they will be added soon.
 
-<<<<<<< HEAD
 ### What is the flow of a function component that uses Hooks? {#hook-flow-diagram}
 
 This diagram visually explains, at a high level, the execution flow of a function component that uses Hooks.
@@ -222,10 +221,7 @@
 1. Lazy initializers are functions passed to useState and useReducer.
 1. A [printable PDF](https://github.com/donavon/hook-flow) version is also available.
 
-### How can I do data fetching with Hooks?
-=======
 ### How can I do data fetching with Hooks? {#how-can-i-do-data-fetching-with-hooks}
->>>>>>> 53cce1dc
 
 Here is a [small demo](https://codesandbox.io/s/jvvkoo8pq3) to get you started. To learn more, check out [this article](https://www.robinwieruch.de/react-hooks-fetch-data/) about data fetching with Hooks.
 
