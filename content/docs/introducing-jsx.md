---
id: introducing-jsx
title: Introducing JSX
permalink: docs/introducing-jsx.html
prev: hello-world.html
next: rendering-elements.html
---

Consider this variable declaration:

```js
const element = <h1>Hello, world!</h1>;
```

This funny tag syntax is neither a string nor HTML.

It is called JSX, and it is a syntax extension to JavaScript. We recommend using it with React to describe what the UI should look like. JSX may remind you of a template language, but it comes with the full power of JavaScript.

JSX produces React "elements". We will explore rendering them to the DOM in the [next section](/docs/rendering-elements.html). Below, you can find the basics of JSX necessary to get you started.

### Why JSX? {#why-jsx}

React embraces the fact that rendering logic is inherently coupled with other UI logic: how events are handled, how the state changes over time, and how the data is prepared for display.

Instead of artificially separating *technologies* by putting markup and logic in separate files, React [separates *concerns*](https://en.wikipedia.org/wiki/Separation_of_concerns) with loosely coupled units called "components" that contain both. We will come back to components in a [further section](/docs/components-and-props.html), but if you're not yet comfortable putting markup in JS, [this talk](https://www.youtube.com/watch?v=x7cQ3mrcKaY) might convince you otherwise.

React [doesn't require](/docs/react-without-jsx.html) using JSX, but most people find it helpful as a visual aid when working with UI inside the JavaScript code. It also allows React to show more useful error and warning messages.

With that out of the way, let's get started!

### Embedding Expressions in JSX {#embedding-expressions-in-jsx}

In the example below, we declare a variable called `name` and then use it inside JSX by wrapping it in curly braces:

```js{1,2}
const name = 'Josh Perez';
const element = <h1>Hello, {name}</h1>;

ReactDOM.render(
  element,
  document.getElementById('root')
);
```

You can put any valid [JavaScript expression](https://developer.mozilla.org/en-US/docs/Web/JavaScript/Guide/Expressions_and_Operators#Expressions) inside the curly braces in JSX. For example, `2 + 2`, `user.firstName`, or `formatName(user)` are all valid JavaScript expressions.

In the example below, we embed the result of calling a JavaScript function, `formatName(user)`, into an `<h1>` element.

```js{12}
function formatName(user) {
  return user.firstName + ' ' + user.lastName;
}

const user = {
  firstName: 'Harper',
  lastName: 'Perez'
};

const element = (
  <h1>
    Hello, {formatName(user)}!
  </h1>
);

ReactDOM.render(
  element,
  document.getElementById('root')
);
```

[](codepen://introducing-jsx)

We split JSX over multiple lines for readability. While it isn't required, when doing this, we also recommend wrapping it in parentheses to avoid the pitfalls of [automatic semicolon insertion](https://stackoverflow.com/q/2846283).

### JSX is an Expression Too {#jsx-is-an-expression-too}

After compilation, JSX expressions become regular JavaScript function calls and evaluate to JavaScript objects.

This means that you can use JSX inside of `if` statements and `for` loops, assign it to variables, accept it as arguments, and return it from functions:

```js{3,5}
function getGreeting(user) {
  if (user) {
    return <h1>Hello, {formatName(user)}!</h1>;
  }
  return <h1>Hello, Stranger.</h1>;
}
```

### Specifying Attributes with JSX {#specifying-attributes-with-jsx}

You may use quotes to specify string literals as attributes:

```js
const element = <div tabIndex="0"></div>;
```

You may also use curly braces to embed a JavaScript expression in an attribute:

```js
const element = <img src={user.avatarUrl}></img>;
```

Don't put quotes around curly braces when embedding a JavaScript expression in an attribute. You should either use quotes (for string values) or curly braces (for expressions), but not both in the same attribute.

>**Warning:**
>
>Since JSX is closer to JavaScript than to HTML, React DOM uses `camelCase` property naming convention instead of HTML attribute names.
>
>For example, `class` becomes [`className`](https://developer.mozilla.org/en-US/docs/Web/API/Element/className) in JSX, and `tabindex` becomes [`tabIndex`](https://developer.mozilla.org/en-US/docs/Web/API/HTMLElement/tabIndex).

### Specifying Children with JSX {#specifying-children-with-jsx}

If a tag is empty, you may close it immediately with `/>`, like XML:

```js
const element = <img src={user.avatarUrl} />;
```

JSX tags may contain children:

```js
const element = (
  <div>
    <h1>Hello!</h1>
    <h2>Good to see you here.</h2>
  </div>
);
```

### JSX Prevents Injection Attacks {#jsx-prevents-injection-attacks}

It is safe to embed user input in JSX:

```js
const title = response.potentiallyMaliciousInput;
// This is safe:
const element = <h1>{title}</h1>;
```

By default, React DOM [escapes](https://stackoverflow.com/questions/7381974/which-characters-need-to-be-escaped-on-html) any values embedded in JSX before rendering them. Thus it ensures that you can never inject anything that's not explicitly written in your application. Everything is converted to a string before being rendered. This helps prevent [XSS (cross-site-scripting)](https://en.wikipedia.org/wiki/Cross-site_scripting) attacks.

### JSX Represents Objects {#jsx-represents-objects}

Babel compiles JSX down to `React.createElement()` calls.

These two examples are identical:

```js
const element = (
  <h1 className="greeting">
    Hello, world!
  </h1>
);
```

```js
const element = React.createElement(
  'h1',
  {className: 'greeting'},
  'Hello, world!'
);
```

`React.createElement()` performs a few checks to help you write bug-free code but essentially it creates an object like this:

```js
// Note: this structure is simplified
const element = {
  type: 'h1',
  props: {
    className: 'greeting',
    children: 'Hello, world!'
  }
};
```

These objects are called "React elements". You can think of them as descriptions of what you want to see on the screen. React reads these objects and uses them to construct the DOM and keep it up to date.

We will explore rendering React elements to the DOM in the next section.

>**Tip:**
>
<<<<<<< HEAD
>We recommend using the ["Babel" language definition](https://babeljs.io/docs/editors) for your editor of choice so that both ES6 and JSX code is properly highlighted. This website uses the Oceanic Next color scheme which is compatible with it.
=======
>We recommend using the ["Babel" language definition](https://babeljs.io/docs/editors) for your editor of choice so that both ES6 and JSX code is properly highlighted. This website uses the [Oceanic Next](https://github.com/voronianski/oceanic-next-color-scheme) color scheme which is compatible with it.
>>>>>>> 6788666b
<|MERGE_RESOLUTION|>--- conflicted
+++ resolved
@@ -181,8 +181,5 @@
 
 >**Tip:**
 >
-<<<<<<< HEAD
->We recommend using the ["Babel" language definition](https://babeljs.io/docs/editors) for your editor of choice so that both ES6 and JSX code is properly highlighted. This website uses the Oceanic Next color scheme which is compatible with it.
-=======
->We recommend using the ["Babel" language definition](https://babeljs.io/docs/editors) for your editor of choice so that both ES6 and JSX code is properly highlighted. This website uses the [Oceanic Next](https://github.com/voronianski/oceanic-next-color-scheme) color scheme which is compatible with it.
->>>>>>> 6788666b
+
+>We recommend using the ["Babel" language definition](https://babeljs.io/docs/editors) for your editor of choice so that both ES6 and JSX code is properly highlighted.