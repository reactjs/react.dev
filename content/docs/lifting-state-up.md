---
id: lifting-state-up
title: Lifting State Up
permalink: docs/lifting-state-up.html
prev: forms.html
next: composition-vs-inheritance.html
redirect_from:
  - "docs/flux-overview.html"
  - "docs/flux-todo-list.html"
---

Often, several components need to reflect the same changing data. We recommend lifting the shared state up to their closest common ancestor. Let's see how this works in action.

In this section, we will create a temperature calculator that calculates whether the water would boil at a given temperature.

We will start with a component called `BoilingVerdict`. It accepts the `celsius` temperature as a prop, and prints whether it is enough to boil the water:

```js{3,5}
function BoilingVerdict(props) {
  if (props.celsius >= 100) {
    return <p>The water would boil.</p>;
  }
  return <p>The water would not boil.</p>;
}
```

Next, we will create a component called `Calculator`. It renders an `<input>` that lets you enter the temperature, and keeps its value in `this.state.temperature`.

Additionally, it renders the `BoilingVerdict` for the current input value.

```js{5,9,13,17-21}
class Calculator extends React.Component {
  constructor(props) {
    super(props);
    this.handleChange = this.handleChange.bind(this);
    this.state = {temperature: ''};
  }

  handleChange(e) {
    this.setState({temperature: e.target.value});
  }

  render() {
    const temperature = this.state.temperature;
    return (
      <fieldset>
        <legend>Enter temperature in Celsius:</legend>
        <input
          value={temperature}
          onChange={this.handleChange} />
        <BoilingVerdict
          celsius={parseFloat(temperature)} />
      </fieldset>
    );
  }
}
```

[Try it on CodePen.](https://codepen.io/gaearon/pen/ZXeOBm?editors=0010)

## Adding a Second Input

Our new requirement is that, in addition to a Celsius input, we provide a Fahrenheit input, and they are kept in sync.

We can start by extracting a `TemperatureInput` component from `Calculator`. We will add a new `scale` prop to it that can either be `"c"` or `"f"`:

```js{1-4,19,22}
const scaleNames = {
  c: 'Celsius',
  f: 'Fahrenheit'
};

class TemperatureInput extends React.Component {
  constructor(props) {
    super(props);
    this.handleChange = this.handleChange.bind(this);
    this.state = {temperature: ''};
  }

  handleChange(e) {
    this.setState({temperature: e.target.value});
  }

  render() {
    const temperature = this.state.temperature;
    const scale = this.props.scale;
    return (
      <fieldset>
        <legend>Enter temperature in {scaleNames[scale]}:</legend>
        <input value={temperature}
               onChange={this.handleChange} />
      </fieldset>
    );
  }
}
```

We can now change the `Calculator` to render two separate temperature inputs:

```js{5,6}
class Calculator extends React.Component {
  render() {
    return (
      <div>
        <TemperatureInput scale="c" />
        <TemperatureInput scale="f" />
      </div>
    );
  }
}
```

[Try it on CodePen.](https://codepen.io/gaearon/pen/jGBryx?editors=0010)

We have two inputs now, but when you enter the temperature in one of them, the other doesn't update. This contradicts our requirement: we want to keep them in sync.

We also can't display the `BoilingVerdict` from `Calculator`. The `Calculator` doesn't know the current temperature because it is hidden inside the `TemperatureInput`.

## Writing Conversion Functions

First, we will write two functions to convert from Celsius to Fahrenheit and back:

```js
function toCelsius(fahrenheit) {
  return (fahrenheit - 32) * 5 / 9;
}

function toFahrenheit(celsius) {
  return (celsius * 9 / 5) + 32;
}
```

These two functions convert numbers. We will write another function that takes a string `temperature` and a converter function as arguments and returns a string. We will use it to calculate the value of one input based on the other input.

It returns an empty string on an invalid `temperature`, and it keeps the output rounded to the third decimal place:

```js
function tryConvert(temperature, convert) {
  const input = parseFloat(temperature);
  if (Number.isNaN(input)) {
    return '';
  }
  const output = convert(input);
  const rounded = Math.round(output * 1000) / 1000;
  return rounded.toString();
}
```

For example, `tryConvert('abc', toCelsius)` returns an empty string, and `tryConvert('10.22', toFahrenheit)` returns `'50.396'`.

## Lifting State Up

Currently, both `TemperatureInput` components independently keep their values in the local state:

```js{5,9,13}
class TemperatureInput extends React.Component {
  constructor(props) {
    super(props);
    this.handleChange = this.handleChange.bind(this);
    this.state = {temperature: ''};
  }

  handleChange(e) {
    this.setState({temperature: e.target.value});
  }

  render() {
    const temperature = this.state.temperature;
<<<<<<< HEAD
    }
} 
=======
    // ...  
>>>>>>> a2011135
```

However, we want these two inputs to be in sync with each other. When we update the Celsius input, the Fahrenheit input should reflect the converted temperature, and vice versa.

In React, sharing state is accomplished by moving it up to the closest common ancestor of the components that need it. This is called "lifting state up". We will remove the local state from the `TemperatureInput` and move it into the `Calculator` instead.

If the `Calculator` owns the shared state, it becomes the "source of truth" for the current temperature in both inputs. It can instruct them both to have values that are consistent with each other. Since the props of both `TemperatureInput` components are coming from the same parent `Calculator` component, the two inputs will always be in sync.

Let's see how this works step by step.

First, we will replace `this.state.temperature` with `this.props.temperature` in the `TemperatureInput` component. For now, let's pretend `this.props.temperature` already exists, although we will need to pass it from the `Calculator` in the future:

```js{3}
  render() {
    // Before: const temperature = this.state.temperature;
    const temperature = this.props.temperature;
<<<<<<< HEAD
    }
=======
    // ...
>>>>>>> a2011135
```

We know that [props are read-only](/docs/components-and-props.html#props-are-read-only). When the `temperature` was in the local state, the `TemperatureInput` could just call `this.setState()` to change it. However, now that the `temperature` is coming from the parent as a prop, the `TemperatureInput` has no control over it.

In React, this is usually solved by making a component "controlled". Just like the DOM `<input>` accepts both a `value` and an `onChange` prop, so can the custom `TemperatureInput` accept both `temperature` and `onTemperatureChange` props from its parent `Calculator`.

Now, when the `TemperatureInput` wants to update its temperature, it calls `this.props.onTemperatureChange`:

```js{3}
  handleChange(e) {
    // Before: this.setState({temperature: e.target.value});
    this.props.onTemperatureChange(e.target.value);
<<<<<<< HEAD
    }
=======
    // ...
>>>>>>> a2011135
```

>Note:
>
>There is no special meaning to either `temperature` or `onTemperatureChange` prop names in custom components. We could have called them anything else, like name them `value` and `onChange` which is a common convention.

The `onTemperatureChange` prop will be provided together with the `temperature` prop by the parent `Calculator` component. It will handle the change by modifying its own local state, thus re-rendering both inputs with the new values. We will look at the new `Calculator` implementation very soon.

Before diving into the changes in the `Calculator`, let's recap our changes to the `TemperatureInput` component. We have removed the local state from it, and instead of reading `this.state.temperature`, we now read `this.props.temperature`. Instead of calling `this.setState()` when we want to make a change, we now call `this.props.onTemperatureChange()`, which will be provided by the `Calculator`:

```js{8,12}
class TemperatureInput extends React.Component {
  constructor(props) {
    super(props);
    this.handleChange = this.handleChange.bind(this);
  }

  handleChange(e) {
    this.props.onTemperatureChange(e.target.value);
  }

  render() {
    const temperature = this.props.temperature;
    const scale = this.props.scale;
    return (
      <fieldset>
        <legend>Enter temperature in {scaleNames[scale]}:</legend>
        <input value={temperature}
               onChange={this.handleChange} />
      </fieldset>
    );
  }
}
```

Now let's turn to the `Calculator` component.

We will store the current input's `temperature` and `scale` in its local state. This is the state we "lifted up" from the inputs, and it will serve as the "source of truth" for both of them. It is the minimal representation of all the data we need to know in order to render both inputs.

For example, if we enter 37 into the Celsius input, the state of the `Calculator` component will be:

```js
{
  temperature: '37',
  scale: 'c'
}
```

If we later edit the Fahrenheit field to be 212, the state of the `Calculator` will be:

```js
{
  temperature: '212',
  scale: 'f'
}
```

We could have stored the value of both inputs but it turns out to be unnecessary. It is enough to store the value of the most recently changed input, and the scale that it represents. We can then infer the value of the other input based on the current `temperature` and `scale` alone.

The inputs stay in sync because their values are computed from the same state:

```js{6,10,14,18-21,27-28,31-32,34}
class Calculator extends React.Component {
  constructor(props) {
    super(props);
    this.handleCelsiusChange = this.handleCelsiusChange.bind(this);
    this.handleFahrenheitChange = this.handleFahrenheitChange.bind(this);
    this.state = {temperature: '', scale: 'c'};
  }

  handleCelsiusChange(temperature) {
    this.setState({scale: 'c', temperature});
  }

  handleFahrenheitChange(temperature) {
    this.setState({scale: 'f', temperature});
  }

  render() {
    const scale = this.state.scale;
    const temperature = this.state.temperature;
    const celsius = scale === 'f' ? tryConvert(temperature, toCelsius) : temperature;
    const fahrenheit = scale === 'c' ? tryConvert(temperature, toFahrenheit) : temperature;

    return (
      <div>
        <TemperatureInput
          scale="c"
          temperature={celsius}
          onTemperatureChange={this.handleCelsiusChange} />
        <TemperatureInput
          scale="f"
          temperature={fahrenheit}
          onTemperatureChange={this.handleFahrenheitChange} />
        <BoilingVerdict
          celsius={parseFloat(celsius)} />
      </div>
    );
  }
}
```

[Try it on CodePen.](https://codepen.io/gaearon/pen/WZpxpz?editors=0010)

Now, no matter which input you edit, `this.state.temperature` and `this.state.scale` in the `Calculator` get updated. One of the inputs gets the value as is, so any user input is preserved, and the other input value is always recalculated based on it.

Let's recap what happens when you edit an input:

* React calls the function specified as `onChange` on the DOM `<input>`. In our case, this is the `handleChange` method in `TemperatureInput` component.
* The `handleChange` method in the `TemperatureInput` component calls `this.props.onTemperatureChange()` with the new desired value. Its props, including `onTemperatureChange`, were provided by its parent component, the `Calculator`.
* When it previously rendered, the `Calculator` has specified that `onTemperatureChange` of the Celsius `TemperatureInput` is the `Calculator`'s `handleCelsiusChange` method, and `onTemperatureChange` of the Fahrenheit `TemperatureInput` is the `Calculator`'s `handleFahrenheitChange` method. So either of these two `Calculator` methods gets called depending on which input we edited.
* Inside these methods, the `Calculator` component asks React to re-render itself by calling `this.setState()` with the new input value and the current scale of the input we just edited.
* React calls the `Calculator` component's `render` method to learn what the UI should look like. The values of both inputs are recomputed based on the current temperature and the active scale. The temperature conversion is performed here.
* React calls the `render` methods of the individual `TemperatureInput` components with their new props specified by the `Calculator`. It learns what their UI should look like.
* React DOM updates the DOM to match the desired input values. The input we just edited receives its current value, and the other input is updated to the temperature after conversion.

Every update goes through the same steps so the inputs stay in sync.

## Lessons Learned

There should be a single "source of truth" for any data that changes in a React application. Usually, the state is first added to the component that needs it for rendering. Then, if other components also need it, you can lift it up to their closest common ancestor. Instead of trying to sync the state between different components, you should rely on the [top-down data flow](/docs/state-and-lifecycle.html#the-data-flows-down).

Lifting state involves writing more "boilerplate" code than two-way binding approaches, but as a benefit, it takes less work to find and isolate bugs. Since any state "lives" in some component and that component alone can change it, the surface area for bugs is greatly reduced. Additionally, you can implement any custom logic to reject or transform user input.

If something can be derived from either props or state, it probably shouldn't be in the state. For example, instead of storing both `celsiusValue` and `fahrenheitValue`, we store just the last edited `temperature` and its `scale`. The value of the other input can always be calculated from them in the `render()` method. This lets us clear or apply rounding to the other field without losing any precision in the user input.

When you see something wrong in the UI, you can use [React Developer Tools](https://github.com/facebook/react-devtools) to inspect the props and move up the tree until you find the component responsible for updating the state. This lets you trace the bugs to their source:

<img src="../images/docs/react-devtools-state.gif" alt="Monitoring State in React DevTools" width="100%"><|MERGE_RESOLUTION|>--- conflicted
+++ resolved
@@ -166,12 +166,7 @@
 
   render() {
     const temperature = this.state.temperature;
-<<<<<<< HEAD
-    }
-} 
-=======
     // ...  
->>>>>>> a2011135
 ```
 
 However, we want these two inputs to be in sync with each other. When we update the Celsius input, the Fahrenheit input should reflect the converted temperature, and vice versa.
@@ -188,11 +183,7 @@
   render() {
     // Before: const temperature = this.state.temperature;
     const temperature = this.props.temperature;
-<<<<<<< HEAD
-    }
-=======
     // ...
->>>>>>> a2011135
 ```
 
 We know that [props are read-only](/docs/components-and-props.html#props-are-read-only). When the `temperature` was in the local state, the `TemperatureInput` could just call `this.setState()` to change it. However, now that the `temperature` is coming from the parent as a prop, the `TemperatureInput` has no control over it.
@@ -205,11 +196,7 @@
   handleChange(e) {
     // Before: this.setState({temperature: e.target.value});
     this.props.onTemperatureChange(e.target.value);
-<<<<<<< HEAD
-    }
-=======
     // ...
->>>>>>> a2011135
 ```
 
 >Note:
