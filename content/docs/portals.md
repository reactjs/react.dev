--- conflicted
+++ resolved
@@ -12,15 +12,11 @@
 
 The first argument (`child`) is any [renderable React child](/docs/react-component.html#render), such as an element, string, or fragment. The second argument (`container`) is a DOM element.
 
-<<<<<<< HEAD
 > Note:
 >
 > Using `ReactDOM.hydrate()` in an app that has `React.createPortal()` is currently unsupported - see [Github issue](https://github.com/facebook/react/issues/13097) for details.
 
-## Usage
-=======
 ## Usage {#usage}
->>>>>>> 8de5aff1
 
 Normally, when you return an element from a component's render method, it's mounted into the DOM as a child of the nearest parent node:
 
