--- conflicted
+++ resolved
@@ -58,11 +58,7 @@
 
 #### Updating
 
-<<<<<<< HEAD
-An update can be caused by changes to props or state or by explicitly calling the `forceUpdate` method of a class component. These methods are called when a component is being re-rendered:
-=======
-An update can be caused by changes to props or state. These methods are called in the following order when a component is being re-rendered:
->>>>>>> e502219a
+An update can be caused by changes to props or state or by explicitly calling the `forceUpdate` method of a class component. These methods are called in the following order when a component is being re-rendered:
 
 - [`static getDerivedStateFromProps()`](#static-getderivedstatefromprops)
 - [`shouldComponentUpdate()`](#shouldcomponentupdate)
