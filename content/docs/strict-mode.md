--- conflicted
+++ resolved
@@ -103,13 +103,10 @@
 * The `render` method of class components or the function component itself 
 * state updater functions (the first argument for the `setState` class component method or the argument for the `setState` return value of [`useState`](hooks-reference.html#usestate))
 * The static `getDerivedStateFromProps` lifecycle
-<<<<<<< HEAD
+* The `shouldComponentUpdate` method
 * the function passed as the initial state to [`useState`](hooks-reference.html#lazy-initial-state)
 * the `init` function passed to [`useReducer`](hooks-reference.html#usereducer)
 * "create" functions passed to [`useMemo`](hooks-reference.html#usememo)
-=======
-* The `shouldComponentUpdate` method
->>>>>>> 218790e6
 
 > Note:
 >
