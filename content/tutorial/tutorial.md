---
id: tutorial
title: "Tutorial: Intro to React"
layout: tutorial
sectionid: tutorial
permalink: tutorial/tutorial.html
redirect_from:
  - "docs/tutorial.html"
  - "docs/why-react.html"
  - "docs/tutorial-ja-JP.html"
  - "docs/tutorial-ko-KR.html"
  - "docs/tutorial-zh-CN.html"
---

This tutorial doesn't assume any existing React knowledge.

## Before We Start the Tutorial

We will build a small game during this tutorial. **You might be tempted to skip it because you're not building games -- but give it a chance.** The techniques you'll learn in the tutorial are fundamental to building any React apps, and mastering it will give you a deep understanding of React.

>Tip
>
>This tutorial is designed for people who prefer to **learn by doing**. If you prefer learning concepts from the ground up, check out our [step-by-step guide](/docs/hello-world.html). You might find this tutorial and the guide complementary to each other.

The tutorial is divided into several sections:

* [Setup for the Tutorial](#setup-for-the-tutorial) will give you **a starting point** to follow the tutorial.
* [Overview](#overview) will teach you **the fundamentals** of React: components, props, and state.
* [Completing the Game](#completing-the-game) will teach you **the most common techniques** in React development.
* [Adding Time Travel](#adding-time-travel) will give you **a deeper insight** into the unique strengths of React.

You don't have to complete all of the sections at once to get the value out of this tutorial. Try to get as far as you can -- even if it's one or two sections.

It's fine to copy and paste code as you're following along the tutorial, but we recommend to type it by hand. This will help you develop a muscle memory and a stronger understanding.

### What Are We Building?

In this tutorial, we'll show how to build an interactive tic-tac-toe game with React.

You can see what we'll be building here: **[Final Result](https://codepen.io/gaearon/pen/gWWZgR?editors=0010)**. If the code doesn't make sense to you, or if you are unfamiliar with the code's syntax, don't worry! The goal of this tutorial is to help you understand React and its syntax.

We recommend that you check out the tic-tac-toe game before continuing with the tutorial. One of the features that you'll notice is that there is a numbered list to the right of the game's board. This list gives you a history of all of the moves that have occurred in the game, and is updated as the game progresses.

You can close the tic-tac-toe game once you're familiar with it. We'll be starting from a simpler template in this tutorial. Our next step is to set you up so that you can start building the game.

### Prerequisites

We'll assume that you have some familiarity with HTML and JavaScript, but you should be able to follow along even if you're coming from a different programming language. We'll also assume that you're familiar with programming concepts like functions, objects, arrays, and to a lesser extent, classes.

If you need to review JavaScript, we recommend reading [this guide](https://developer.mozilla.org/en-US/docs/Web/JavaScript/A_re-introduction_to_JavaScript). Note that we're also using some features from ES6 -- a recent version of JavaScript. In this tutorial, we're using [arrow functions](https://developer.mozilla.org/en-US/docs/Web/JavaScript/Reference/Functions/Arrow_functions), [classes](https://developer.mozilla.org/en-US/docs/Web/JavaScript/Reference/Classes), [`let`](https://developer.mozilla.org/en-US/docs/Web/JavaScript/Reference/Statements/let), and [`const`](https://developer.mozilla.org/en-US/docs/Web/JavaScript/Reference/Statements/const) statements. You can use the [Babel REPL](babel://es5-syntax-example) to check what ES6 code compiles to.

## Setup for the Tutorial

There are two ways to complete this tutorial: you can either write the code in your browser, or you can set up a local development environment on your computer.

### Setup Option 1: Write Code in the Browser

This is the quickest way to get started!

First, open this **[Starter Code](https://codepen.io/gaearon/pen/oWWQNa?editors=0010)** in a new tab. The new tab should display an empty tic-tac-toe game board and React code. We will be editing the React code in this tutorial.

You can now skip the second setup option, and go to the [Overview](#overview) section to get an overview of React.

### Setup Option 2: Local Development Environment

This is completely optional and not required for this tutorial!

<br>

<details>

<summary><b>Optional: Instructions for following along locally using your preferred text editor</b></summary>

This setup requires more work but allows you to complete the tutorial using an editor of your choice. Here are the steps to follow:

1. Make sure you have a recent version of [Node.js](https://nodejs.org/en/) installed.
2. Follow the [installation instructions for Create React App](/docs/create-a-new-react-app.html#create-react-app) to make a new project.

```bash
npm install -g create-react-app
create-react-app my-app
```

3. Delete all files in the `src/` folder of the new project (don't delete the folder, just its contents).

```bash
cd my-app
rm -f src/*
```

4. Add a file named `index.css` in the `src/` folder with [this CSS code](https://codepen.io/gaearon/pen/oWWQNa?editors=0100).

5. Add a file named `index.js` in the `src/` folder with [this JS code](https://codepen.io/gaearon/pen/oWWQNa?editors=0010).

6. Add these three lines to the top of `index.js` in the `src/` folder:

```js
import React from 'react';
import ReactDOM from 'react-dom';
import './index.css';
```

Now if you run `npm start` in the project folder and open `http://localhost:3000` in the browser, you should see an empty tic-tac-toe field.

We recommend following [these instructions](https://babeljs.io/docs/editors/) to configure syntax highlighting for your editor.

</details>

### Help, I'm Stuck!

If you get stuck, check out the [community support resources](/community/support.html). In particular, [Reactiflux Chat](https://discord.gg/0ZcbPKXt5bZjGY5n) is a great way to get help quickly. If you don't receive an answer, or if you remain stuck, please file an issue, and we'll help you out.

## Overview

Now that you're set up, let's get an overview of React!

### What Is React?

React is a declarative, efficient, and flexible JavaScript library for building user interfaces. It lets you compose complex UIs from small and isolated pieces of code called "components".

React has a few different kinds of components, but we'll start with `React.Component` subclasses:

```javascript
class ShoppingList extends React.Component {
  render() {
    return (
      <div className="shopping-list">
        <h1>Shopping List for {this.props.name}</h1>
        <ul>
          <li>Instagram</li>
          <li>WhatsApp</li>
          <li>Oculus</li>
        </ul>
      </div>
    );
  }
}

// Example usage: <ShoppingList name="Mark" />
```

We'll get to the funny XML-like tags soon. We use components to tell React what we want to see on the screen. When our data changes, React will efficiently update and re-render our components.

Here, ShoppingList is a **React component class**, or **React component type**. A component takes in parameters, called `props` (short for "properties"), and returns a hierarchy of views to display via the `render` method.

The `render` method returns a *description* of what you want to see on the screen. React takes the description and displays the result. In particular, `render` returns a **React element**, which is a lightweight description of what to render. Most React developers use a special syntax called "JSX" which makes these structures easier to write. The `<div />` syntax is transformed at build time to `React.createElement('div')`. The example above is equivalent to:

```javascript
return React.createElement('div', {className: 'shopping-list'},
  React.createElement('h1', /* ... h1 children ... */),
  React.createElement('ul', /* ... ul children ... */)
);
```

[See full expanded version.](babel://tutorial-expanded-version)

If you're curious, `createElement()` is described in more detail in the [API reference](/docs/react-api.html#createelement), but we won't be using it in this tutorial. Instead, we will keep using JSX.

JSX comes with the full power of JavaScript. You can put *any* JavaScript expressions within braces inside JSX. Each React element is a JavaScript object that you can store in a variable or pass around in your program.

The `ShoppingList` component above only renders built-in DOM components like `<div />` and `<li />`. But you can compose and render custom React components too. For example, we can now refer to the whole shopping list by writing `<ShoppingList />`. Each React component is encapsulated and can operate independently; this allows you to build complex UIs from simple components.

## Inspecting the Starter Code

If you're going to work on the tutorial **in your browser,** open this code in a new tab: **[Starter Code](https://codepen.io/gaearon/pen/oWWQNa?editors=0010)**. If you're going to work on the tutorial **locally,** instead open `src/index.js` in your project folder (you have already touched this file during the [setup](#setup-option-2-local-development-environment)).

This Starter Code is the base of what we're building. We've provided the CSS styling so that you only need to focus on learning React and programming the tic-tac-toe game.

By inspecting the code, you'll notice that we have three React components:

* Square
* Board
* Game

The Square component renders a single `<button>` and the Board renders 9 squares. The Game component renders a board with placeholder values which we'll modify later. There are currently no interactive components.

### Passing Data Through Props

Just to get our feet wet, let's try passing some data from our Board component to our Square component.

In Board's `renderSquare` method, change the code to pass a prop called `value` to the Square:

```js{3}
class Board extends React.Component {
  renderSquare(i) {
    return <Square value={i} />;
  }
```

Change Square's `render` method to show that value by replacing `{/* TODO */}` with `{this.props.value}`:

```js{5}
class Square extends React.Component {
  render() {
    return (
      <button className="square">
        {this.props.value}
      </button>
    );
  }
}
```

Before:

![React Devtools](../images/tutorial/tictac-empty.png)

After: You should see a number in each square in the rendered output.

![React Devtools](../images/tutorial/tictac-numbers.png)

**[View the full code at this point](https://codepen.io/gaearon/pen/aWWQOG?editors=0010)**

Congratulations! You've just "passed a prop" from a parent Board component to a child Square component. Passing props is how information flows in React apps, from parents to children.

### Making an Interactive Component

Let's fill the Square component with an "X" when we click it. 
First, change the button tag that is returned from the Square component's `render()` function to this:

```javascript{4}
class Square extends React.Component {
  render() {
    return (
      <button className="square" onClick={function() { alert('click'); }}>
        {this.props.value}
      </button>
    );
  }
}
```

If we click on a Square now, we should get an alert in our browser.

>Note
>
>To save typing and avoid the [confusing behavior of `this`](https://yehudakatz.com/2011/08/11/understanding-javascript-function-invocation-and-this/), we will use the [arrow function syntax](https://developer.mozilla.org/en-US/docs/Web/JavaScript/Reference/Functions/Arrow_functions) for event handlers here and further below:
>
>```javascript{4}
>class Square extends React.Component {
>  render() {
>    return (
>      <button className="square" onClick={() => alert('click')}>
>        {this.props.value}
>      </button>
>    );
>  }
>}
>```
>
>Notice how with `onClick={() => alert('click')}`, we're passing *a function* as the `onClick` prop. It only fires after a click. Forgetting `() =>` and writing `onClick={alert('click')}` is a common mistake, and would fire the alert every time the component re-renders.

As a next step, we want the Square component to "remember" that it got clicked, and fill it with an "X" mark. To "remember" things, components use **state**.

React components can have state by setting `this.state` in their constructors. `this.state` should be considered as private to a React component that it's defined in. Let's store the current value of the Square in `this.state`, and change it when the Square is clicked.

First, we'll add a constructor to the class to initialize the state:

```javascript{2-7}
class Square extends React.Component {
  constructor(props) {
    super(props);
    this.state = {
      value: null,
    };
  }

  render() {
    return (
      <button className="square" onClick={() => alert('click')}>
        {this.props.value}
      </button>
    );
  }
}
```

>Note
>
>In [JavaScript classes](https://developer.mozilla.org/en-US/docs/Web/JavaScript/Reference/Classes), you need to always call `super` when defining the constructor of a subclass. All React component classes that have a `constructor` should start it with a `super(props)` call.

Now we'll change the Square's `render` method to display the current state's value when clicked:

* Replace `this.props.value` with `this.state.value` inside the `<button>` tag.
* Replace the `() => alert()` event handler with `() => this.setState({value: 'X'})`.
* Put the `className` and `onClick` props on separate lines for better readability.

After these changes, the `<button>` tag that is returned by the Square's `render` method looks like this:

```javascript{12-13,15}
class Square extends React.Component {
  constructor(props) {
    super(props);
    this.state = {
      value: null,
    };
  }

  render() {
    return (
      <button
        className="square"
        onClick={() => this.setState({value: 'X'})}
      >
        {this.state.value}
      </button>
    );
  }
}
```

By calling `this.setState` from an `onClick` handler in the Square's `render` method, we tell React to re-render that Square whenever its `<button>` is clicked. After the update, the Square's `this.state.value` will be `'X'`, so we'll see the `X` on the game board. If you click on any Square, an `X` should show up.

When you call `setState` in a component, React automatically updates the child components inside of it too.

<<<<<<< HEAD
[View the current code.](https://codepen.io/biancaghiurutan/pen/bMWzMP?editors=0010)
=======
**[View the full code at this point](https://codepen.io/gaearon/pen/VbbVLg?editors=0010)**
>>>>>>> 1a97b5bd

### Developer Tools

The React Devtools extension for [Chrome](https://chrome.google.com/webstore/detail/react-developer-tools/fmkadmapgofadopljbjfkapdkoienihi?hl=en) and [Firefox](https://addons.mozilla.org/en-US/firefox/addon/react-devtools/) lets you inspect a React component tree with your browser's developer tools.

<img src="../images/tutorial/devtools.png" alt="React Devtools" style="max-width: 100%">

The React DevTools let you check the props and the state of your React components.

After installing React DevTools, you can right-click on any element on the page, click "Inspect" to open the developer tools, and the React tab will appear as the last tab to the right.

**However, note there are a few extra steps to get it working with CodePen:**

1. Log in or register and confirm your email (required to prevent spam).
2. Click the "Fork" button.
3. Click "Change View" and then choose "Debug mode".
4. In the new tab that opens, the devtools should now have a React tab.

## Completing the Game

We now have the basic building blocks for our tic-tac-toe game. To have a complete game, we now need to alternate placing "X"s and "O"s on the board, and we need a way to determine a winner.

### Lifting State Up

Currently, each Square component maintains the game's state. To check for a winner, we'll maintain the value of each of the 9 squares in one location.

We may think that Board should just ask each Square for the Square's state. Although this approach is possible in React, we discourage it because the code becomes difficult to understand, susceptible to bugs, and hard to refactor. Instead, the best approach is to store the game's state in the parent Board component instead of in each Square. The Board component can tell each Square what to display by passing a prop, [just like we did when we passed a number to each Square](#passing-data-through-props).

**To collect data from multiple children, or to have two child components communicate with each other, you need to declare the shared state in their parent component instead. The parent component can pass the state back down to the children by using props; this keeps the child components in sync with each other and with the parent component.**

Lifting state into a parent component is common when React components are refactored -- let's take this opportunity to try it out. We'll add a constructor to the Board and set the Board's initial state to contain an array with 9 nulls. These 9 nulls correspond to the 9 squares:

```javascript{2-7}
class Board extends React.Component {
  constructor(props) {
    super(props);
    this.state = {
      squares: Array(9).fill(null),
    };
  }

  renderSquare(i) {
    return <Square value={i} />;
  }

  render() {
    const status = 'Next player: X';

    return (
      <div>
        <div className="status">{status}</div>
        <div className="board-row">
          {this.renderSquare(0)}
          {this.renderSquare(1)}
          {this.renderSquare(2)}
        </div>
        <div className="board-row">
          {this.renderSquare(3)}
          {this.renderSquare(4)}
          {this.renderSquare(5)}
        </div>
        <div className="board-row">
          {this.renderSquare(6)}
          {this.renderSquare(7)}
          {this.renderSquare(8)}
        </div>
      </div>
    );
  }
}
```

When we fill the board in later, the board will look something like this:

```javascript
[
  'O', null, 'X',
  'X', 'X', 'O',
  'O', null, null,
]
```

The Board's `renderSquare` method currently looks like this:

```javascript
  renderSquare(i) {
    return <Square value={i} />;
  }
```

In the beginning, we [passed the `value` prop down](#passing-data-through-props) from the Board to show numbers from 0 to 8 in every Square. In a different previous step, we replaced the numbers with an "X" mark [determined by Square's own state](#making-an-interactive-component). This is why Square currently ignores the `value` prop passed to it by the Board.

We will now use the prop passing mechanism again. We will modify the Board to instruct each individual Square about its current value (`'X'`, `'O'`, or `null`). We have already defined the `squares` array in the Board's constructor, and we will modify the Board's `renderSquare` method to read from it:

```javascript{2}
  renderSquare(i) {
    return <Square value={this.state.squares[i]} />;
  }
```

**[View the full code at this point](https://codepen.io/gaearon/pen/gWWQPY?editors=0010)**

Each Square will now receive a `value` prop that will either be `'X'`, `'O'`, or `null` for empty squares.

Next, we need to change what happens when a Square is clicked. The Board component now maintains which squares are filled. We need to create a way for the Square to update the Board's state. Since state is considered to be private to a component that defines it, we cannot update the Board's state directly from Square.

To maintain the Board's state's privacy, we'll pass down a function from the Board to the Square. This function will get called when a Square is clicked. We'll change the `renderSquare` method in Board to:

```javascript{5}
  renderSquare(i) {
    return (
      <Square
        value={this.state.squares[i]}
        onClick={() => this.handleClick(i)}
      />
    );
  }
```

>Note
>
>We split the returned element into multiple lines for readability, and added parentheses so that JavaScript doesn't insert a semicolon after `return` and break our code.

Now we're passing down two props from Board to Square: `value` and `onClick`. The `onClick` prop is a function that Square can call when clicked. We'll make the following changes to Square:

* Replace `this.state.value` with `this.props.value` in Square's `render` method
* Replace `this.setState()` with `this.props.onClick()` in Square's `render` method
* Delete the `constructor` from Square because Square no longer keeps track of the game's state

After these changes, the Square component looks like this:

```javascript{1,2,6,8}
class Square extends React.Component {
  render() {
    return (
      <button
        className="square"
        onClick={() => this.props.onClick()}
      >
        {this.props.value}
      </button>
    );
  }
}
```

When a Square is clicked, the `onClick` function provided by the Board is called. Here's a review of how this is achieved:

1. The `onClick` prop on the built-in DOM `<button>` component tells React to set up a click event listener.
2. When the button is clicked, React will call the `onClick` event handler that is defined in Square's `render()` method.
3. This event handler calls `this.props.onClick()`. The Square's `onClick` prop was specified by the Board.
4. Since the Board passed `onClick={() => this.handleClick(i)}` to Square, the Square calls `this.handleClick(i)` when clicked.
5. We have not defined the `handleClick()` method yet, so our code crashes.

>Note
>
>The DOM `<button>` element's `onClick` attribute has a special meaning to React because it is a built-in component. For custom components like Square, the naming is up to you. We could name the Square's `onClick` prop or Board's `handleClick` method differently. In React, however, it is a convention to use `on[Event]` names for props which represent events and `handle[Event]` for the methods which handle the events.

When we try to click a Square, we should get an error because we haven't defined `handleClick` yet. We'll now add `handleClick` to the Board class:

```javascript{9-13}
class Board extends React.Component {
  constructor(props) {
    super(props);
    this.state = {
      squares: Array(9).fill(null),
    };
  }

  handleClick(i) {
    const squares = this.state.squares.slice();
    squares[i] = 'X';
    this.setState({squares: squares});
  }

  renderSquare(i) {
    return (
      <Square
        value={this.state.squares[i]}
        onClick={() => this.handleClick(i)}
      />
    );
  }

  render() {
    const status = 'Next player: X';

    return (
      <div>
        <div className="status">{status}</div>
        <div className="board-row">
          {this.renderSquare(0)}
          {this.renderSquare(1)}
          {this.renderSquare(2)}
        </div>
        <div className="board-row">
          {this.renderSquare(3)}
          {this.renderSquare(4)}
          {this.renderSquare(5)}
        </div>
        <div className="board-row">
          {this.renderSquare(6)}
          {this.renderSquare(7)}
          {this.renderSquare(8)}
        </div>
      </div>
    );
  }
}
```

**[View the full code at this point](https://codepen.io/gaearon/pen/ybbQJX?editors=0010)**

After these changes, we're again able to click on the Squares to fill them. However, now the state is stored in the Board component instead of the individual Square components. When the Board's state changes, the Square components re-render automatically. Keeping the state of all squares in the Board component will allow it to determine the winner in the future.

Since the Square components no longer maintain state, the Square components receive values from the Board component and inform the Board component when they're clicked. In React terms, the Square components are now **controlled components**. The Board has full control over them.

Note how in `handleClick`, we call `.slice()` to create a copy of the `squares` array to modify instead of modifying the existing array. We will explain why we create a copy of the `squares` array in the next section.

### Why Immutability Is Important

In the previous code example, we suggested that you use the `.slice()` operator to create a copy of the `squares` array to modify instead of modifying the existing array. We'll now discuss immutability and why immutability is important to learn.

There are generally two approaches to changing data. The first approach is to *mutate* the data by directly changing the data's values. The second approach is to replace the data with a new copy which has the desired changes.

#### Data Change with Mutation
```javascript
var player = {score: 1, name: 'Jeff'};
player.score = 2;
// Now player is {score: 2, name: 'Jeff'}
```

#### Data Change without Mutation
```javascript
var player = {score: 1, name: 'Jeff'};

var newPlayer = Object.assign({}, player, {score: 2});
// Now player is unchanged, but newPlayer is {score: 2, name: 'Jeff'}

// Or if you are using object spread syntax proposal, you can write:
// var newPlayer = {...player, score: 2};
```

The end result is the same but by not mutating (or changing the underlying data) directly, we gain several benefits described below.

#### Complex Features Become Simple

Immutability makes complex features much easier to implement. Later in this tutorial, we will implement a "time travel" feature that allows us to review the tic-tac-toe game's history and "jump back" to previous moves. This functionality isn't specific to games -- an ability to undo and redo certain actions is a common requirement in applications. Avoiding direct data mutation lets us keep previous versions of the game's history intact, and reuse them later.

#### Detecting Changes

Detecting changes in mutable objects is difficult because they are modified directly. This detection requires the mutable object to be compared to previous copies of itself and the entire object tree to be traversed.

Detecting changes in immutable objects is considerably easier. If the immutable object that is being referenced is different than the previous one, then the object has changed.

#### Determining When to Re-render in React

The main benefit of immutability is that it helps you build _pure components_ in React. Immutable data can easily determine if changes have been made which helps to determine when a component requires re-rendering.

You can learn more about `shouldComponentUpdate()` and how you can build *pure components* by reading [Optimizing Performance](/docs/optimizing-performance.html#examples).

### Function Components

We'll now change the Square to be a **function component**.

In React, **function components** are a simpler way to write components that only contain a `render` method and don't have their own state. Instead of defining a class which extends `React.Component`, we can write a function that takes `props` as input and returns what should be rendered. Function components are less tedious to write than classes, and many components can be expressed this way.

Replace the Square class with this function:

```javascript
function Square(props) {
  return (
    <button className="square" onClick={props.onClick}>
      {props.value}
    </button>
  );
}
```

We have changed `this.props` to `props` both times it appears.

**[View the full code at this point](https://codepen.io/gaearon/pen/QvvJOv?editors=0010)**

>Note
>
>When we modified the Square to be a function component, we also changed `onClick={() => this.props.onClick()}` to a shorter `onClick={props.onClick}` (note the lack of parentheses on *both* sides). In a class, we used an arrow function to access the correct `this` value, but in a function component we don't need to worry about `this`.

### Taking Turns

We now need to fix an obvious defect in our tic-tac-toe game: the "O"s cannot be marked on the board.

We'll set the first move to be "X" by default. We can set this default by modifying the initial state in our Board constructor:

```javascript{6}
class Board extends React.Component {
  constructor(props) {
    super(props);
    this.state = {
      squares: Array(9).fill(null),
      xIsNext: true,
    };
  }
```

Each time a player moves, `xIsNext` (a boolean) will be flipped to determine which player goes next and the game's state will be saved. We'll update the Board's `handleClick` function to flip the value of `xIsNext`:

```javascript{3,6}
  handleClick(i) {
    const squares = this.state.squares.slice();
    squares[i] = this.state.xIsNext ? 'X' : 'O';
    this.setState({
      squares: squares,
      xIsNext: !this.state.xIsNext,
    });
  }
```

With this change, "X"s and "O"s can take turns. Let's also change the "status" text in Board's `render` so that it displays which player has the next turn:

```javascript{2}
  render() {
    const status = 'Next player: ' + (this.state.xIsNext ? 'X' : 'O');

    return (
      // the rest has not changed
```

After applying these changes, you should have this Board component:

```javascript{6,11-16,29}
class Board extends React.Component {
  constructor(props) {
    super(props);
    this.state = {
      squares: Array(9).fill(null),
      xIsNext: true,
    };
  }

  handleClick(i) {
    const squares = this.state.squares.slice();
    squares[i] = this.state.xIsNext ? 'X' : 'O';
    this.setState({
      squares: squares,
      xIsNext: !this.state.xIsNext,
    });
  }

  renderSquare(i) {
    return (
      <Square
        value={this.state.squares[i]}
        onClick={() => this.handleClick(i)}
      />
    );
  }

  render() {
    const status = 'Next player: ' + (this.state.xIsNext ? 'X' : 'O');

    return (
      <div>
        <div className="status">{status}</div>
        <div className="board-row">
          {this.renderSquare(0)}
          {this.renderSquare(1)}
          {this.renderSquare(2)}
        </div>
        <div className="board-row">
          {this.renderSquare(3)}
          {this.renderSquare(4)}
          {this.renderSquare(5)}
        </div>
        <div className="board-row">
          {this.renderSquare(6)}
          {this.renderSquare(7)}
          {this.renderSquare(8)}
        </div>
      </div>
    );
  }
}
```

**[View the full code at this point](https://codepen.io/gaearon/pen/KmmrBy?editors=0010)**

### Declaring a Winner

Now that we show which player's turn is next, we should also show when the game is won and there are no more turns to make. We can determine a winner by adding this helper function to the end of the file:

```javascript
function calculateWinner(squares) {
  const lines = [
    [0, 1, 2],
    [3, 4, 5],
    [6, 7, 8],
    [0, 3, 6],
    [1, 4, 7],
    [2, 5, 8],
    [0, 4, 8],
    [2, 4, 6],
  ];
  for (let i = 0; i < lines.length; i++) {
    const [a, b, c] = lines[i];
    if (squares[a] && squares[a] === squares[b] && squares[a] === squares[c]) {
      return squares[a];
    }
  }
  return null;
}
```

We will call `calculateWinner(squares)` in the Board's `render` function to check if a player has won. If a player has won, we can display text such as "Winner: X" or "Winner: O". We'll replace the `status` declaration in Board's `render` function with this code:

```javascript{2-8}
  render() {
    const winner = calculateWinner(this.state.squares);
    let status;
    if (winner) {
      status = 'Winner: ' + winner;
    } else {
      status = 'Next player: ' + (this.state.xIsNext ? 'X' : 'O');
    }

    return (
      // the rest has not changed
```

We can now change the Board's `handleClick` function to return early by ignoring a click if someone has won the game or if a Square is already filled:

```javascript{3-5}
  handleClick(i) {
    const squares = this.state.squares.slice();
    if (calculateWinner(squares) || squares[i]) {
      return;
    }
    squares[i] = this.state.xIsNext ? 'X' : 'O';
    this.setState({
      squares: squares,
      xIsNext: !this.state.xIsNext,
    });
  }
```

**[View the full code at this point](https://codepen.io/gaearon/pen/LyyXgK?editors=0010)**

Congratulations! You now have a working tic-tac-toe game. And you've just learned the basics of React too. So *you're* probably the real winner here.

## Adding Time Travel

As a final exercise, let's make it possible to "go back in time" to the previous moves in the game.

### Storing a History of Moves

If we mutated the `squares` array, implementing time travel would be very difficult.

However, we used `slice()` to create a new copy of the `squares` array after every move, and [treated it as immutable](#why-immutability-is-important). This will allow us to store every past version of the `squares` array, and navigate between the turns that have already happened.

We'll store the past `squares` arrays in another array called `history`. The `history` array represents all board states, from the first to the last move, and has a shape like this:

```javascript
history = [
  // Before first move
  {
    squares: [
      null, null, null,
      null, null, null,
      null, null, null,
    ]
  },
  // After first move
  {
    squares: [
      null, null, null,
      null, 'X', null,
      null, null, null,
    ]
  },
  // After second move
  {
    squares: [
      null, null, null,
      null, 'X', null,
      null, null, 'O',
    ]
  },
  // ...
]
```

Now we need to decide which component should own the `history` state.

### Lifting State Up, Again

We'll want the top-level Game component to display a list of past moves. It will need access to the `history` to do that, so we will place the `history` state in the top-level Game component.

Placing the `history` state into the Game component lets us remove the `squares` state from its child Board component. Just like we ["lifted state up"](#lifting-state-up) from the Square component into the Board component, we are now lifting it up from the Board into the top-level Game component. This gives the Game component full control over the Board's data, and lets it instruct the Board to render previous turns from the `history`.

First, we'll set up the initial state for the Game component within its constructor:

```javascript{2-10}
class Game extends React.Component {
  constructor(props) {
    super(props);
    this.state = {
      history: [{
        squares: Array(9).fill(null),
      }],
      xIsNext: true,
    };
  }

  render() {
    return (
      <div className="game">
        <div className="game-board">
          <Board />
        </div>
        <div className="game-info">
          <div>{/* status */}</div>
          <ol>{/* TODO */}</ol>
        </div>
      </div>
    );
  }
}
```

Next, we'll have the Board component receive `squares` and `onClick` props from the Game component. Since we now have a single click handler in Board for many Squares, we'll need to pass the location of each Square into the `onClick` handler to indicate which Square was clicked. Here are the required steps to transform the Board component:

* Delete the `constructor` in Board.
* Replace `this.state.squares[i]` with `this.props.squares[i]` in Board's `renderSquare`.
* Replace `this.handleClick(i)` with `this.props.onClick(i)` in Board's `renderSquare`.

The Board component now looks like this:

```javascript{17,18}
class Board extends React.Component {
  handleClick(i) {
    const squares = this.state.squares.slice();
    if (calculateWinner(squares) || squares[i]) {
      return;
    }
    squares[i] = this.state.xIsNext ? 'X' : 'O';
    this.setState({
      squares: squares,
      xIsNext: !this.state.xIsNext,
    });
  }

  renderSquare(i) {
    return (
      <Square
        value={this.props.squares[i]}
        onClick={() => this.props.onClick(i)}
      />
    );
  }

  render() {
    const winner = calculateWinner(this.state.squares);
    let status;
    if (winner) {
      status = 'Winner: ' + winner;
    } else {
      status = 'Next player: ' + (this.state.xIsNext ? 'X' : 'O');
    }

    return (
      <div>
        <div className="status">{status}</div>
        <div className="board-row">
          {this.renderSquare(0)}
          {this.renderSquare(1)}
          {this.renderSquare(2)}
        </div>
        <div className="board-row">
          {this.renderSquare(3)}
          {this.renderSquare(4)}
          {this.renderSquare(5)}
        </div>
        <div className="board-row">
          {this.renderSquare(6)}
          {this.renderSquare(7)}
          {this.renderSquare(8)}
        </div>
      </div>
    );
  }
}
```

We'll update the Game component's `render` function to use the most recent history entry to determine and display the game's status:

```javascript{2-11,16-19,22}
  render() {
    const history = this.state.history;
    const current = history[history.length - 1];
    const winner = calculateWinner(current.squares);

    let status;
    if (winner) {
      status = 'Winner: ' + winner;
    } else {
      status = 'Next player: ' + (this.state.xIsNext ? 'X' : 'O');
    }

    return (
      <div className="game">
        <div className="game-board">
          <Board
            squares={current.squares}
            onClick={(i) => this.handleClick(i)}
          />
        </div>
        <div className="game-info">
          <div>{status}</div>
          <ol>{/* TODO */}</ol>
        </div>
      </div>
    );
  }
```

Since the Game component is now rendering the game's status, we can remove the corresponding code from the Board's `render` method. After refactoring, the Board's `render` function looks like this:

```js{1-4}
  render() {
    return (
      <div>
        <div className="board-row">
          {this.renderSquare(0)}
          {this.renderSquare(1)}
          {this.renderSquare(2)}
        </div>
        <div className="board-row">
          {this.renderSquare(3)}
          {this.renderSquare(4)}
          {this.renderSquare(5)}
        </div>
        <div className="board-row">
          {this.renderSquare(6)}
          {this.renderSquare(7)}
          {this.renderSquare(8)}
        </div>
      </div>
    );
  }
```

Finally, we need to move the `handleClick` method from the Board component to the Game component. We also need to modify `handleClick` because the Game component's state is structured differently. Within the Game's `handleClick` method, we concatenate new history entries onto `history`.

```javascript{2-4,10-12}
  handleClick(i) {
    const history = this.state.history;
    const current = history[history.length - 1];
    const squares = current.squares.slice();
    if (calculateWinner(squares) || squares[i]) {
      return;
    }
    squares[i] = this.state.xIsNext ? 'X' : 'O';
    this.setState({
      history: history.concat([{
        squares: squares,
      }]),
      xIsNext: !this.state.xIsNext,
    });
  }
```

>Note
>
>Unlike the array `push()` method you might be more familiar with, the `concat()` method doesn't mutate the original array, so we prefer it.

At this point, the Board component only needs the `renderSquare` and `render` methods. The game's state and the `handleClick` method should be in the Game component.

**[View the full code at this point](https://codepen.io/gaearon/pen/EmmOqJ?editors=0010)**

### Showing the Past Moves

Since we are recording the tic-tac-toe game's history, we can now display it to the player as a list of past moves.

We learned earlier that React elements are first-class JavaScript objects; we can pass them around in our applications. To render multiple items in React, we can use an array of React elements.

In JavaScript, arrays have a [`map()` method](https://developer.mozilla.org/en-US/docs/Web/JavaScript/Reference/Global_Objects/Array/map) that is commonly used for mapping data to other data, for example:

```js
const numbers = [1, 2, 3];
const doubled = numbers.map(x => x * 2); // [2, 4, 6]
``` 

Using the `map` method, we can map our history of moves to React elements representing buttons on the screen, and display a list of buttons to "jump" to past moves.

Let's `map` over the `history` in the Game's `render` method:

```javascript{6-15,34}
  render() {
    const history = this.state.history;
    const current = history[history.length - 1];
    const winner = calculateWinner(current.squares);

    const moves = history.map((step, move) => {
      const desc = move ?
        'Go to move #' + move :
        'Go to game start';
      return (
        <li>
          <button onClick={() => this.jumpTo(move)}>{desc}</button>
        </li>
      );
    });

    let status;
    if (winner) {
      status = 'Winner: ' + winner;
    } else {
      status = 'Next player: ' + (this.state.xIsNext ? 'X' : 'O');
    }

    return (
      <div className="game">
        <div className="game-board">
          <Board
            squares={current.squares}
            onClick={(i) => this.handleClick(i)}
          />
        </div>
        <div className="game-info">
          <div>{status}</div>
          <ol>{moves}</ol>
        </div>
      </div>
    );
  }
```

**[View the full code at this point](https://codepen.io/gaearon/pen/EmmGEa?editors=0010)**

For each move in the tic-tac-toes's game's history, we create a list item `<li>` which contains a button `<button>`. The button has a `onClick` handler which calls a method called `this.jumpTo()`. We haven't implemented the `jumpTo()` method yet. For now, we should see a list of the moves that have occurred in the game and a warning in the developer tools console that says:

>  Warning:
>  Each child in an array or iterator should have a unique "key" prop. Check the render method of "Game".

Let's discuss what the above warning means.

### Picking a Key

When we render a list, React stores some information about each rendered list item. When we update a list, React needs to determine what has changed. We could have added, removed, re-arranged, or updated the list's items.

Imagine transitioning from

```html
<li>Alexa: 7 tasks left</li>
<li>Ben: 5 tasks left</li>
```

to

```html
<li>Ben: 9 tasks left</li>
<li>Claudia: 8 tasks left</li>
<li>Alexa: 5 tasks left</li>
```

In addition to the updated counts, a human reading this would probably say that we swapped Alexa and Ben's ordering and inserted Claudia between Alexa and Ben. However, React is a computer program and does not know what we intended. Because React cannot know our intentions, we need to specify a *key* property for each list item to differentiate each list item from its siblings. One option would be to use the strings `alexa`, `ben`, `claudia`. If we were displaying data from a database, Alexa, Ben, and Claudia's database IDs could be used as keys.

```html
<li key={user.id}>{user.name}: {user.taskCount} tasks left</li>
```

`key` is a special and reserved property in React (along with `ref`, a more advanced feature). When an element is created, React extracts the `key` property and stores the key directly on the returned element. Even though `key` may look like it belongs in `props`, `key` cannot be referenced using `this.props.key`. React automatically uses `key` to decide which components to update. A component cannot inquire about its `key`.

When a list is re-rendered, React takes each list item's key and searches the previous list's items for a matching key. If the current list has a key that does not exist in the previous list, React creates a component. If the current list is missing a key that exists in the previous list, React destroys the previous component. If the keys match, the component is moved. Keys tell React about the identity of each component which allows React to maintain state between re-renders. If a component's key changes, the component will be destroyed and re-created with a new state.

**It's strongly recommended that you assign proper keys whenever you build dynamic lists.** If you don't have an appropriate key, you may want to consider restructuring your data so that you do.

If no key is specified, React will present a warning and use the array index as a key by default. Using the array index as a key is problematic when trying to re-order a list's items or inserting/removing list items. Explicitly passing `key={i}` silences the warning but has the same problems as array indices and is not recommended in most cases.

Keys do not need to be globally unique. Keys only need to be unique between components and their siblings.


### Implementing Time Travel

In the tic-tac-toe game's history, each past move has a unique ID associated with it: it's the sequential number of the move. The moves are never re-ordered, deleted, or inserted in the middle, so it's safe to use the move index as a key.

In the Game component's `render` method, we can add the key as `<li key={move}>` and React's warning about keys should disappear:

```js{6}
    const moves = history.map((step, move) => {
      const desc = move ?
        'Go to move #' + move :
        'Go to game start';
      return (
        <li key={move}>
          <button onClick={() => this.jumpTo(move)}>{desc}</button>
        </li>
      );
    });
```

**[View the full code at this point](https://codepen.io/gaearon/pen/PmmXRE?editors=0010)**

Clicking any of the list item's buttons throws an error because the `jumpTo` method is undefined. Before we implement `jumpTo`, we'll add `stepNumber` to the Game component's state to indicate which step we're currently viewing.

First, add `stepNumber: 0` to the initial state in Game's `constructor`:

```js{8}
class Game extends React.Component {
  constructor(props) {
    super(props);
    this.state = {
      history: [{
        squares: Array(9).fill(null),
      }],
      stepNumber: 0,
      xIsNext: true,
    };
  }
```

Next, we'll define the `jumpTo` method in Game to update that `stepNumber`. We also set `xIsNext` to true if the number that we're changing `stepNumber` to is even:

```javascript{5-10}
  handleClick(i) {
    // this method has not changed
  }

  jumpTo(step) {
    this.setState({
      stepNumber: step,
      xIsNext: (step % 2) === 0,
    });
  }

  render() {
    // this method has not changed
  }
```

We will now make a few changes to the Game's `handleClick` method which fires when you click on a square.

The `stepNumber` state we've added reflects the move displayed to the user now. After we make a new move, we need to update `stepNumber` by adding `stepNumber: history.length` as part of the `this.setState` argument. This ensures we don't get stuck showing the same move after a new one has been made.

We will also replace reading `this.state.history` with `this.state.history.slice(0, this.state.stepNumber + 1)`. This ensures that if we "go back in time" and then make a new move from that point, we throw away all the "future" history that would now become incorrect.

```javascript{2,13}
  handleClick(i) {
    const history = this.state.history.slice(0, this.state.stepNumber + 1);
    const current = history[history.length - 1];
    const squares = current.squares.slice();
    if (calculateWinner(squares) || squares[i]) {
      return;
    }
    squares[i] = this.state.xIsNext ? 'X' : 'O';
    this.setState({
      history: history.concat([{
        squares: squares
      }]),
      stepNumber: history.length,
      xIsNext: !this.state.xIsNext,
    });
  }
```

Finally, we will modify the Game component's `render` method from always rendering the last move to rendering the currently selected move according to `stepNumber`:

```javascript{3}
  render() {
    const history = this.state.history;
    const current = history[this.state.stepNumber];
    const winner = calculateWinner(current.squares);

    // the rest has not changed
```

If we click on any step in the game's history, the tic-tac-toe board should immediately update to show what the board looked like after that step occurred.

**[View the full code at this point](https://codepen.io/gaearon/pen/gWWZgR?editors=0010)**

### Wrapping Up

Congratulations! You've created a tic-tac-toe game that:

* Lets you play tic-tac-toe,
* Indicates when a player has won the game,
* Stores a game's history as a game progresses,
* Allows players to review a game's history and see previous versions of a game's board.

Nice work! We hope you now feel like you have a decent grasp on how React works.

Check out the final result here: **[Final Result](https://codepen.io/gaearon/pen/gWWZgR?editors=0010)**.

If you have extra time or want to practice your new React skills, here are some ideas for improvements that you could make to the tic-tac-toe game which are listed in order of increasing difficulty:

1. Display the location for each move in the format (col, row) in the move history list.
2. Bold the currently selected item in the move list.
3. Rewrite Board to use two loops to make the squares instead of hardcoding them.
4. Add a toggle button that lets you sort the moves in either ascending or descending order.
5. When someone wins, highlight the three squares that caused the win.
6. When no one wins, display a message about the result being a draw.

Throughout this tutorial, we touched on React concepts including elements, components, props, and state. For a more detailed explanation of each of these topics, check out [the rest of the documentation](/docs/hello-world.html). To learn more about defining components, check out the [`React.Component` API reference](/docs/react-component.html).<|MERGE_RESOLUTION|>--- conflicted
+++ resolved
@@ -313,11 +313,7 @@
 
 When you call `setState` in a component, React automatically updates the child components inside of it too.
 
-<<<<<<< HEAD
-[View the current code.](https://codepen.io/biancaghiurutan/pen/bMWzMP?editors=0010)
-=======
-**[View the full code at this point](https://codepen.io/gaearon/pen/VbbVLg?editors=0010)**
->>>>>>> 1a97b5bd
+**[View the full code at this point](https://codepen.io/biancaghiurutan/pen/bMWzMP?editors=0010)**
 
 ### Developer Tools
 
