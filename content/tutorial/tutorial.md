---
id: tutorial
title: "Tutorial: Intro to React"
layout: tutorial
sectionid: tutorial
permalink: tutorial/tutorial.html
redirect_from:
  - "docs/tutorial.html"
  - "docs/why-react.html"
  - "docs/tutorial-ja-JP.html"
  - "docs/tutorial-ko-KR.html"
  - "docs/tutorial-zh-CN.html"
---

This tutorial doesn't assume any existing React knowledge.

## Before We Start the Tutorial {#before-we-start-the-tutorial}

We will build a small game during this tutorial. **You might be tempted to skip it because you're not building games -- but give it a chance.** The techniques you'll learn in the tutorial are fundamental to building any React app, and mastering it will give you a deep understanding of React.

>Tip
>
>This tutorial is designed for people who prefer to **learn by doing**. If you prefer learning concepts from the ground up, check out our [step-by-step guide](/docs/hello-world.html). You might find this tutorial and the guide complementary to each other.

The tutorial is divided into several sections:

* [Setup for the Tutorial](#setup-for-the-tutorial) will give you **a starting point** to follow the tutorial.
* [Overview](#overview) will teach you **the fundamentals** of React: components, props, and state.
* [Completing the Game](#completing-the-game) will teach you **the most common techniques** in React development.
* [Adding Time Travel](#adding-time-travel) will give you **a deeper insight** into the unique strengths of React.

You don't have to complete all of the sections at once to get the value out of this tutorial. Try to get as far as you can -- even if it's one or two sections.

### What Are We Building? {#what-are-we-building}

In this tutorial, we'll show how to build an interactive tic-tac-toe game with React.

You can see what we'll be building here: **[Final Result](https://codepen.io/fellowshipoftheping/pen/YzZKPRv)**. If the code doesn't make sense to you, or if you are unfamiliar with the code's syntax, don't worry! The goal of this tutorial is to help you understand React and its syntax.

We recommend that you check out the tic-tac-toe game before continuing with the tutorial. One of the features that you'll notice is that there is a numbered list to the right of the game's board. This list gives you a history of all of the moves that have occurred in the game, and it is updated as the game progresses.

You can close the tic-tac-toe game once you're familiar with it. We'll be starting from a simpler template in this tutorial. Our next step is to set you up so that you can start building the game.

### Prerequisites {#prerequisites}

We'll assume that you have some familiarity with HTML and JavaScript, but you should be able to follow along even if you're coming from a different programming language. We'll also assume that you're familiar with programming concepts like functions, objects, and arrays.

If you need to review JavaScript, we recommend reading [this guide](https://developer.mozilla.org/en-US/docs/Web/JavaScript/A_re-introduction_to_JavaScript). Note that we're also using some features from ES6 -- a recent version of JavaScript. In this tutorial, we're using [arrow functions](https://developer.mozilla.org/en-US/docs/Web/JavaScript/Reference/Functions/Arrow_functions), [`let`](https://developer.mozilla.org/en-US/docs/Web/JavaScript/Reference/Statements/let), and [`const`](https://developer.mozilla.org/en-US/docs/Web/JavaScript/Reference/Statements/const) statements. You can use the [Babel REPL](babel://es5-syntax-example) to check what ES6 code compiles to.

We've recently updated this tutorial to use function-based components instead of class-based ones, and React hooks for state management instead lifecycle methods. The specific hook used for state management is the `useState` hook. You can find an in-depth explanation on how to use the useState hook [here](https://reactjs.org/docs/hooks-state.html#hooks-and-function-components).

We've recently updated this tutorial to use React's hook-based solution for state management - the useState hook. You can find an in-depth explanation of how to use the useState hook [here](https://reactjs.org/docs/hooks-state.html).

## Setup for the Tutorial {#setup-for-the-tutorial}

There are two ways to complete this tutorial: you can either write the code in your browser, or you can set up a local development environment on your computer.

### Setup Option 1: Write Code in the Browser {#setup-option-1-write-code-in-the-browser}

This is the quickest way to get started!

<<<<<<< HEAD
First, open this **[Starter Code](https://codepen.io/fellowshipoftheping/pen/GRWXJNE?editors=0010)** in a new tab. The new tab should display an empty tic-tac-toe game board and React code. We will be editing the React code in this tutorial.
=======
First, open this **[Starter Code](https://codepen.io/fellowshipoftheping/pen/YzZKPRv)** in a new tab. The new tab should display an empty tic-tac-toe game board and React code. We will be editing the React code in this tutorial.
>>>>>>> 86312a31

You can now skip the second setup option, and go to the [Overview](#overview) section to get an overview of React.

### Setup Option 2: Local Development Environment {#setup-option-2-local-development-environment}

This is completely optional and not required for this tutorial!

<br>

<details>

<summary><b>Optional: Instructions for following along locally using your preferred text editor</b></summary>

This setup requires more work but allows you to complete the tutorial using an editor of your choice. Here are the steps to follow:

1. Make sure you have a recent version of [Node.js](https://nodejs.org/en/) installed.
2. Follow the [installation instructions for Create React App](/docs/create-a-new-react-app.html#create-react-app) to make a new project.

```bash
npx create-react-app my-app
```

3. Delete all files in the `src/` folder of the new project 

> Note:
>
>**Don't delete the entire `src` folder, just the original source files inside it.** We'll replace the default source files with examples for this project in the next step.

```bash
cd my-app
cd src

# If you're using a Mac or Linux:
rm -f *

# Or, if you're on Windows:
del *

# Then, switch back to the project folder
cd ..
```

<<<<<<< HEAD
4. Add a file named `index.css` in the `src/` folder with [this CSS code](https://codepen.io/fellowshipoftheping/pen/GRWXJNE?editors=0100).

5. Add a file named `index.js` in the `src/` folder with [this JS code](https://codepen.io/fellowshipoftheping/pen/GRWXJNE?editors=0010).
=======
4. Add a file named `index.css` in the `src/` folder with [this CSS code](https://codepen.io/fellowshipoftheping/pen/YzZKPRv?editors=0100).

5. Add a file named `index.js` in the `src/` folder with [this JS code](https://codepen.io/fellowshipoftheping/pen/YzZKPRv?editors=0010).
>>>>>>> 86312a31

6. Add these three lines to the top of `index.js` in the `src/` folder:

```js
import React, { useState } from 'react';
import ReactDOM from 'react-dom';
import './index.css';
```

Now if you run `npm start` in the project folder and open `http://localhost:3000` in the browser, you should see an empty tic-tac-toe field.

We recommend following [these instructions](https://babeljs.io/docs/editors/) to configure syntax highlighting for your editor.

</details>

### Help, I'm Stuck! {#help-im-stuck}

If you get stuck, check out the [community support resources](/community/support.html). In particular, [Reactiflux Chat](https://discord.gg/reactiflux) is a great way to get help quickly. If you don't receive an answer, or if you remain stuck, please file an issue, and we'll help you out.

## Overview {#overview}

Now that you're set up, let's get an overview of React!

### What Is React? {#what-is-react}

React is a declarative, efficient, and flexible JavaScript library for building user interfaces. It lets you compose complex UIs from small and isolated pieces of code called "components".

<<<<<<< HEAD
React has a few different kinds of components, but we'll start with functional components:
=======
React has a few different kinds of components, but we'll start with `React.Component` functions:
>>>>>>> 86312a31

```javascript
const ShoppingList = (props) => {
  return (
    <div className="shopping-list">
<<<<<<< HEAD
      <h1>Shopping List for {props.name}</h1>
=======
      <h1>Shopping List for {this.props.name}</h1>
>>>>>>> 86312a31
      <ul>
        <li>Instagram</li>
        <li>WhatsApp</li>
        <li>Oculus</li>
      </ul>
    </div>
  );
}

// Example usage: <ShoppingList name="Mark" />
```

We'll get to the funny XML-like tags soon. We use components to tell React what we want to see on the screen. When our data changes, React will efficiently update and re-render our components.

Here, ShoppingList is a **React component function**, or **React component type**. A component takes in parameters, called `props` (short for "properties"), and returns a hierarchy of views to display.

What is returned is a a *description* of what you want to see on the screen. React takes the description and displays the result. In particular, this functional component returns a **React element**, which is a lightweight description of what to render. Most React developers use a special syntax called "JSX" which makes these structures easier to write. The `<div />` syntax is transformed at build time to `React.createElement('div')`. The example above is equivalent to:

```javascript
return React.createElement('div', {className: 'shopping-list'},
  React.createElement('h1', /* ... h1 children ... */),
  React.createElement('ul', /* ... ul children ... */)
);
```

[See full expanded version.](babel://tutorial-expanded-version)

If you're curious, `createElement()` is described in more detail in the [API reference](/docs/react-api.html#createelement), but we won't be using it in this tutorial. Instead, we will keep using JSX.

JSX comes with the full power of JavaScript. You can put *any* JavaScript expressions within braces inside JSX. Each React element is a JavaScript object that you can store in a variable or pass around in your program.

The `ShoppingList` component above only renders built-in DOM components like `<div />` and `<li />`. But you can compose and render custom React components too. For example, we can now refer to the whole shopping list by writing `<ShoppingList />`. Each React component is encapsulated and can operate independently; this allows you to build complex UIs from simple components.

### Inspecting the Starter Code {#inspecting-the-starter-code}

<<<<<<< HEAD
If you're going to work on the tutorial **in your browser,** open this code in a new tab: **[Starter Code](https://codepen.io/fellowshipoftheping/pen/GRWXJNE?editors=0010)**. If you're going to work on the tutorial **locally,** instead open `src/index.js` in your project folder (you have already touched this file during the [setup](#setup-option-2-local-development-environment)).
=======
If you're going to work on the tutorial **in your browser,** open this code in a new tab: **[Starter Code](https://codepen.io/fellowshipoftheping/pen/YzZKPRv?editors=0010)**. If you're going to work on the tutorial **locally,** instead open `src/index.js` in your project folder (you have already touched this file during the [setup](#setup-option-2-local-development-environment)).
>>>>>>> 86312a31

This Starter Code is the base of what we're building. We've provided the CSS styling so that you only need to focus on learning React and programming the tic-tac-toe game.

By inspecting the code, you'll notice that we have three React components:

* Square
* Board
* Game

The Square component renders a single `<button>` and the Board renders 9 squares. The Game component renders a board with placeholder values which we'll modify later. There are currently no interactive components.

### Passing Data Through Props {#passing-data-through-props}

To get our feet wet, let's try passing some data from our Board component to our Square component.

We strongly recommend typing code by hand as you're working through the tutorial and not using copy/paste. This will help you develop muscle memory and a stronger understanding.

In Board's `renderSquare` method, change the code to pass a prop called `value` to the Square:

```js{3}
const Board = (props) => {
  const renderSquare = (i) => {
    return <Square value={i} />;
  };
}
```

Change Square's jsx to show that value by replacing `{/* TODO */}` with `{props.value}`:

```js{5}
const Square = (props) => {
  return (
    <button className="square">
      {props.value}
    </button>
  );
};
```

Before:

![React Devtools](../images/tutorial/tictac-empty.png)

After: You should see a number in each square in the rendered output.

![React Devtools](../images/tutorial/tictac-numbers.png)

**[View the full code at this point](https://codepen.io/gaearon/pen/aWWQOG?editors=0010)**

Congratulations! You've just "passed a prop" from a parent Board component to a child Square component. Passing props is how information flows in React apps, from parents to children.

### Making an Interactive Component {#making-an-interactive-component}

Let's fill the Square component with an "X" when we click it.
First, change the button tag that is returned from the Square component to this:

```javascript{4}
const Square = (props) => {
  return (
<<<<<<< HEAD
    <button className="square" onClick={function() { alert('click'); }}>
=======
    <button className="square" onClick={() => { alert('click') }}>
>>>>>>> 86312a31
      {props.value}
    </button>
  );
};
```

<<<<<<< HEAD
>Note
>
>To save typing, we will use the [arrow function syntax](https://developer.mozilla.org/en-US/docs/Web/JavaScript/Reference/Functions/Arrow_functions) for event handlers here and further below:
>
>```javascript{4}
>const Square = (props) => {
>  return (
>    <button className="square" onClick={() => alert('click')}>
>      {props.value}
>    </button>
>  );
>};
>```
>
>Notice how with `onClick={() => alert('click')}`, we're passing *a function* as the `onClick` prop. React will only call this function after a click. Forgetting `() =>` and writing `onClick={alert('click')}` is a common mistake, and would fire the alert every time the component re-renders.


=======
>>>>>>> 86312a31
If you click on a Square now, you should see an alert in your browser.

As a next step, we want the Square component to "remember" that it got clicked, and fill it with an "X" mark. To "remember" things, components use **state**.

<<<<<<< HEAD
React components can have state by using the [`useState`](https://reactjs.org/docs/hooks-state.html#hooks-and-function-components) hook. Let's store the current value of the Square in `value`, and change it when the Square is clicked.
=======
React components can have state by using the useState hook. Let's store the current value of the Square in `value`, and change it when the Square is clicked.
>>>>>>> 86312a31

First, we'll initialize the hook value:

```javascript{2-7}
const Square = (props) => {
<<<<<<< HEAD
  const [value, setValue] = React.useState(null);

=======
  const [value, setValue] = useState(null);
>>>>>>> 86312a31
  return (
    <button className="square" onClick={() => alert('click')}>
      {props.value}
    </button>
  );
};
```


Now we'll change the Square to display the current state's value when clicked:

* Replace `props.value` with `value` inside the `<button>` tag.
* Replace the `onClick={...}` event handler with `onClick={() => setValue("X")}`.
* Put the `className` and `onClick` props on separate lines for better readability.

After these changes, the `<button>` tag that is returned by the Square's `render` method looks like this:

```javascript{12-13,15}
const Square = (props) => {
<<<<<<< HEAD
  const [value, setValue] = React.useState(null);
=======
  const [value, setValue] = useState(null);
>>>>>>> 86312a31
  return (
    <button 
      className="square" 
      onClick={() => setValue('X')}
    >
      {value}
    </button>
  );
};
```

By calling `setValue` from an `onClick` handler in the Square, we tell React to re-render that Square whenever its `<button>` is clicked. After the update, the Square's `value` state will be `'X'`, so we'll see the `X` on the game board. If you click on any Square, an `X` should show up.

When you call the set function of the useState hook in a component, React automatically updates the child components inside of it too.

**[View the full code at this point](https://codepen.io/fellowshipoftheping/pen/KKWxpEL?editors=0010)**

### Developer Tools {#developer-tools}

The React Devtools extension for [Chrome](https://chrome.google.com/webstore/detail/react-developer-tools/fmkadmapgofadopljbjfkapdkoienihi?hl=en) and [Firefox](https://addons.mozilla.org/en-US/firefox/addon/react-devtools/) lets you inspect a React component tree with your browser's developer tools.

<img src="../images/tutorial/devtools.png" alt="React Devtools" style="max-width: 100%">

The React DevTools let you check the props and the state of your React components.

After installing React DevTools, you can right-click on any element on the page, click "Inspect" to open the developer tools, and the React tabs ("⚛️ Components" and "⚛️ Profiler") will appear as the last tabs to the right. Use "⚛️ Components" to inspect the component tree.

**However, note there are a few extra steps to get it working with CodePen:**

1. Log in or register and confirm your email (required to prevent spam).
2. Click the "Fork" button.
3. Click "Change View" and then choose "Debug mode".
4. In the new tab that opens, the devtools should now have a React tab.

## Completing the Game {#completing-the-game}

We now have the basic building blocks for our tic-tac-toe game. To have a complete game, we now need to alternate placing "X"s and "O"s on the board, and we need a way to determine a winner.

### Lifting State Up {#lifting-state-up}

Currently, each Square component maintains the game's state. To check for a winner, we'll maintain the value of each of the 9 squares in one location.

We may think that Board should just ask each Square for the Square's state. Although this approach is possible in React, we discourage it because the code becomes difficult to understand, susceptible to bugs, and hard to refactor. Instead, the best approach is to store the game's state in the parent Board component instead of in each Square. The Board component can tell each Square what to display by passing a prop, [just like we did when we passed a number to each Square](#passing-data-through-props).

**To collect data from multiple children, or to have two child components communicate with each other, you need to declare the shared state in their parent component instead. The parent component can pass the state back down to the children by using props; this keeps the child components in sync with each other and with the parent component.**

Lifting state into a parent component is common when React components are refactored -- let's take this opportunity to try it out.

Set the Board component's initial state to contain an array of 9 nulls corresponding to the 9 squares:

```javascript{2-7}
const Board = (props) => {
<<<<<<< HEAD
  const [squares, setSquares] = React.useState(Array(9).fill(null));
=======
  const [squares, setSquares] = useState(Array(9).fill(null));
>>>>>>> 86312a31

  const renderSquare = (i) => {
    return <Square value={i} />;
  }
```

When we fill the board in later, the `squares` array will look something like this:

```javascript
[
  'O', null, 'X',
  'X', 'X', 'O',
  'O', null, null,
]
```

The Board's `renderSquare` method currently looks like this:

```javascript
const renderSquare = (i) => {
  return <Square value={i} />;
}
```

In the beginning, we [passed the `value` prop down](#passing-data-through-props) from the Board to show numbers from 0 to 8 in every Square. In a different previous step, we replaced the numbers with an "X" mark [determined by Square's own state](#making-an-interactive-component). This is why Square currently ignores the `value` prop passed to it by the Board.

We will now use the prop passing mechanism again. We will modify the Board to instruct each individual Square about its current value (`'X'`, `'O'`, or `null`). We have already defined the `squares` array in the Board's constructor, and we will modify the Board's `renderSquare` method to read from it:

```javascript{2}
const renderSquare = (i) => {
  return <Square value={squares[i]} />;
}
```

**[View the full code at this point](https://codepen.io/fellowshipoftheping/pen/qBrMOWm?editors=0010)**

Each Square will now receive a `value` prop that will either be `'X'`, `'O'`, or `null` for empty squares.

Next, we need to change what happens when a Square is clicked. The Board component now maintains which squares are filled. We need to create a way for the Square to update the Board's state. Since state is considered to be private to a component that defines it, we cannot update the Board's state directly from Square.

Instead, we'll pass down a function from the Board to the Square, and we'll have Square call that function when a square is clicked. We'll change the `renderSquare` method in Board to:

```javascript{5}
const renderSquare = (i) => {
  return (
    <Square
      value={squares[i]}
      onClick={() => handleClick(i)}
    />
  );
}
```

>Note
>
>We split the returned element into multiple lines for readability, and added parentheses so that JavaScript doesn't insert a semicolon after `return` and break our code.

Now we're passing down two props from Board to Square: `value` and `onClick`. The `onClick` prop is a function that Square can call when clicked. We'll make the following changes to Square:

* Replace `value` with `props.value` in Square
* Replace `setValue()` with `props.onClick()` in Square
* Delete the `useState` hook from Square because Square no longer keeps track of the game's state

After these changes, the Square component looks like this:

```javascript{1,2,6,8}
const Square = (props) => {
  return (
    <button
      className="square"
      onClick={() => props.onClick()}
    >
      {props.value}
    </button>
  )
}
```

When a Square is clicked, the `onClick` function provided by the Board is called. Here's a review of how this is achieved:

1. The `onClick` prop on the built-in DOM `<button>` component tells React to set up a click event listener.
2. When the button is clicked, React will call the `onClick` event handler that is defined in Square.
3. This event handler calls `props.onClick()`. The Square's `onClick` prop was specified by the Board.
4. Since the Board passed `onClick={() => handleClick(i)}` to Square, the Square calls `handleClick(i)` when clicked.
5. We have not defined the `handleClick()` method yet, so our code crashes. If you click a square now, you should see a red error screen saying something like "handleClick is not a function".

>Note
>
>The DOM `<button>` element's `onClick` attribute has a special meaning to React because it is a built-in component. For custom components like Square, the naming is up to you. We could give any name to the Square's `onClick` prop or Board's `handleClick` method, and the code would work the same. In React, it's conventional to use `on[Event]` names for props which represent events and `handle[Event]` for the methods which handle the events.

When we try to click a Square, we should get an error because we haven't defined `handleClick` yet. We'll now add `handleClick` to the Board component:

```javascript{9-13}
const Board = (props) => {
<<<<<<< HEAD
  const [squares, setSquares] = React.useState(Array(9).fill(null));
  
  const renderSquare = (i) => {
    return (
      <Square 
        value={squares[i]} 
        onClick={() => handleClick(i)} 
=======
  const [squares, setSquares] = useState(Array(9).fill(null));
  
  const renderSquare = (i) => {
    return (
     <Square 
        value={props.squares[i]} 
        onClick={() => props.onClick(i)} 
>>>>>>> 86312a31
      />
    )
  };

  const handleClick = (i) => {
<<<<<<< HEAD
    const squaresCopy = squares.slice();
    squaresCopy[i] = 'X';
    setSquares(squaresCopy);
  }

  const status = 'Next player: X';

  return (
    <div>
      <div className="status">{status}</div>
=======
    const squares = this.state.squares.slice();
    squares[i] = 'X';
    this.setState({squares: squares});
  }

  return (
    <div>
>>>>>>> 86312a31
      <div className="board-row">
        {renderSquare(0)}
        {renderSquare(1)}
        {renderSquare(2)}
      </div>
      <div className="board-row">
        {renderSquare(3)}
        {renderSquare(4)}
        {renderSquare(5)}
      </div>
      <div className="board-row">
        {renderSquare(6)}
        {renderSquare(7)}
        {renderSquare(8)}
      </div>
    </div>
  );
};
```

**[View the full code at this point](https://codepen.io/fellowshipoftheping/pen/qBrMObX?editors=0010)**

After these changes, we're again able to click on the Squares to fill them, the same as we had before. However, now the state is stored in the Board component instead of the individual Square components. When the Board's state changes, the Square components re-render automatically. Keeping the state of all squares in the Board component will allow it to determine the winner in the future.

Since the Square components no longer maintain state, the Square components receive values from the Board component and inform the Board component when they're clicked. In React terms, the Square components are now **controlled components**. The Board has full control over them.

Note how in `handleClick`, we call `.slice()` to create a copy of the `squares` array to modify instead of modifying the existing array. We will explain why we create a copy of the `squares` array in the next section.

### Why Immutability Is Important {#why-immutability-is-important}

In the previous code example, we suggested that you use the `.slice()` method to create a copy of the `squares` array to copy instead of modifying the existing array. We'll now discuss immutability and why immutability is important to learn.

There are generally two approaches to changing data. The first approach is to *mutate* the data by directly changing the data's values. The second approach is to replace the data with a new copy which has the desired changes.

#### Data Change with Mutation {#data-change-with-mutation}
```javascript
var player = {score: 1, name: 'Jeff'};
player.score = 2;
// Now player is {score: 2, name: 'Jeff'}
```

#### Data Change without Mutation {#data-change-without-mutation}
```javascript
var player = {score: 1, name: 'Jeff'};

var newPlayer = Object.assign({}, player, {score: 2});
// Now player is unchanged, but newPlayer is {score: 2, name: 'Jeff'}

// Or if you are using object spread syntax proposal, you can write:
// var newPlayer = {...player, score: 2};
```

The end result is the same but by not mutating (or changing the underlying data) directly, we gain several benefits described below.

#### Complex Features Become Simple {#complex-features-become-simple}

Immutability makes complex features much easier to implement. Later in this tutorial, we will implement a "time travel" feature that allows us to review the tic-tac-toe game's history and "jump back" to previous moves. This functionality isn't specific to games -- an ability to undo and redo certain actions is a common requirement in applications. Avoiding direct data mutation lets us keep previous versions of the game's history intact, and reuse them later.

#### Detecting Changes {#detecting-changes}

Detecting changes in mutable objects is difficult because they are modified directly. This detection requires the mutable object to be compared to previous copies of itself and the entire object tree to be traversed.

Detecting changes in immutable objects is considerably easier. If the immutable object that is being referenced is different than the previous one, then the object has changed.

#### Determining When to Re-Render in React {#determining-when-to-re-render-in-react}

The main benefit of immutability is that it helps you build _pure components_ in React. Immutable data can easily determine if changes have been made, which helps to determine when a component requires re-rendering.

### Taking Turns {#taking-turns}

We now need to fix an obvious defect in our tic-tac-toe game: the "O"s cannot be marked on the board.

We'll set the first move to be "X" by default. We can set this default by modifying the initial state in our Board constructor:

```javascript{6}
const Board = (props) => {
<<<<<<< HEAD
  const [squares, setSquares] = React.useState(Array(9).fill(null));
  const [xIsNext, setXIsNext] = React.useState(true);
=======
  const [squares, setSquares] = useState(Array(9).fill(null));
  const [xIsNext, setXIsNext] = useState(true);
>>>>>>> 86312a31
```

Each time a player moves, `xIsNext` (a boolean) will be flipped to determine which player goes next and the game's state will be saved. We'll update the Board's `handleClick` function to flip the value of `xIsNext`:

```javascript{3,6}
  const handleClick = (i) => {
<<<<<<< HEAD
    const squaresCopy = squares.slice();
    squaresCopy[i] = xIsNext ? 'X' : 'O';
    setSquares(squaresCopy);
    setXIsNext(xIsNext => !xIsNext);  
=======
    const squareSlice = squares.slice();
    squareSlice[i] = xIsNext ? 'X' : 'O';
    setSquares(squareSlice);
    setXIsNext(xIsNext => !xIsNext);
>>>>>>> 86312a31
  }
```

>Note
>
>With the useState hook, we can take the current state value and use it to set a new state value. In the example above, the value of `xIsNext` is flipped from one boolean to another other using this technique.

With this change, "X"s and "O"s can take turns. Try it!

Let's also change the "status" text in Board's `render` so that it displays which player has the next turn:

```javascript{2}
    const status = 'Next player: ' + (xIsNext ? 'X' : 'O');

    return (
      // the rest has not changed
```

After applying these changes, you should have this Board component:

```javascript{6,11-16,29}
const Board = (props) => {
  const [squares, setSquares] = React.useState(Array(9).fill(null));
  const [xIsNext, setXIsNext] = React.useState(true);
  
  const renderSquare = (i) => {
    return (
      <Square 
        value={squares[i]} 
        onClick={() => handleClick(i)} 
      />
    )
  };

  const handleClick = (i) => {
    const squaresCopy = squares.slice();
    squaresCopy[i] = xIsNext ? 'X' : 'O';
    setSquares(squaresCopy);
    setXIsNext(xIsNext => !xIsNext);  
  }

  const status = 'Next player: ' + (xIsNext ? 'X' : 'O');

  return (
    <div>
      <div className="status">{status}</div>
      <div className="board-row">
        {renderSquare(0)}
        {renderSquare(1)}
        {renderSquare(2)}
      </div>
      <div className="board-row">
        {renderSquare(3)}
        {renderSquare(4)}
        {renderSquare(5)}
      </div>
      <div className="board-row">
        {renderSquare(6)}
        {renderSquare(7)}
        {renderSquare(8)}
      </div>
    </div>
  );
};
```

**[View the full code at this point](https://codepen.io/fellowshipoftheping/pen/qBrMOxx?editors=0010)**

### Declaring a Winner {#declaring-a-winner}

Now that we show which player's turn is next, we should also show when the game is won and there are no more turns to make. Copy this helper function and paste it at the end of the file:

```javascript
function calculateWinner(squares) {
  const lines = [
    [0, 1, 2],
    [3, 4, 5],
    [6, 7, 8],
    [0, 3, 6],
    [1, 4, 7],
    [2, 5, 8],
    [0, 4, 8],
    [2, 4, 6],
  ];
  for (let i = 0; i < lines.length; i++) {
    const [a, b, c] = lines[i];
    if (squares[a] && squares[a] === squares[b] && squares[a] === squares[c]) {
      return squares[a];
    }
  }
  return null;
}
```

Given an array of 9 squares, this function will check for a winner and return `'X'`, `'O'`, or `null` as appropriate.

We will call `calculateWinner(squares)` in the Board component to check if a player has won. If a player has won, we can display text such as "Winner: X" or "Winner: O". We'll replace the `status` declaration in the Board component with this code:

```javascript{2-8}
    const winner = calculateWinner(squares);
    let status;
    if (winner) {
      status = 'Winner: ' + winner;
    } else {
      status = 'Next player: ' + (xIsNext ? 'X' : 'O');
    }

    return (
      // the rest has not changed
```

We can now change the Board's `handleClick` function to return early by ignoring a click if someone has won the game or if a Square is already filled:

```javascript{3-5}
  const handleClick = (i) => {
    const squaresCopy = squares.slice();
    if (calculateWinner(squaresCopy) || squaresCopy[i]) {
      return;
    }
    squaresCopy[i] = xIsNext ? 'X' : 'O';
    setSquares(squaresCopy);
    setXIsNext(xIsNext => !xIsNext);  
  }
```

**[View the full code at this point](https://codepen.io/fellowshipoftheping/pen/QWpVyLK?editors=0010)**

Congratulations! You now have a working tic-tac-toe game. And you've just learned the basics of React too. So *you're* probably the real winner here.

## Adding Time Travel {#adding-time-travel}

As a final exercise, let's make it possible to "go back in time" to the previous moves in the game.

### Storing a History of Moves {#storing-a-history-of-moves}

If we mutated the `squares` array, implementing time travel would be very difficult.

However, we used `slice()` to create a new copy of the `squares` array after every move, and [treated it as immutable](#why-immutability-is-important). This will allow us to store every past version of the `squares` array, and navigate between the turns that have already happened.

We'll store the past `squares` arrays in another array called `history`. The `history` array represents all board states, from the first to the last move, and has a shape like this:

```javascript
history = [
  // Before first move
  {
    squares: [
      null, null, null,
      null, null, null,
      null, null, null,
    ]
  },
  // After first move
  {
    squares: [
      null, null, null,
      null, 'X', null,
      null, null, null,
    ]
  },
  // After second move
  {
    squares: [
      null, null, null,
      null, 'X', null,
      null, null, 'O',
    ]
  },
  // ...
]
```

Now we need to decide which component should own the `history` state.

### Lifting State Up, Again {#lifting-state-up-again}

We'll want the top-level Game component to display a list of past moves. It will need access to the `history` to do that, so we will place the `history` state in the top-level Game component.

Placing the `history` state into the Game component lets us remove the `squares` state from its child Board component. Just like we ["lifted state up"](#lifting-state-up) from the Square component into the Board component, we are now lifting it up from the Board into the top-level Game component. This gives the Game component full control over the Board's data, and lets it instruct the Board to render previous turns from the `history`.

First, we'll set up the initial state for the Game component within its constructor:

```javascript{2-10}
const Game = (props) => {
  const [history, setHistory] = React.useState([
    { squares: Array(9).fill(null) }
  ]);
  const [xIsNext, setXIsNext] = useState(true);

  return (
    <div className="game">
      <div className="game-board">
        <Board />
      </div>
      <div className="game-info">
        <div>{/* status */}</div>
        <ol>{/* TODO */}</ol>
      </div>
    </div>
  );
};
```

Next, we'll have the Board component receive `squares` and `onClick` props from the Game component. Since we now have a single click handler in Board for many Squares, we'll need to pass the location of each Square into the `onClick` handler to indicate which Square was clicked. Here are the required steps to transform the Board component:

* Delete all `useState` hooks in Board.
* Replace `squares[i]` with `props.squares[i]` in Board's `renderSquare`.
* Replace `handleClick(i)` with `props.onClick(i)` in Board's `renderSquare`.

The Board component now looks like this:

```javascript{17,18}

const Board = (props) => {  
  const renderSquare = (i) => {
    return (
      <Square 
        value={props.squares[i]} 
        onClick={() => props.onClick(i)} 
      />
    )
  };

  const handleClick = (i) => {
    const squaresCopy = squares.slice();
    if (calculateWinner(squaresCopy) || squaresCopy[i]) {
      return;
    }
    squaresCopy[i] = xIsNext ? 'X' : 'O';
    setSquares(squaresCopy);
    setXIsNext(xIsNext => !xIsNext);  
  }

  const winner = calculateWinner(squares);
  let status;
  if (winner) {
    status = 'Winner: ' + winner;
  } else {
    status = 'Next player: ' + (xIsNext ? 'X' : 'O');
  }

  return (
    <div>
      <div className="status">{status}</div>
      <div className="board-row">
        {renderSquare(0)}
        {renderSquare(1)}
        {renderSquare(2)}
      </div>
      <div className="board-row">
        {renderSquare(3)}
        {renderSquare(4)}
        {renderSquare(5)}
      </div>
      <div className="board-row">
        {renderSquare(6)}
        {renderSquare(7)}
        {renderSquare(8)}
      </div>
    </div>
  );
};
```

We'll update the Game component to use the most recent history entry to determine and display the game's status:

```javascript{2-11,16-19,22}
  const historyCopy = history;
  const current = historyCopy[historyCopy.length - 1];
  const winner = calculateWinner(current.squares);

  let status;
  if (winner) {
    status = 'Winner: ' + winner;
  } else {
    status = 'Next player: ' + (xIsNext ? 'X' : 'O');
  }

  return (
    <div className="game">
      <div className="game-board">
        <Board
          squares={current.squares}
          onClick={(i) => handleClick(i)}
        />
      </div>
      <div className="game-info">
        <div>{status}</div>
        <ol>{/* TODO */}</ol>
      </div>
    </div>
  );
```

Since the Game component is now rendering the game's status, we can remove the corresponding code from the Board component. After refactoring, the Board component looks like this:

```js{1-4}
  return (
    <div>
      <div className="board-row">
        {renderSquare(0)}
        {renderSquare(1)}
        {renderSquare(2)}
      </div>
      <div className="board-row">
        {renderSquare(3)}
        {renderSquare(4)}
        {renderSquare(5)}
      </div>
      <div className="board-row">
        {renderSquare(6)}
        {renderSquare(7)}
        {renderSquare(8)}
      </div>
    </div>
  );
```

Finally, we need to move the `handleClick` method from the Board component to the Game component. We also need to modify `handleClick` because the Game component's state is structured differently. Within the Game's `handleClick` method, we concatenate new history entries onto `history`.

```javascript{2-4,10-12}
  const handleClick = (i) => {
    const current = history[history.length - 1];
    const squaresCopy = current.squares.slice();
    if (calculateWinner(squaresCopy) || squaresCopy[i]) {
      return;
    }
    squaresCopy[i] = xIsNext ? 'X' : 'O';
    setHistory(history => history.concat([{ 
      squares: squares 
    }]))
    setXIsNext(xIsNext => !xIsNext);
  }
```

>Note
>
>Unlike the array `push()` method you might be more familiar with, the `concat()` method doesn't mutate the original array, so we prefer it.

At this point, the Board component only needs the `renderSquare` method. The game's state and the `handleClick` method should be in the Game component.

**[View the full code at this point](https://codepen.io/fellowshipoftheping/pen/WNpgrvG?editors=0010)**

### Showing the Past Moves {#showing-the-past-moves}

Since we are recording the tic-tac-toe game's history, we can now display it to the player as a list of past moves.

We learned earlier that React elements are first-class JavaScript objects; we can pass them around in our applications. To render multiple items in React, we can use an array of React elements.

In JavaScript, arrays have a [`map()` method](https://developer.mozilla.org/en-US/docs/Web/JavaScript/Reference/Global_Objects/Array/map) that is commonly used for mapping data to other data, for example:

```js
const numbers = [1, 2, 3];
const doubled = numbers.map(x => x * 2); // [2, 4, 6]
```

Using the `map` method, we can map our history of moves to React elements representing buttons on the screen, and display a list of buttons to "jump" to past moves.

Let's `map` over the `history` in the Game component:

```javascript{6-15,34}
  const current = history[history.length - 1];
  const winner = calculateWinner(current.squares);

  const moves = history.map((step, move) => {
    const desc = move ?
      'Go to move #' + move :
      'Go to game start';
    return (
      <li>
        <button onClick={() => jumpTo(move)}>{desc}</button>
      </li>
    );
  });

  let status;
  if (winner) {
    status = 'Winner: ' + winner;
  } else {
    status = 'Next player: ' + (xIsNext ? 'X' : 'O');
  }

  return (
    <div className="game">
      <div className="game-board">
        <Board
          squares={current.squares}
          onClick={(i) => handleClick(i)}
        />
      </div>
      <div className="game-info">
        <div>{status}</div>
        <ol>{moves}</ol>
      </div>
    </div>
  );
```

**[View the full code at this point](https://codepen.io/fellowshipoftheping/pen/mdWGVBJ?editors=0010)**

For each move in the tic-tac-toe game's history, we create a list item `<li>` which contains a button `<button>`. The button has a `onClick` handler which calls a method called `jumpTo()`. We haven't implemented the `jumpTo()` method yet. For now, we should see a list of the moves that have occurred in the game and a warning in the developer tools console that says:

>  Warning:
>  Each child in an array or iterator should have a unique "key" prop. Check the render method of "Game".

Let's discuss what the above warning means.

### Picking a Key {#picking-a-key}

When we render a list, React stores some information about each rendered list item. When we update a list, React needs to determine what has changed. We could have added, removed, re-arranged, or updated the list's items.

Imagine transitioning from

```html
<li>Alexa: 7 tasks left</li>
<li>Ben: 5 tasks left</li>
```

to

```html
<li>Ben: 9 tasks left</li>
<li>Claudia: 8 tasks left</li>
<li>Alexa: 5 tasks left</li>
```

In addition to the updated counts, a human reading this would probably say that we swapped Alexa and Ben's ordering and inserted Claudia between Alexa and Ben. However, React is a computer program and does not know what we intended. Because React cannot know our intentions, we need to specify a *key* property for each list item to differentiate each list item from its siblings. One option would be to use the strings `alexa`, `ben`, `claudia`. If we were displaying data from a database, Alexa, Ben, and Claudia's database IDs could be used as keys.

```html
<li key={user.id}>{user.name}: {user.taskCount} tasks left</li>
```

When a list is re-rendered, React takes each list item's key and searches the previous list's items for a matching key. If the current list has a key that didn't exist before, React creates a component. If the current list is missing a key that existed in the previous list, React destroys the previous component. If two keys match, the corresponding component is moved. Keys tell React about the identity of each component which allows React to maintain state between re-renders. If a component's key changes, the component will be destroyed and re-created with a new state.

`key` is a special and reserved property in React (along with `ref`, a more advanced feature). When an element is created, React extracts the `key` property and stores the key directly on the returned element. Even though `key` may look like it belongs in `props`, `key` cannot be referenced using `props.key`. React automatically uses `key` to decide which components to update. A component cannot inquire about its `key`.

**It's strongly recommended that you assign proper keys whenever you build dynamic lists.** If you don't have an appropriate key, you may want to consider restructuring your data so that you do.

If no key is specified, React will present a warning and use the array index as a key by default. Using the array index as a key is problematic when trying to re-order a list's items or inserting/removing list items. Explicitly passing `key={i}` silences the warning but has the same problems as array indices and is not recommended in most cases.

Keys do not need to be globally unique; they only need to be unique between components and their siblings.


### Implementing Time Travel {#implementing-time-travel}

In the tic-tac-toe game's history, each past move has a unique ID associated with it: it's the sequential number of the move. The moves are never re-ordered, deleted, or inserted in the middle, so it's safe to use the move index as a key.

In the Game component, we can add the key as `<li key={move}>` and React's warning about keys should disappear:

```js{6}
  const moves = history.map((step, move) => {
    const desc = move ?
      'Go to move #' + move :
      'Go to game start';
    return (
      <li key={move}>
        <button onClick={() => jumpTo(move)}>{desc}</button>
      </li>
    );
  });
```

**[View the full code at this point](https://codepen.io/fellowshipoftheping/pen/bGqxELq?editors=0010)**

Clicking any of the list item's buttons throws an error because the `jumpTo` method is undefined. Before we implement `jumpTo`, we'll add `stepNumber` to the Game component's state to indicate which step we're currently viewing.

First, add a new `stepNumber` state to the Game component, with an initial value of 0.

```js{8}
const Game = (props) => {
  const [history, setHistory] = React.useState([
    { squares: Array(9).fill(null) }
  ]);
  const [xIsNext, setXIsNext] = React.useState(true);
  const [stepNumber, setStepNumber] = React.useState(0);
```

Next, we'll define the `jumpTo` method in Game to update that `stepNumber`. We also set `xIsNext` to true if the number that we're changing `stepNumber` to is even:

```javascript{5-10}
  const handleClick = (i) => {
    // this method has not changed
  }

  const jumpTo = (step) => {
    setStepNumber(step);
    setXIsNext(step % 2 === 0);
  }
```

We will now make a few changes to the Game's `handleClick` method which fires when you click on a square.

The `stepNumber` state we've added reflects the move displayed to the user now. After we make a new move, we need to update `stepNumber` by calling `setStepNumber(history.length)`. This ensures we don't get stuck showing the same move after a new one has been made.

We will also replace reading `history` with `history.slice(0, stepNumber + 1)`. This ensures that if we "go back in time" and then make a new move from that point, we throw away all the "future" history that would now become incorrect.

```javascript{2,13}
  const handleClick = (i) => {
    const historyCopy = history.slice(0, stepNumber + 1);
    const current = historyCopy[historyCopy.length - 1];
    const squares = current.squares.slice();

    if (calculateWinner(squares) || squares[i]) {
      return;
    }

    squares[i] = xIsNext ? "X" : "O";
    setHistory(historyCopy.concat([{ squares }]));
    setStepNumber(history.length);
    setXIsNext((xIsNext) => !xIsNext);
  };
```

Finally, we will modify the Game component from always rendering the last move to rendering the currently selected move according to `stepNumber`:

```javascript{3}
  const current = history[stepNumber];
  const winner = calculateWinner(current.squares);

  // the rest has not changed
```

If we click on any step in the game's history, the tic-tac-toe board should immediately update to show what the board looked like after that step occurred.

**[View the full code at this point](https://codepen.io/gaearon/pen/gWWZgR?editors=0010)**

### Wrapping Up {#wrapping-up}

Congratulations! You've created a tic-tac-toe game that:

* Lets you play tic-tac-toe,
* Indicates when a player has won the game,
* Stores a game's history as a game progresses,
* Allows players to review a game's history and see previous versions of a game's board.

Nice work! We hope you now feel like you have a decent grasp of how React works.

Check out the final result here: **[Final Result](https://codepen.io/fellowshipoftheping/pen/YzZKPRv?editors=0010)**.

If you have extra time or want to practice your new React skills, here are some ideas for improvements that you could make to the tic-tac-toe game which are listed in order of increasing difficulty:

1. Display the location for each move in the format (col, row) in the move history list.
2. Bold the currently selected item in the move list.
3. Rewrite Board to use two loops to make the squares instead of hardcoding them.
4. Add a toggle button that lets you sort the moves in either ascending or descending order.
5. When someone wins, highlight the three squares that caused the win.
6. When no one wins, display a message about the result being a draw.

Throughout this tutorial, we touched on React concepts including elements, components, props, and state. For a more detailed explanation of each of these topics, check out [the rest of the documentation](/docs/hello-world.html).<|MERGE_RESOLUTION|>--- conflicted
+++ resolved
@@ -59,11 +59,7 @@
 
 This is the quickest way to get started!
 
-<<<<<<< HEAD
 First, open this **[Starter Code](https://codepen.io/fellowshipoftheping/pen/GRWXJNE?editors=0010)** in a new tab. The new tab should display an empty tic-tac-toe game board and React code. We will be editing the React code in this tutorial.
-=======
-First, open this **[Starter Code](https://codepen.io/fellowshipoftheping/pen/YzZKPRv)** in a new tab. The new tab should display an empty tic-tac-toe game board and React code. We will be editing the React code in this tutorial.
->>>>>>> 86312a31
 
 You can now skip the second setup option, and go to the [Overview](#overview) section to get an overview of React.
 
@@ -106,15 +102,9 @@
 cd ..
 ```
 
-<<<<<<< HEAD
 4. Add a file named `index.css` in the `src/` folder with [this CSS code](https://codepen.io/fellowshipoftheping/pen/GRWXJNE?editors=0100).
 
 5. Add a file named `index.js` in the `src/` folder with [this JS code](https://codepen.io/fellowshipoftheping/pen/GRWXJNE?editors=0010).
-=======
-4. Add a file named `index.css` in the `src/` folder with [this CSS code](https://codepen.io/fellowshipoftheping/pen/YzZKPRv?editors=0100).
-
-5. Add a file named `index.js` in the `src/` folder with [this JS code](https://codepen.io/fellowshipoftheping/pen/YzZKPRv?editors=0010).
->>>>>>> 86312a31
 
 6. Add these three lines to the top of `index.js` in the `src/` folder:
 
@@ -142,21 +132,13 @@
 
 React is a declarative, efficient, and flexible JavaScript library for building user interfaces. It lets you compose complex UIs from small and isolated pieces of code called "components".
 
-<<<<<<< HEAD
 React has a few different kinds of components, but we'll start with functional components:
-=======
-React has a few different kinds of components, but we'll start with `React.Component` functions:
->>>>>>> 86312a31
 
 ```javascript
 const ShoppingList = (props) => {
   return (
     <div className="shopping-list">
-<<<<<<< HEAD
       <h1>Shopping List for {props.name}</h1>
-=======
-      <h1>Shopping List for {this.props.name}</h1>
->>>>>>> 86312a31
       <ul>
         <li>Instagram</li>
         <li>WhatsApp</li>
@@ -192,11 +174,7 @@
 
 ### Inspecting the Starter Code {#inspecting-the-starter-code}
 
-<<<<<<< HEAD
 If you're going to work on the tutorial **in your browser,** open this code in a new tab: **[Starter Code](https://codepen.io/fellowshipoftheping/pen/GRWXJNE?editors=0010)**. If you're going to work on the tutorial **locally,** instead open `src/index.js` in your project folder (you have already touched this file during the [setup](#setup-option-2-local-development-environment)).
-=======
-If you're going to work on the tutorial **in your browser,** open this code in a new tab: **[Starter Code](https://codepen.io/fellowshipoftheping/pen/YzZKPRv?editors=0010)**. If you're going to work on the tutorial **locally,** instead open `src/index.js` in your project folder (you have already touched this file during the [setup](#setup-option-2-local-development-environment)).
->>>>>>> 86312a31
 
 This Starter Code is the base of what we're building. We've provided the CSS styling so that you only need to focus on learning React and programming the tic-tac-toe game.
 
@@ -256,18 +234,13 @@
 ```javascript{4}
 const Square = (props) => {
   return (
-<<<<<<< HEAD
     <button className="square" onClick={function() { alert('click'); }}>
-=======
-    <button className="square" onClick={() => { alert('click') }}>
->>>>>>> 86312a31
       {props.value}
     </button>
   );
 };
 ```
 
-<<<<<<< HEAD
 >Note
 >
 >To save typing, we will use the [arrow function syntax](https://developer.mozilla.org/en-US/docs/Web/JavaScript/Reference/Functions/Arrow_functions) for event handlers here and further below:
@@ -285,28 +258,18 @@
 >Notice how with `onClick={() => alert('click')}`, we're passing *a function* as the `onClick` prop. React will only call this function after a click. Forgetting `() =>` and writing `onClick={alert('click')}` is a common mistake, and would fire the alert every time the component re-renders.
 
 
-=======
->>>>>>> 86312a31
 If you click on a Square now, you should see an alert in your browser.
 
 As a next step, we want the Square component to "remember" that it got clicked, and fill it with an "X" mark. To "remember" things, components use **state**.
 
-<<<<<<< HEAD
 React components can have state by using the [`useState`](https://reactjs.org/docs/hooks-state.html#hooks-and-function-components) hook. Let's store the current value of the Square in `value`, and change it when the Square is clicked.
-=======
-React components can have state by using the useState hook. Let's store the current value of the Square in `value`, and change it when the Square is clicked.
->>>>>>> 86312a31
 
 First, we'll initialize the hook value:
 
 ```javascript{2-7}
 const Square = (props) => {
-<<<<<<< HEAD
   const [value, setValue] = React.useState(null);
 
-=======
-  const [value, setValue] = useState(null);
->>>>>>> 86312a31
   return (
     <button className="square" onClick={() => alert('click')}>
       {props.value}
@@ -326,11 +289,7 @@
 
 ```javascript{12-13,15}
 const Square = (props) => {
-<<<<<<< HEAD
   const [value, setValue] = React.useState(null);
-=======
-  const [value, setValue] = useState(null);
->>>>>>> 86312a31
   return (
     <button 
       className="square" 
@@ -383,11 +342,7 @@
 
 ```javascript{2-7}
 const Board = (props) => {
-<<<<<<< HEAD
   const [squares, setSquares] = React.useState(Array(9).fill(null));
-=======
-  const [squares, setSquares] = useState(Array(9).fill(null));
->>>>>>> 86312a31
 
   const renderSquare = (i) => {
     return <Square value={i} />;
@@ -482,7 +437,6 @@
 
 ```javascript{9-13}
 const Board = (props) => {
-<<<<<<< HEAD
   const [squares, setSquares] = React.useState(Array(9).fill(null));
   
   const renderSquare = (i) => {
@@ -490,21 +444,11 @@
       <Square 
         value={squares[i]} 
         onClick={() => handleClick(i)} 
-=======
-  const [squares, setSquares] = useState(Array(9).fill(null));
-  
-  const renderSquare = (i) => {
-    return (
-     <Square 
-        value={props.squares[i]} 
-        onClick={() => props.onClick(i)} 
->>>>>>> 86312a31
       />
     )
   };
 
   const handleClick = (i) => {
-<<<<<<< HEAD
     const squaresCopy = squares.slice();
     squaresCopy[i] = 'X';
     setSquares(squaresCopy);
@@ -515,15 +459,6 @@
   return (
     <div>
       <div className="status">{status}</div>
-=======
-    const squares = this.state.squares.slice();
-    squares[i] = 'X';
-    this.setState({squares: squares});
-  }
-
-  return (
-    <div>
->>>>>>> 86312a31
       <div className="board-row">
         {renderSquare(0)}
         {renderSquare(1)}
@@ -600,30 +535,18 @@
 
 ```javascript{6}
 const Board = (props) => {
-<<<<<<< HEAD
   const [squares, setSquares] = React.useState(Array(9).fill(null));
   const [xIsNext, setXIsNext] = React.useState(true);
-=======
-  const [squares, setSquares] = useState(Array(9).fill(null));
-  const [xIsNext, setXIsNext] = useState(true);
->>>>>>> 86312a31
 ```
 
 Each time a player moves, `xIsNext` (a boolean) will be flipped to determine which player goes next and the game's state will be saved. We'll update the Board's `handleClick` function to flip the value of `xIsNext`:
 
 ```javascript{3,6}
   const handleClick = (i) => {
-<<<<<<< HEAD
     const squaresCopy = squares.slice();
     squaresCopy[i] = xIsNext ? 'X' : 'O';
     setSquares(squaresCopy);
     setXIsNext(xIsNext => !xIsNext);  
-=======
-    const squareSlice = squares.slice();
-    squareSlice[i] = xIsNext ? 'X' : 'O';
-    setSquares(squareSlice);
-    setXIsNext(xIsNext => !xIsNext);
->>>>>>> 86312a31
   }
 ```
 
