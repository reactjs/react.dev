--- conflicted
+++ resolved
@@ -55,12 +55,8 @@
               maxWidth: 840,
             },
           },
-<<<<<<< HEAD
           'gatsby-remark-external-links',
-          'gatsby-remark-autolink-headers',
-=======
           'gatsby-remark-header-custom-ids',
->>>>>>> 4244fc64
           {
             resolve: 'gatsby-remark-code-repls',
             options: {
