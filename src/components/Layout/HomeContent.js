--- conflicted
+++ resolved
@@ -117,11 +117,9 @@
         <div className="mx-5 mt-12 lg:mt-24 mb-20 lg:mb-32 flex flex-col justify-center">
           <Logo
             className={cn(
-<<<<<<< HEAD
               'animate-pulse mt-4 mb-3 text-link dark:text-link-dark w-24 lg:w-28 self-center text-sm mr-0 flex origin-center transition-all ease-in-out'
-=======
+
               'mt-4 mb-3 text-link dark:text-link-dark w-24 lg:w-28 self-center text-sm me-0 flex origin-center transition-all ease-in-out'
->>>>>>> 722b5464
             )}
           />
           <h1 className="text-5xl font-display  lg:text-6xl self-center flex font-semibold leading-snug text-primary dark:text-primary-dark">
