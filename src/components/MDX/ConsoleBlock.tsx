/*
 * Copyright (c) Facebook, Inc. and its affiliates.
 */

import * as React from 'react';
import cn from 'classnames';
import {IconWarning} from '../Icon/IconWarning';
import {IconError} from '../Icon/IconError';

type LogLevel = 'info' | 'warning' | 'error';

interface ConsoleBlockProps {
  level?: LogLevel;
  children: React.ReactNode;
}

const Box = ({
  width = '60px',
  height = '17px',
  className,
  customStyles,
}: {
  width?: string;
  height?: string;
  className?: string;
  customStyles?: Record<string, string>;
}) => (
  <div className={className} style={{width, height, ...customStyles}}></div>
);
Box.displayName = 'Box';

function ConsoleBlock({level = 'info', children}: ConsoleBlockProps) {
  let message: string | undefined;
  if (typeof children === 'string') {
    message = children;
  } else if (
    React.isValidElement(children) &&
    typeof children.props.children === 'string'
  ) {
    message = children.props.children;
  }

  return (
<<<<<<< HEAD
    <div className="mb-4">
      <div className="flex w-full rounded-t-lg bg-gray-200 dark:bg-gray-80">
        <div className="px-4 py-2 border-gray-300 dark:border-gray-90 border-r">
          <Box className="bg-gray-300 dark:bg-gray-90" width="15px" />
=======
    <div className="mb-4" translate="no">
      <div
        className="flex w-full rounded-t-lg"
        style={{backgroundColor: '#DADEE0'}}>
        <div className="px-4 py-2" style={{borderRight: '1px solid #C4C4C4'}}>
          <Box width="15px" />
>>>>>>> 455d124f
        </div>
        <div className="flex text-sm px-4">
          <div className="border-b-2 border-gray-300 dark:border-gray-90">
            Console
          </div>
          <div className="px-4 py-2 flex">
            <Box className="mr-2 bg-gray-300 dark:bg-gray-90" />
            <Box className="mr-2 hidden md:block bg-gray-300 dark:bg-gray-90" />
            <Box className="hidden md:block bg-gray-300 dark:bg-gray-90" />
          </div>
        </div>
      </div>
      <div
        className={cn(
          'flex px-4 pt-4 pb-6 items-center content-center font-mono text-code rounded-b-md',
          {
            'bg-red-30 text-red-40 bg-opacity-25': level === 'error',
            'bg-yellow-5 text-yellow-50': level === 'warning',
            'bg-gray-5 text-secondary dark:text-secondary-dark':
              level === 'info',
          }
        )}>
        {level === 'error' && <IconError className="self-start mt-1.5" />}
        {level === 'warning' && <IconWarning className="self-start mt-1" />}
        <div className="px-3">{message}</div>
      </div>
    </div>
  );
}

export default ConsoleBlock;<|MERGE_RESOLUTION|>--- conflicted
+++ resolved
@@ -41,19 +41,10 @@
   }
 
   return (
-<<<<<<< HEAD
-    <div className="mb-4">
+    <div className="mb-4" translate="no">
       <div className="flex w-full rounded-t-lg bg-gray-200 dark:bg-gray-80">
         <div className="px-4 py-2 border-gray-300 dark:border-gray-90 border-r">
           <Box className="bg-gray-300 dark:bg-gray-90" width="15px" />
-=======
-    <div className="mb-4" translate="no">
-      <div
-        className="flex w-full rounded-t-lg"
-        style={{backgroundColor: '#DADEE0'}}>
-        <div className="px-4 py-2" style={{borderRight: '1px solid #C4C4C4'}}>
-          <Box width="15px" />
->>>>>>> 455d124f
         </div>
         <div className="flex text-sm px-4">
           <div className="border-b-2 border-gray-300 dark:border-gray-90">
