/*
 * Copyright (c) Facebook, Inc. and its affiliates.
 */
import {memo, useRef, useState} from 'react';
import {flushSync} from 'react-dom';
import {
  useSandpack,
  useActiveCode,
  SandpackCodeEditor,
  SandpackLayout,
} from '@codesandbox/sandpack-react/unstyled';
import cn from 'classnames';

import {IconChevron} from 'components/Icon/IconChevron';
import {NavigationBar} from './NavigationBar';
import {Preview} from './Preview';

import {useSandpackLint} from './useSandpackLint';

export const CustomPreset = memo(function CustomPreset({
  providedFiles,
}: {
  providedFiles: Array<string>;
}) {
  const {lintErrors, lintExtensions} = useSandpackLint();
  const {sandpack} = useSandpack();
  const {code} = useActiveCode();
  const {activeFile} = sandpack;
  const lineCountRef = useRef<{[key: string]: number}>({});
  if (!lineCountRef.current[activeFile]) {
    lineCountRef.current[activeFile] = code.split('\n').length;
  }
  const lineCount = lineCountRef.current[activeFile];
  const isExpandable = lineCount > 16;
  return (
    <SandboxShell
      providedFiles={providedFiles}
      lintErrors={lintErrors}
      lintExtensions={lintExtensions}
      isExpandable={isExpandable}
    />
  );
});

const SandboxShell = memo(function SandboxShell({
<<<<<<< HEAD
=======
  showDevTools,
  devToolsLoaded,
>>>>>>> 20ccdf92
  providedFiles,
  lintErrors,
  lintExtensions,
  isExpandable,
}: {
  providedFiles: Array<string>;
  lintErrors: Array<any>;
  lintExtensions: Array<any>;
  isExpandable: boolean;
}) {
  const containerRef = useRef<HTMLDivElement>(null);
  const [isExpanded, setIsExpanded] = useState(false);
  return (
    <>
      <div
        className="shadow-lg dark:shadow-lg-dark rounded-lg"
        ref={containerRef}
        style={{
          contain: 'content',
        }}>
        <NavigationBar providedFiles={providedFiles} />
        <SandpackLayout
          className={cn(
            !(isExpandable || isExpanded) && 'rounded-b-lg overflow-hidden',
            isExpanded && 'sp-layout-expanded'
          )}>
          <Editor lintExtensions={lintExtensions} />
          <Preview
            className="order-last xl:order-2"
            isExpanded={isExpanded}
            lintErrors={lintErrors}
          />
          {(isExpandable || isExpanded) && (
            <button
              translate="yes"
              className="sandpack-expand flex text-base justify-between dark:border-card-dark bg-wash dark:bg-card-dark items-center z-10 p-1 w-full order-2 xl:order-last border-b-1 relative top-0"
              onClick={() => {
                const nextIsExpanded = !isExpanded;
                flushSync(() => {
                  setIsExpanded(nextIsExpanded);
                });
                if (!nextIsExpanded && containerRef.current !== null) {
                  // @ts-ignore
                  if (containerRef.current.scrollIntoViewIfNeeded) {
                    // @ts-ignore
                    containerRef.current.scrollIntoViewIfNeeded();
                  } else {
                    containerRef.current.scrollIntoView({
                      block: 'nearest',
                      inline: 'nearest',
                    });
                  }
                }
              }}>
              <span className="flex p-2 focus:outline-none text-primary dark:text-primary-dark leading-[20px]">
                <IconChevron
                  className="inline me-1.5 text-xl"
                  displayDirection={isExpanded ? 'up' : 'down'}
                />
                {isExpanded ? 'Show less' : 'Show more'}
              </span>
            </button>
          )}
        </SandpackLayout>
      </div>
    </>
  );
});

const Editor = memo(function Editor({
  lintExtensions,
}: {
  lintExtensions: Array<any>;
}) {
  return (
    <SandpackCodeEditor
      showLineNumbers
      showInlineErrors
      showTabs={false}
      showRunButton={false}
      extensions={lintExtensions}
    />
  );
});<|MERGE_RESOLUTION|>--- conflicted
+++ resolved
@@ -43,11 +43,6 @@
 });
 
 const SandboxShell = memo(function SandboxShell({
-<<<<<<< HEAD
-=======
-  showDevTools,
-  devToolsLoaded,
->>>>>>> 20ccdf92
   providedFiles,
   lintErrors,
   lintExtensions,
