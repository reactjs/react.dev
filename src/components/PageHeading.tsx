/*
 * Copyright (c) Facebook, Inc. and its affiliates.
 */

import Breadcrumbs from 'components/Breadcrumbs';
import Tag from 'components/Tag';
import {H1} from './MDX/Heading';
import type {RouteTag, RouteItem} from './Layout/getRouteMeta';
import * as React from 'react';
import {IconCanary} from './Icon/IconCanary';

interface PageHeadingProps {
  title: string;
  canary?: boolean;
  status?: string;
  description?: string;
  tags?: RouteTag[];
  breadcrumbs: RouteItem[];
}

function PageHeading({
  title,
  status,
  canary,
  description,
  tags = [],
  breadcrumbs,
}: PageHeadingProps) {
  return (
    <div className="px-5 sm:px-12 pt-3.5">
      <div className="max-w-4xl ms-0 2xl:mx-auto">
        {breadcrumbs ? <Breadcrumbs breadcrumbs={breadcrumbs} /> : null}
        <H1 className="mt-0 text-primary dark:text-primary-dark -mx-.5 break-words">
          {title}
          {canary && (
            <IconCanary
              title="This feature is available in the latest Canary"
              className="ms-4 mt-1 text-gray-50 dark:text-gray-40 inline-block w-6 h-6 align-[-1px]"
            />
          )}
          {status ? <em>—{status}</em> : ''}
        </H1>
        {description && (
<<<<<<< HEAD
          <p className="mt-4 mb-6 dark:text-primary-dark text-xl text-primary leading-large">
=======
          <p className="mt-4 mb-6 dark:text-primary-dark text-xl text-gray-90 leading-large">

          <p className="mt-4 mb-6 dark:text-primary-dark text-xl text-primary leading-large">

>>>>>>> 0dd6f548
            {description}
          </p>
        )}
        {tags?.length > 0 && (
          <div className="mt-4">
            {tags.map((tag) => (
              <Tag key={tag} variant={tag as RouteTag} />
            ))}
          </div>
        )}
      </div>
    </div>
  );
}

export default PageHeading;<|MERGE_RESOLUTION|>--- conflicted
+++ resolved
@@ -41,14 +41,7 @@
           {status ? <em>—{status}</em> : ''}
         </H1>
         {description && (
-<<<<<<< HEAD
-          <p className="mt-4 mb-6 dark:text-primary-dark text-xl text-primary leading-large">
-=======
           <p className="mt-4 mb-6 dark:text-primary-dark text-xl text-gray-90 leading-large">
-
-          <p className="mt-4 mb-6 dark:text-primary-dark text-xl text-primary leading-large">
-
->>>>>>> 0dd6f548
             {description}
           </p>
         )}
