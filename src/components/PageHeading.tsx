--- conflicted
+++ resolved
@@ -41,11 +41,10 @@
           {status ? <em>—{status}</em> : ''}
         </H1>
         {description && (
-<<<<<<< HEAD
           <p className="mt-4 mb-6 dark:text-primary-dark text-xl text-gray-90 leading-large">
-=======
+
           <p className="mt-4 mb-6 dark:text-primary-dark text-xl text-primary leading-large">
->>>>>>> 722b5464
+
             {description}
           </p>
         )}
