/*
 * Copyright (c) Facebook, Inc. and its affiliates.
 */

import Head from 'next/head';
import Link from 'next/link';
import Router from 'next/router';
<<<<<<< HEAD
import {useState, useCallback, useEffect, useLayoutEffect} from 'react';
=======
import {lazy, useEffect} from 'react';
>>>>>>> a5aad0d5
import * as React from 'react';
import {createPortal} from 'react-dom';
import {siteConfig} from 'siteConfig';
import type {ComponentType, PropsWithChildren} from 'react';
import type {DocSearchModalProps} from '@docsearch/react/modal';

export interface SearchProps {
  appId?: string;
  apiKey?: string;
  indexName?: string;
  searchParameters?: any;
  isOpen: boolean;
  onOpen: () => void;
  onClose: () => void;
}

function Hit({hit, children}: any) {
  return <Link href={hit.url.replace()}>{children}</Link>;
}

// Copy-pasted from @docsearch/react to avoid importing the whole bundle.
// Slightly trimmed to features we use.
// (c) Algolia, Inc.
function isEditingContent(event: any) {
  var element = event.target;
  var tagName = element.tagName;
  return (
    element.isContentEditable ||
    tagName === 'INPUT' ||
    tagName === 'SELECT' ||
    tagName === 'TEXTAREA'
  );
}
function useDocSearchKeyboardEvents({
  isOpen,
  onOpen,
  onClose,
}: {
  isOpen: boolean;
  onOpen: () => void;
  onClose: () => void;
}) {
  useEffect(() => {
    function onKeyDown(event: any) {
      function open() {
        // We check that no other DocSearch modal is showing before opening
        // another one.
        if (!document.body.classList.contains('DocSearch--active')) {
          onOpen();
        }
      }
      if (
        (event.keyCode === 27 && isOpen) ||
        (event.key === 'k' && (event.metaKey || event.ctrlKey)) ||
        (!isEditingContent(event) && event.key === '/' && !isOpen)
      ) {
        event.preventDefault();
        if (isOpen) {
          onClose();
        } else if (!document.body.classList.contains('DocSearch--active')) {
          open();
        }
      }
    }

    window.addEventListener('keydown', onKeyDown);
    return function () {
      window.removeEventListener('keydown', onKeyDown);
    };
  }, [isOpen, onOpen, onClose]);
}

const options = {
  appId: siteConfig.algolia.appId,
  apiKey: siteConfig.algolia.apiKey,
  indexName: siteConfig.algolia.indexName,
};

const DocSearchModal: any = lazy(() =>
  import('@docsearch/react/modal').then((mod) => ({
    default: mod.DocSearchModal as ComponentType<
      PropsWithChildren<DocSearchModalProps>
    >,
  }))
);

export function Search({
  isOpen,
  onOpen,
  onClose,
  searchParameters = {
    hitsPerPage: 30,
    attributesToHighlight: [
      'hierarchy.lvl0',
      'hierarchy.lvl1',
      'hierarchy.lvl2',
      'hierarchy.lvl3',
      'hierarchy.lvl4',
      'hierarchy.lvl5',
      'hierarchy.lvl6',
      'content',
    ],
  },
}: SearchProps) {
<<<<<<< HEAD
  const [isShowing, setIsShowing] = useState(false);

  useLayoutEffect(() => {
    const scrollBarWidth = window.innerWidth - document.body.clientWidth;
    if (isShowing) {
      document.body.style.marginRight = `${scrollBarWidth}px`;
    } else if (!isShowing) {
      document.body.style.marginRight = '0px';
    }
  }, [isShowing]);

  const importDocSearchModalIfNeeded = useCallback(
    function importDocSearchModalIfNeeded() {
      if (DocSearchModal) {
        return Promise.resolve();
      }

      // @ts-ignore
      return import('@docsearch/react/modal').then(
        ({DocSearchModal: Modal}) => {
          DocSearchModal = Modal;
        }
      );
    },
    []
  );

  const onOpen = useCallback(
    function onOpen() {
      importDocSearchModalIfNeeded().then(() => {
        setIsShowing(true);
      });
    },
    [importDocSearchModalIfNeeded, setIsShowing]
  );

  const onClose = useCallback(
    function onClose() {
      setIsShowing(false);
    },
    [setIsShowing]
  );

  useDocSearchKeyboardEvents({isOpen: isShowing, onOpen, onClose});

=======
  useDocSearchKeyboardEvents({isOpen, onOpen, onClose});
>>>>>>> a5aad0d5
  return (
    <>
      <Head>
        <link
          rel="preconnect"
          href={`https://${options.appId}-dsn.algolia.net`}
        />
      </Head>
      {isOpen &&
        createPortal(
          <DocSearchModal
            {...options}
            searchParameters={searchParameters}
            onClose={onClose}
            navigator={{
              navigate({itemUrl}: any) {
                Router.push(itemUrl);
              },
            }}
            transformItems={(items: any[]) => {
              return items.map((item) => {
                const url = new URL(item.url);
                return {
                  ...item,
                  url: item.url.replace(url.origin, '').replace('#__next', ''),
                };
              });
            }}
            hitComponent={Hit}
          />,
          document.body
        )}
    </>
  );
}<|MERGE_RESOLUTION|>--- conflicted
+++ resolved
@@ -5,11 +5,7 @@
 import Head from 'next/head';
 import Link from 'next/link';
 import Router from 'next/router';
-<<<<<<< HEAD
-import {useState, useCallback, useEffect, useLayoutEffect} from 'react';
-=======
 import {lazy, useEffect} from 'react';
->>>>>>> a5aad0d5
 import * as React from 'react';
 import {createPortal} from 'react-dom';
 import {siteConfig} from 'siteConfig';
@@ -114,17 +110,7 @@
     ],
   },
 }: SearchProps) {
-<<<<<<< HEAD
   const [isShowing, setIsShowing] = useState(false);
-
-  useLayoutEffect(() => {
-    const scrollBarWidth = window.innerWidth - document.body.clientWidth;
-    if (isShowing) {
-      document.body.style.marginRight = `${scrollBarWidth}px`;
-    } else if (!isShowing) {
-      document.body.style.marginRight = '0px';
-    }
-  }, [isShowing]);
 
   const importDocSearchModalIfNeeded = useCallback(
     function importDocSearchModalIfNeeded() {
@@ -160,9 +146,6 @@
 
   useDocSearchKeyboardEvents({isOpen: isShowing, onOpen, onClose});
 
-=======
-  useDocSearchKeyboardEvents({isOpen, onOpen, onClose});
->>>>>>> a5aad0d5
   return (
     <>
       <Head>
