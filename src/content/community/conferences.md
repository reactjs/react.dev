--- conflicted
+++ resolved
@@ -70,12 +70,11 @@
 
 [Website](https://chainreactconf.com) - [Twitter](https://twitter.com/ChainReactConf)
 
-<<<<<<< HEAD
 ### The Geek Conf 2024 {/*the-geek-conf-2024*/}
 July 25, 2024. In-person in Berlin, Germany + remote (hybrid event)
 
 [Website](https://thegeekconf.com) - [Twitter](https://twitter.com/thegeekconf)
-=======
+
 ### React Universe Conf 2024 {/*react-universe-conf-2024*/}
 September 5-6, 2024. Wrocław, Poland.
 
@@ -85,7 +84,7 @@
 September 19-21, 2024. Alicante, Spain.
 
 [Website](https://reactalicante.es/) - [Twitter](https://twitter.com/ReactAlicante) - [YouTube](https://www.youtube.com/channel/UCaSdUaITU1Cz6PvC97A7e0w)
->>>>>>> 5398b472
+
 
 ### React India 2024 {/*react-india-2024*/}
 October 17 - 19, 2024. In-person in Goa, India (hybrid event) + Oct 15 2024 - remote day
