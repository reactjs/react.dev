--- conflicted
+++ resolved
@@ -146,19 +146,18 @@
     "description": "노마드 생활을 꿈꾸며 개발을 배웠는데, 그 보다 더 넓은 세상을 배워가는 주니어 개발자 입니다.<br/>올해에는 조금 더 부지런히 배우고 폭풍 성장하는 것이 목표입니다😊"
   },
   {
-<<<<<<< HEAD
     "name": "박문하",
     "photo": "/images/translators/moonha.jpeg",
     "github": "MoonsummerP",
     "title": "프론트엔트 개발자",
     "description": "업무 프로세스 개선과 좋은 개발 문화를 만드는 것에 관심이 많습니다.<br />함께 프로덕트를 만들어가는 과정에서 지식 공유를 통해 서로 발전하는 것을 좋아합니다."
-=======
+  },
+  {
     "name": "이도원",
     "photo": "/images/translators/_m_dowon.jpeg",
     "github": "2dowon",
     "title": "프론트엔드 개발자",
     "description": "효율적이면서도 심플하고 예쁘게 보이는 것을 좋아합니다.<br/>좋아하는 것을 더 많이 하고 싶어서 해야하는 것을 잘하고 싶습니다.</br>지금은 그게 리액트인 것 같아, 스터디에 참여하게 되었습니다!"
->>>>>>> b4660962
   },
   {
     "name": "테스트",
