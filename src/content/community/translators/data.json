--- conflicted
+++ resolved
@@ -16,13 +16,13 @@
     "description": "당근마켓에서 디자인시스템 만들고 있는 프론트엔드 개발자입니다."
   },
   {
-<<<<<<< HEAD
     "name": "강민혜",
     "photo": "/images/translators/minhye.jpeg",
     "github": "himyne",
     "title": "프론트엔드 취준생",
     "description": "코딩이 재밌어서 즐겁고 행복하게 취준하는 취준생입니다.<br /> 일상생활에서 오는 불편함을 개발로 해결해내는 것을 매우 좋아합니다."
-=======
+  },
+  {
     "name": "최민정",
     "photo": "/images/translators/minjeong.jpg",
     "github": "saiani1",
@@ -36,7 +36,6 @@
     "title": "주니어 프론트엔드 개발자",
     "personal": "https://ice-bear.tistory.com",
     "description": "3년차 프론트엔드 개발자입니다.<br/>문제를 정의하고 차근차근 해결하나가는 과정을 좋아합니다.<br/>운동은 별로 안좋아하지만 산책은 즐겨합니다."
->>>>>>> 18643288
   },
   {
     "name": "테스트",
