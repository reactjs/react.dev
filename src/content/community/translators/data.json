--- conflicted
+++ resolved
@@ -81,21 +81,20 @@
     "description": "2년차 프론트엔드 개발자입니다.<br/>새로운 것을 배우며 성장하는 것의 즐거움을 알고 작은 성취들로 하루하루 살아갑니다.<br/>코드만 잘짜는 것이 아니라 다양한 사람들과 소통하는 개발자가 되고싶습니다."
   },
   {
-<<<<<<< HEAD
     "name": "고석영",
     "photo": "/images/translator/seokyoung.JPG",
     "github": "samseburn",
     "twitter": "samsebuns",
     "title": "프론트엔트 개발자",
     "description": "누구에게나 열려있는 웹의 가치를 믿습니다.<br/>이를 토대로 보다 나은 세상을 만드는 서비스에 관심이 많습니다.<br/>도서관에서 책 읽는 것을 좋아합니다."
-=======
+  },
+  {
     "name": "최다인",
     "photo": "/images/translators/dain_r.jpg",
     "github": "da-in",
     "title": "주니어 프론트엔드 개발자",
     "personal": "instagram.com/dain.py",
     "description": "좋은 UI와 UX를 기술적으로 풀어내는 프론트엔드 개발자입니다.<br/>협업을 통해 성장하고 성취하는 것을 즐기고 있습니다.🥰"
->>>>>>> 8ae67bfd
   },
   {
     "name": "테스트",
