--- conflicted
+++ resolved
@@ -53,19 +53,17 @@
     "description": "3년차 프론트엔드 개발자입니다.<br/>문제를 정의하고 차근차근 해결하나가는 과정을 좋아합니다.<br/>운동은 별로 안좋아하지만 산책은 즐겨합니다."
   },
   {
-<<<<<<< HEAD
     "name": "강승훈",
     "photo": "/images/translators/seunghoonKang.jpeg",
     "github": "seunghoonKang",
     "title": "프론트엔트 취준생",
     "description": "새로운 것을 배우는 데 관심이 많습니다.<br/>함께 무언가를 시도하며 함께 성장하는 것을 좋아합니다."
-=======
+  }, {
     "name": "손한종",
     "photo": "/images/translators/hanjong.jpg",
     "github": "muroa96",
     "title": "주니어 개발자",
     "description": "사람들에게 행복을 주는것이 목표인 개발자입니다.<br/>같이 성장하는것을 매우 좋아합니다.<br/>현재는 성장과 다양한 경험을 가장 중요한 가치관으로 보고 있습니다.<br/>최근에는 채력이 부족하다 생각해 열심히 운동중입니다.<br/>"
->>>>>>> 6782792c
   },
   {
     "name": "테스트",
