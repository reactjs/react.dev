[
  {
    "name": "정재남",
    "photo": "/images/translators/_m_jaenam.jpg",
    "github": "roy-jung",
    "twitter": "royroy_j",
    "personal": "youtube.com/c/feroy",
    "title": "네이버 프론트엔드 개발자",
    "description": "지식공유를 좋아하여 꾸준히 강의 및 스터디를 진행하고 있습니다.<br/>하루하루 할 수 있는 일, 하고 싶은 일 하며 소소한 행복을 누립니다.<br/>순수하게 여행을 즐기는 사람이었으나, 요샌 여행지의 맛집 탐방이 더 중요해졌습니다.<br/>"
  },
  {
    "name": "정현수",
    "photo": "/images/translators/_m_hyeonsu.jpg",
    "github": "junghyeonsu",
    "title": "당근마켓 프론트엔드 개발자",
    "description": "당근마켓에서 디자인시스템 만들고 있는 프론트엔드 개발자입니다."
  },
  {
    "name": "서민택",
    "photo": "/images/translators/_m_mtseo.jpg",
    "github": "mtseo01",
    "title": "프론트엔드 개발자",
    "description": "제가 가진 기술과 전문성으로 많은 이들에게 좋은 영향을 주고 싶습니다.<br/>그리고 이것들이 동기부여가 되어 계속 발전하는 개발자가 되겠습니다."
  },
  {
    "name": "유한나라",
    "photo": "/images/translators/_m_hannara.jpg",
    "github": "nara04040",
    "personal": "nara04040.tistory.com/",
    "title": "프론트엔드 취준생",
    "description": "프론트엔드를 공부하고있는 개발자 취준생입니다. 🤗<br/>저는 도전과 실패를 하며 배워가는 것을 좋아합니다! 🥳"
  },
  {
    "name": "강민혜",
    "photo": "/images/translators/_m_minhye.jpg",
    "github": "himyne",
    "title": "프론트엔드 취준생",
    "description": "코딩이 재밌어서 즐겁고 행복하게 취준하는 취준생입니다.<br />일상생활에서 오는 불편함을 개발로 해결해내는 것을 매우 좋아합니다."
  },
  {
    "name": "최민정",
    "photo": "/images/translators/_m_minjeong.jpg",
    "github": "saiani1",
    "title": "프론트엔드 취준생",
    "description": "프론트엔드 개발을 하기까지 먼 길을 돌아왔습니다.<br/>새로운 도전을 두려워하지 않고, 매번 하고 싶은 걸 하며 삽니다.<br/>앞으로도 계속 그럴 예정입니다😆"
  },
  {
    "name": "김아영",
    "photo": "/images/translators/_m_ayoung.jpg",
    "github": "suhotang",
    "title": "주니어 프론트엔드 개발자",
    "personal": "ice-bear.tistory.com",
    "description": "3년차 프론트엔드 개발자입니다.<br/>문제를 정의하고 차근차근 해결하나가는 과정을 좋아합니다.<br/>운동은 별로 안좋아하지만 산책은 즐겨합니다."
  },
  {
    "name": "강승훈",
    "photo": "/images/translators/_m_seunghoonKang.jpg",
    "github": "seunghoonKang",
    "title": "프론트엔트 취준생",
    "description": "새로운 것을 배우는 데 관심이 많습니다.<br/>함께 무언가를 시도하며 함께 성장하는 것을 좋아합니다."
  },
  {
    "name": "손한종",
    "photo": "/images/translators/_m_hanjong.png",
    "github": "muroa96",
    "title": "주니어 개발자",
    "description": "사람들에게 행복을 주는것이 목표인 개발자입니다.<br/>같이 성장하는것을 매우 좋아합니다.<br/>현재는 성장과 다양한 경험을 가장 중요한 가치관으로 보고 있습니다.<br/>최근에는 채력이 부족하다 생각해 열심히 운동중입니다.<br/>"
  },
  {
    "name": "김혜원",
    "photo": "/images/translators/_m_hyewon.jpg",
    "github": "hyew-kim",
    "title": "프론트엔트 개발자",
    "description": "새로운 사람들과 지식을 공유하고 개발얘기하는 것을 좋아합니다! 함께 성장해나가요ㅎㅎ"
  },
  {
    "name": "이지수",
    "photo": "/images/translators/_m_jisoolee.jpg",
    "github": "sue6e2",
    "title": "프론트엔드 개발자",
    "description": "2년차 프론트엔드 개발자입니다.<br/>새로운 것을 배우며 성장하는 것의 즐거움을 알고 작은 성취들로 하루하루 살아갑니다.<br/>코드만 잘짜는 것이 아니라 다양한 사람들과 소통하는 개발자가 되고싶습니다."
  },
  {
    "name": "고석영",
    "photo": "/images/translators/_m_seokyoung.jpg",
    "github": "samseburn",
    "twitter": "samsebuns",
    "title": "프론트엔트 개발자",
    "description": "누구에게나 열려있는 웹의 가치를 믿습니다.<br/>이를 토대로 보다 나은 세상을 만드는 서비스에 관심이 많습니다.<br/>도서관에서 책 읽는 것을 좋아합니다."
  },
  {
    "name": "최다인",
    "photo": "/images/translators/_m_dain.jpg",
    "github": "da-in",
    "title": "주니어 프론트엔드 개발자",
    "personal": "instagram.com/dain.py",
    "description": "좋은 UI와 UX를 기술적으로 풀어내는 프론트엔드 개발자입니다.<br/>협업을 통해 성장하고 성취하는 것을 즐기고 있습니다.🥰"
  },
  {
    "name": "안예지",
    "photo": "/images/translators/_m_yaeji.jpg",
    "github": "reeseo3o",
    "title": "프론트엔드 개발자",
    "description": "개발을 하면서 재미와 성취감을 제대로 느끼고 있는 주니어입니다.<br/>이 흐름을 가지고 꾸준히 앞으로 나아가 보겠습니다."
  },
  {
    "name": "전시윤",
    "photo": "/images/translators/_m_siyoon.jpg",
    "github": "cue28",
    "title": "프론트엔트 개발자",
    "description": "세상을 더 경제적이고, 편리하게 만들어주는 아이디어를<br/>현실화시키는 과정을 즐기며 개발을 하고 있습니다."
  },
  {
    "name": "이나령",
    "photo": "/images/translators/_m_naryeong.jpg",
    "github": "devryyeong",
    "title": "프론트엔트 개발자",
    "description": "꿈도 많고 하고 싶은 것도 많은 개발자입니다.<br/>작고 소소하지만 꾸준한 성취를 쌓아가며 성장합니다.🌱"
  },
  {
    "name": "방재정 ",
    "photo": "/images/translators/_m_jaejeong.jpg",
    "github": "bggbr",
    "title": "소프트웨어 엔지니어",
    "description": "개발 공부를 하며 작은 성공을 쌓아가는 것을 좋아합니다.<br/> 좋은 아이디어로 사람들에게 편리함을 주는 것이 목표입니다."
  },
  {
    "name": "김슬기",
    "photo": "/images/translators/_m_seulgi.jpg",
    "github": "sgsg9447",
    "title": "프론트엔트 취준생",
    "description": "깊이있게 배우고자 노력하고 더 깊이 배우는걸 좋아합니다.<br/>하고싶은게 너무나도 많습니다! 하고싶은걸 하나씩 만들어가보고싶습니다.🤗<br/> 취미가 뭐에요? 라고 물으신다면 좋은사람들과 좋은시간을 보내는것이라 말하고싶습니다🤭<br/> 리액트스터디로 좋은사람들과 만나 좋은일을 함께해서 너무 좋습니다!"
  },
  {
    "name": "조성민",
    "photo": "/images/translators/_m_sungmin.jpeg",
    "github": "HelloMandu",
    "title": "프론트엔드 개발자",
    "description": "프론트엔드 개발자 조성민입니다.<br/> Interface, Type System Enthusiast 입니다."
  },
  {
    "name": "유은미",
    "photo": "/images/translators/_m_eunmiyoo.jpg",
    "github": "lenayoo",
    "title": "프론트엔드 개발자",
    "description": "노마드 생활을 꿈꾸며 개발을 배웠는데, 그 보다 더 넓은 세상을 배워가는 주니어 개발자 입니다.<br/>올해에는 조금 더 부지런히 배우고 폭풍 성장하는 것이 목표입니다😊"
  },
  {
<<<<<<< HEAD
    "name": "류재준",
    "photo": "/images/translators/_m_jaejune.jpg",
    "github": "ryungom",
    "twitter": "ryungom",
    "personal": "ryungom.tistory.com",
    "title": "프론트엔트 개발자",
    "description": "사회에 이바지되는 개발을 꿈꾸는 주니어 프론트엔드 개발자입니다.🙌<br />또한 코드의 바다에 사정없이 메쳐지는 소중한 저의 코드를 애정합니다.🥋"
=======
    "name": "박문하",
    "photo": "/images/translators/moonha.jpeg",
    "github": "MoonsummerP",
    "title": "프론트엔트 개발자",
    "description": "업무 프로세스 개선과 좋은 개발 문화를 만드는 것에 관심이 많습니다.<br />함께 프로덕트를 만들어가는 과정에서 지식 공유를 통해 서로 발전하는 것을 좋아합니다."
  },
  {
    "name": "이도원",
    "photo": "/images/translators/_m_dowon.jpeg",
    "github": "2dowon",
    "title": "프론트엔드 개발자",
    "description": "효율적이면서도 심플하고 예쁘게 보이는 것을 좋아합니다.<br/>좋아하는 것을 더 많이 하고 싶어서 해야하는 것을 잘하고 싶습니다.</br>지금은 그게 리액트인 것 같아, 스터디에 참여하게 되었습니다!"
>>>>>>> 6cdca1e3
  },
  {
    "name": "테스트",
    "photo": "/images/team/gaearon.jpg",
    "github": "test",
    "title": "프론트엔트 취준생",
    "description": "취업준비 어려워요. 아무말대잔치.<br/>줄바꿈은 이렇게<br/>[마크다운링크](www.youtube.com/c/feroy)<br/>**마크다운 강조** 다됩니다!!"
  }
]<|MERGE_RESOLUTION|>--- conflicted
+++ resolved
@@ -146,7 +146,6 @@
     "description": "노마드 생활을 꿈꾸며 개발을 배웠는데, 그 보다 더 넓은 세상을 배워가는 주니어 개발자 입니다.<br/>올해에는 조금 더 부지런히 배우고 폭풍 성장하는 것이 목표입니다😊"
   },
   {
-<<<<<<< HEAD
     "name": "류재준",
     "photo": "/images/translators/_m_jaejune.jpg",
     "github": "ryungom",
@@ -154,7 +153,8 @@
     "personal": "ryungom.tistory.com",
     "title": "프론트엔트 개발자",
     "description": "사회에 이바지되는 개발을 꿈꾸는 주니어 프론트엔드 개발자입니다.🙌<br />또한 코드의 바다에 사정없이 메쳐지는 소중한 저의 코드를 애정합니다.🥋"
-=======
+  },
+  {
     "name": "박문하",
     "photo": "/images/translators/moonha.jpeg",
     "github": "MoonsummerP",
@@ -167,7 +167,6 @@
     "github": "2dowon",
     "title": "프론트엔드 개발자",
     "description": "효율적이면서도 심플하고 예쁘게 보이는 것을 좋아합니다.<br/>좋아하는 것을 더 많이 하고 싶어서 해야하는 것을 잘하고 싶습니다.</br>지금은 그게 리액트인 것 같아, 스터디에 참여하게 되었습니다!"
->>>>>>> 6cdca1e3
   },
   {
     "name": "테스트",
