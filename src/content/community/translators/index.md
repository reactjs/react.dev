--- conflicted
+++ resolved
@@ -30,16 +30,15 @@
 </TeamMember>
 
 <TeamMember 
-<<<<<<< HEAD
   name="서민택" 
   title="프론트엔드 개발자"
   photo="/images/translators/mtseo.jpg"
   github="mtseo01"
-  undefined
-  undefined
 >
   제가 가진 기술과 전문성으로 많은 이들에게 좋은 영향을 주고 싶습니다.<br/>그리고 이것들이 동기부여가 되어 계속 발전하는 개발자가 되겠습니다.
-=======
+</TeamMember>
+
+<TeamMember>
   name="유한나라" 
   title="프론트엔드 취준생"
   photo="/images/translators/hannara.jpeg"
@@ -60,5 +59,4 @@
   github="saiani1"
 >
   프론트엔드 개발을 하기까지 먼 길을 돌아왔습니다.<br/>새로운 도전을 두려워하지 않고, 매번 하고 싶은 걸 하며 삽니다.<br/>앞으로도 계속 그럴 예정입니다😆
->>>>>>> 57110fcf
 </TeamMember>