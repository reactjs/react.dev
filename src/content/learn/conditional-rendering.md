--- conflicted
+++ resolved
@@ -704,12 +704,8 @@
 Note that you must write `importance > 0 && ...` rather than `importance && ...` so that if the `importance` is `0`, `0` isn't rendered as the result!
 <Trans>`importance`가 `0`인 경우 `0`이 결과로 렌더링되지 않도록, `importance && ...`가 아닌 `importance > 0 && ...`를 작성해야 한다는 점에 유의하세요!</Trans>
 
-<<<<<<< HEAD
-In this solution, two separate conditions are used to insert a space between then name and the importance label. Alternatively, you could use a fragment with a leading space: `importance > 0 && <> <i>...</i></>` or add a space immediately inside the `<i>`:  `importance > 0 && <i> ...</i>`.
-<Trans>이 솔루션에서는 별개의 두 조건을 사용하여 이름과 importance 레이블 사이에 공백을 삽입했습니다. 혹은 선행 공백이 있는 조각을 사용할 수도 있습니다: `importance > 0 && <> <i>...</i></>`도 좋고, 또는 `<i>` 안에 곧바로 공백을 추가할 수도 있습니다: `importance > 0 && <i> ...</i>`.</Trans>
-=======
 In this solution, two separate conditions are used to insert a space between the name and the importance label. Alternatively, you could use a fragment with a leading space: `importance > 0 && <> <i>...</i></>` or add a space immediately inside the `<i>`:  `importance > 0 && <i> ...</i>`.
->>>>>>> ebc45f56
+<Trans>이 솔루션에서는 이름과 importance 레이블 사이에 공백을 삽입하기 위해 별개의 두 조건을 사용합니다. 또는 선행 공백이 있는 조각을 사용할 수도 있습니다: `importance > 0 && <><i>...</i></>`도 좋고, 또는 `<i>` 안에 곧바로 공백을 추가할 수도 있습니다: `importance > 0 && <i> ...</i>`.</Trans>
 
 </Solution>
 
