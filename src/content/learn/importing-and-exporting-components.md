--- conflicted
+++ resolved
@@ -172,12 +172,8 @@
 | Default  | `export default function Button() {}` | `import Button from './Button.js';`     |
 | Named    | `export function Button() {}`         | `import { Button } from './Button.js';` |
 
-<<<<<<< HEAD
 When you write a _default_ import, you can put any name you want after `import`. For example, you could write `import Banana from './Button.js'` instead and it would still provide you with the same default export. In contrast, with named imports, the name has to match on both sides. That's why they are called _named_ imports!
-=======
-When you write a _default_ import, you can put any name you want after `import`. For example, you could write `import Banana from './button.js'` instead and it would still provide you with the same default export. In contrast, with named imports, the name has to match on both sides. That's why they are called _named_ imports!
 <Trans>*default* import를 사용하는 경우 원한다면 `import` 단어 후에 다른 이름으로 값을 가져올 수 있습니다. 예를 들어 `import Banana from './button.js'` 라고 쓰더라도 같은 default export 값을 가져오게 됩니다. 반대로 named import를 사용할 때는 양쪽 파일에서 사용하고자 하는 값의 이름이 같아야 해서 *named* import라고 불립니다.</Trans>
->>>>>>> 0c105b43
 
 **People often use default exports if the file exports only one component, and use named exports if it exports multiple components and values.** Regardless of which coding style you prefer, always give meaningful names to your component functions and the files that contain them. Components without names, like `export default () => {}`, are discouraged because they make debugging harder.
 <Trans>**보편적으로 한 파일에서 하나의 컴포넌트만 export 할 때 default export 방식을 사용하고 여러 컴포넌트를 export 할 경우엔 named export 방식을 사용합니다.** 어떤 방식을 사용하든 컴포넌트와 파일의 이름을 의미 있게 명명하는 것은 중요합니다. `export default () => {}` 처럼 이름 없는 컴포넌트는 나중에 디버깅하기 어렵기 때문에 권장하지 않습니다.</Trans>
