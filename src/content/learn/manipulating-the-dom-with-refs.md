---
title: 'Manipulating the DOM with Refs'
---

<Intro>

React automatically updates the [DOM](https://developer.mozilla.org/docs/Web/API/Document_Object_Model/Introduction) to match your render output, so your components won't often need to manipulate it. However, sometimes you might need access to the DOM elements managed by React--for example, to focus a node, scroll to it, or measure its size and position. There is no built-in way to do those things in React, so you will need a *ref* to the DOM node.

</Intro>

<YouWillLearn>

- How to access a DOM node managed by React with the `ref` attribute
- How the `ref` JSX attribute relates to the `useRef` Hook
- How to access another component's DOM node
- In which cases it's safe to modify the DOM managed by React

</YouWillLearn>

## Getting a ref to the node {/*getting-a-ref-to-the-node*/}

To access a DOM node managed by React, first, import the `useRef` Hook:

```js
import { useRef } from 'react';
```

Then, use it to declare a ref inside your component:

```js
const myRef = useRef(null);
```

Finally, pass your ref as the `ref` attribute to the JSX tag for which you want to get the DOM node:

```js
<div ref={myRef}>
```

The `useRef` Hook returns an object with a single property called `current`. Initially, `myRef.current` will be `null`. When React creates a DOM node for this `<div>`, React will put a reference to this node into `myRef.current`. You can then access this DOM node from your [event handlers](/learn/responding-to-events) and use the built-in [browser APIs](https://developer.mozilla.org/docs/Web/API/Element) defined on it.

```js
// You can use any browser APIs, for example:
myRef.current.scrollIntoView();
```

### Example: Focusing a text input {/*example-focusing-a-text-input*/}

In this example, clicking the button will focus the input:

<Sandpack>

```js
import { useRef } from 'react';

export default function Form() {
  const inputRef = useRef(null);

  function handleClick() {
    inputRef.current.focus();
  }

  return (
    <>
      <input ref={inputRef} />
      <button onClick={handleClick}>
        Focus the input
      </button>
    </>
  );
}
```

</Sandpack>

To implement this:

1. Declare `inputRef` with the `useRef` Hook.
2. Pass it as `<input ref={inputRef}>`. This tells React to **put this `<input>`'s DOM node into `inputRef.current`.**
3. In the `handleClick` function, read the input DOM node from `inputRef.current` and call [`focus()`](https://developer.mozilla.org/en-US/docs/Web/API/HTMLElement/focus) on it with `inputRef.current.focus()`.
4. Pass the `handleClick` event handler to `<button>` with `onClick`.

While DOM manipulation is the most common use case for refs, the `useRef` Hook can be used for storing other things outside React, like timer IDs. Similarly to state, refs remain between renders. Refs are like state variables that don't trigger re-renders when you set them. Read about refs in [Referencing Values with Refs.](/learn/referencing-values-with-refs)

### Example: Scrolling to an element {/*example-scrolling-to-an-element*/}

You can have more than a single ref in a component. In this example, there is a carousel of three images. Each button centers an image by calling the browser [`scrollIntoView()`](https://developer.mozilla.org/en-US/docs/Web/API/Element/scrollIntoView) method on the corresponding DOM node:

<Sandpack>

```js
import { useRef } from 'react';

export default function CatFriends() {
  const firstCatRef = useRef(null);
  const secondCatRef = useRef(null);
  const thirdCatRef = useRef(null);

  function handleScrollToFirstCat() {
    firstCatRef.current.scrollIntoView({
      behavior: 'smooth',
      block: 'nearest',
      inline: 'center'
    });
  }

  function handleScrollToSecondCat() {
    secondCatRef.current.scrollIntoView({
      behavior: 'smooth',
      block: 'nearest',
      inline: 'center'
    });
  }

  function handleScrollToThirdCat() {
    thirdCatRef.current.scrollIntoView({
      behavior: 'smooth',
      block: 'nearest',
      inline: 'center'
    });
  }

  return (
    <>
      <nav>
        <button onClick={handleScrollToFirstCat}>
          Neo
        </button>
        <button onClick={handleScrollToSecondCat}>
          Millie
        </button>
        <button onClick={handleScrollToThirdCat}>
          Bella
        </button>
      </nav>
      <div>
        <ul>
          <li>
            <img
              src="https://placecats.com/neo/300/200"
              alt="Neo"
              ref={firstCatRef}
            />
          </li>
          <li>
            <img
              src="https://placecats.com/millie/200/200"
              alt="Millie"
              ref={secondCatRef}
            />
          </li>
          <li>
            <img
              src="https://placecats.com/bella/199/200"
              alt="Bella"
              ref={thirdCatRef}
            />
          </li>
        </ul>
      </div>
    </>
  );
}
```

```css
div {
  width: 100%;
  overflow: hidden;
}

nav {
  text-align: center;
}

button {
  margin: .25rem;
}

ul,
li {
  list-style: none;
  white-space: nowrap;
}

li {
  display: inline;
  padding: 0.5rem;
}
```

</Sandpack>

<DeepDive>

#### How to manage a list of refs using a ref callback {/*how-to-manage-a-list-of-refs-using-a-ref-callback*/}

In the above examples, there is a predefined number of refs. However, sometimes you might need a ref to each item in the list, and you don't know how many you will have. Something like this **wouldn't work**:

```js
<ul>
  {items.map((item) => {
    // Doesn't work!
    const ref = useRef(null);
    return <li ref={ref} />;
  })}
</ul>
```

This is because **Hooks must only be called at the top-level of your component.** You can't call `useRef` in a loop, in a condition, or inside a `map()` call.

One possible way around this is to get a single ref to their parent element, and then use DOM manipulation methods like [`querySelectorAll`](https://developer.mozilla.org/en-US/docs/Web/API/Document/querySelectorAll) to "find" the individual child nodes from it. However, this is brittle and can break if your DOM structure changes.

Another solution is to **pass a function to the `ref` attribute.** This is called a [`ref` callback.](/reference/react-dom/components/common#ref-callback) React will call your ref callback with the DOM node when it's time to set the ref, and with `null` when it's time to clear it. This lets you maintain your own array or a [Map](https://developer.mozilla.org/en-US/docs/Web/JavaScript/Reference/Global_Objects/Map), and access any ref by its index or some kind of ID.

This example shows how you can use this approach to scroll to an arbitrary node in a long list:

<Sandpack>

```js
import { useRef, useState } from "react";

export default function CatFriends() {
  const itemsRef = useRef(null);
  const [catList, setCatList] = useState(setupCatList);

  function scrollToCat(cat) {
    const map = getMap();
    const node = map.get(cat);
    node.scrollIntoView({
      behavior: "smooth",
      block: "nearest",
      inline: "center",
    });
  }

  function getMap() {
    if (!itemsRef.current) {
      // Initialize the Map on first usage.
      itemsRef.current = new Map();
    }
    return itemsRef.current;
  }

  return (
    <>
      <nav>
        <button onClick={() => scrollToCat(catList[0])}>Neo</button>
        <button onClick={() => scrollToCat(catList[5])}>Millie</button>
        <button onClick={() => scrollToCat(catList[9])}>Bella</button>
      </nav>
      <div>
        <ul>
          {catList.map((cat) => (
            <li
              key={cat}
              ref={(node) => {
                const map = getMap();
                map.set(cat, node);

                return () => {
                  map.delete(cat);
                };
              }}
            >
              <img src={cat} />
            </li>
          ))}
        </ul>
      </div>
    </>
  );
}

function setupCatList() {
  const catList = [];
  for (let i = 0; i < 10; i++) {
    catList.push("https://loremflickr.com/320/240/cat?lock=" + i);
  }

  return catList;
}

```

```css
div {
  width: 100%;
  overflow: hidden;
}

nav {
  text-align: center;
}

button {
  margin: .25rem;
}

ul,
li {
  list-style: none;
  white-space: nowrap;
}

li {
  display: inline;
  padding: 0.5rem;
}
```

</Sandpack>

In this example, `itemsRef` doesn't hold a single DOM node. Instead, it holds a [Map](https://developer.mozilla.org/docs/Web/JavaScript/Reference/Global_Objects/Map) from item ID to a DOM node. ([Refs can hold any values!](/learn/referencing-values-with-refs)) The [`ref` callback](/reference/react-dom/components/common#ref-callback) on every list item takes care to update the Map:

```js
<li
  key={cat.id}
  ref={node => {
    const map = getMap();
    // Add to the Map
    map.set(cat, node);

    return () => {
      // Remove from the Map
      map.delete(cat);
    };
  }}
>
```

This lets you read individual DOM nodes from the Map later.

<Note>

When Strict Mode is enabled, ref callbacks will run twice in development.

Read more about [how this helps find bugs](/reference/react/StrictMode#fixing-bugs-found-by-re-running-ref-callbacks-in-development) in callback refs.

</Note>

</DeepDive>

## Accessing another component's DOM nodes {/*accessing-another-components-dom-nodes*/}

<Pitfall>
Refs are an escape hatch. Manually manipulating _another_ component's DOM nodes can make your code fragile.
</Pitfall>

You can pass refs from parent component to child components [just like any other prop](/learn/passing-props-to-a-component).

```js {3-4,9}
import { useRef } from 'react';

function MyInput({ ref }) {
  return <input ref={ref} />;
}

function MyForm() {
  const inputRef = useRef(null);
  return <MyInput ref={inputRef} />
}
```

In the above example, a ref is created in the parent component, `MyForm`, and is passed to the child component, `MyInput`. `MyInput` then passes the ref to `<input>`. Because `<input>` is a [built-in component](/reference/react-dom/components/common) React sets the `.current` property of the ref to the `<input>` DOM element.

The `inputRef` created in `MyForm` now points to the `<input>` DOM element returned by `MyInput`. A click handler created in `MyForm` can access `inputRef` and call `focus()` to set the focus on `<input>`.

<Sandpack>

```js
import { useRef } from 'react';

function MyInput({ ref }) {
  return <input ref={ref} />;
}

export default function MyForm() {
  const inputRef = useRef(null);

  function handleClick() {
    inputRef.current.focus();
  }

  return (
    <>
      <MyInput ref={inputRef} />
      <button onClick={handleClick}>
        Focus the input
      </button>
    </>
  );
}
```

</Sandpack>

<DeepDive>

#### Exposing a subset of the API with an imperative handle {/*exposing-a-subset-of-the-api-with-an-imperative-handle*/}

In the above example, the ref passed to `MyInput` is passed on to the original DOM input element. This lets the parent component call `focus()` on it. However, this also lets the parent component do something else--for example, change its CSS styles. In uncommon cases, you may want to restrict the exposed functionality. You can do that with [`useImperativeHandle`](/reference/react/useImperativeHandle):

<Sandpack>

```js
import { useRef, useImperativeHandle } from "react";

function MyInput({ ref }) {
  const realInputRef = useRef(null);
  useImperativeHandle(ref, () => ({
    // Only expose focus and nothing else
    focus() {
      realInputRef.current.focus();
    },
  }));
  return <input ref={realInputRef} />;
};

export default function Form() {
  const inputRef = useRef(null);

  function handleClick() {
    inputRef.current.focus();
  }

  return (
    <>
      <MyInput ref={inputRef} />
      <button onClick={handleClick}>Focus the input</button>
    </>
  );
}
```

</Sandpack>

Here, `realInputRef` inside `MyInput` holds the actual input DOM node. However, [`useImperativeHandle`](/reference/react/useImperativeHandle) instructs React to provide your own special object as the value of a ref to the parent component. So `inputRef.current` inside the `Form` component will only have the `focus` method. In this case, the ref "handle" is not the DOM node, but the custom object you create inside [`useImperativeHandle`](/reference/react/useImperativeHandle) call.

</DeepDive>

## When React attaches the refs {/*when-react-attaches-the-refs*/}

In React, every update is split in [two phases](/learn/render-and-commit#step-3-react-commits-changes-to-the-dom):

* During **render,** React calls your components to figure out what should be on the screen.
* During **commit,** React applies changes to the DOM.

In general, you [don't want](/learn/referencing-values-with-refs#best-practices-for-refs) to access refs during rendering. That goes for refs holding DOM nodes as well. During the first render, the DOM nodes have not yet been created, so `ref.current` will be `null`. And during the rendering of updates, the DOM nodes haven't been updated yet. So it's too early to read them.

React sets `ref.current` during the commit. Before updating the DOM, React sets the affected `ref.current` values to `null`. After updating the DOM, React immediately sets them to the corresponding DOM nodes.

**Usually, you will access refs from event handlers.** If you want to do something with a ref, but there is no particular event to do it in, you might need an Effect. We will discuss Effects on the next pages.

<DeepDive>

#### Flushing state updates synchronously with flushSync {/*flushing-state-updates-synchronously-with-flush-sync*/}

Consider code like this, which adds a new todo and scrolls the screen down to the last child of the list. Notice how, for some reason, it always scrolls to the todo that was *just before* the last added one:

<Sandpack>

```js
import { useState, useRef } from 'react';

export default function TodoList() {
  const listRef = useRef(null);
  const [text, setText] = useState('');
  const [todos, setTodos] = useState(
    initialTodos
  );

  function handleAdd() {
    const newTodo = { id: nextId++, text: text };
    setText('');
    setTodos([ ...todos, newTodo]);
    listRef.current.lastChild.scrollIntoView({
      behavior: 'smooth',
      block: 'nearest'
    });
  }

  return (
    <>
      <button onClick={handleAdd}>
        Add
      </button>
      <input
        value={text}
        onChange={e => setText(e.target.value)}
      />
      <ul ref={listRef}>
        {todos.map(todo => (
          <li key={todo.id}>{todo.text}</li>
        ))}
      </ul>
    </>
  );
}

let nextId = 0;
let initialTodos = [];
for (let i = 0; i < 20; i++) {
  initialTodos.push({
    id: nextId++,
    text: 'Todo #' + (i + 1)
  });
}
```

</Sandpack>

The issue is with these two lines:

```js
setTodos([ ...todos, newTodo]);
listRef.current.lastChild.scrollIntoView();
```

In React, [state updates are queued.](/learn/queueing-a-series-of-state-updates) Usually, this is what you want. However, here it causes a problem because `setTodos` does not immediately update the DOM. So the time you scroll the list to its last element, the todo has not yet been added. This is why scrolling always "lags behind" by one item.

To fix this issue, you can force React to update ("flush") the DOM synchronously. To do this, import `flushSync` from `react-dom` and **wrap the state update** into a `flushSync` call:

```js
flushSync(() => {
  setTodos([ ...todos, newTodo]);
});
listRef.current.lastChild.scrollIntoView();
```

This will instruct React to update the DOM synchronously right after the code wrapped in `flushSync` executes. As a result, the last todo will already be in the DOM by the time you try to scroll to it:

<Sandpack>

```js
import { useState, useRef } from 'react';
import { flushSync } from 'react-dom';

export default function TodoList() {
  const listRef = useRef(null);
  const [text, setText] = useState('');
  const [todos, setTodos] = useState(
    initialTodos
  );

  function handleAdd() {
    const newTodo = { id: nextId++, text: text };
    flushSync(() => {
      setText('');
      setTodos([ ...todos, newTodo]);
    });
    listRef.current.lastChild.scrollIntoView({
      behavior: 'smooth',
      block: 'nearest'
    });
  }

  return (
    <>
      <button onClick={handleAdd}>
        Add
      </button>
      <input
        value={text}
        onChange={e => setText(e.target.value)}
      />
      <ul ref={listRef}>
        {todos.map(todo => (
          <li key={todo.id}>{todo.text}</li>
        ))}
      </ul>
    </>
  );
}

let nextId = 0;
let initialTodos = [];
for (let i = 0; i < 20; i++) {
  initialTodos.push({
    id: nextId++,
    text: 'Todo #' + (i + 1)
  });
}
```

</Sandpack>

</DeepDive>

## Best practices for DOM manipulation with refs {/*best-practices-for-dom-manipulation-with-refs*/}

Refs are an escape hatch. You should only use them when you have to "step outside React". Common examples of this include managing focus, scroll position, or calling browser APIs that React does not expose.

If you stick to non-destructive actions like focusing and scrolling, you shouldn't encounter any problems. However, if you try to **modify** the DOM manually, you can risk conflicting with the changes React is making.

To illustrate this problem, this example includes a welcome message and two buttons. The first button toggles its presence using [conditional rendering](/learn/conditional-rendering) and [state](/learn/state-a-components-memory), as you would usually do in React. The second button uses the [`remove()` DOM API](https://developer.mozilla.org/en-US/docs/Web/API/Element/remove) to forcefully remove it from the DOM outside of React's control.

Try pressing "Toggle with setState" a few times. The message should disappear and appear again. Then press "Remove from the DOM". This will forcefully remove it. Finally, press "Toggle with setState":

<Sandpack>

```js
import { useState, useRef } from 'react';

export default function Counter() {
  const [show, setShow] = useState(true);
  const ref = useRef(null);

  return (
    <div>
      <button
        onClick={() => {
          setShow(!show);
        }}>
        Toggle with setState
      </button>
      <button
        onClick={() => {
          ref.current.remove();
        }}>
        Remove from the DOM
      </button>
      {show && <p ref={ref}>Hello world</p>}
    </div>
  );
}
```

```css
p,
button {
  display: block;
  margin: 10px;
}
```

</Sandpack>

After you've manually removed the DOM element, trying to use `setState` to show it again will lead to a crash. This is because you've changed the DOM, and React doesn't know how to continue managing it correctly.

**Avoid changing DOM nodes managed by React.** Modifying, adding children to, or removing children from elements that are managed by React can lead to inconsistent visual results or crashes like above.

However, this doesn't mean that you can't do it at all. It requires caution. **You can safely modify parts of the DOM that React has _no reason_ to update.** For example, if some `<div>` is always empty in the JSX, React won't have a reason to touch its children list. Therefore, it is safe to manually add or remove elements there.

<Recap>

- Refs are a generic concept, but most often you'll use them to hold DOM elements.
- You instruct React to put a DOM node into `myRef.current` by passing `<div ref={myRef}>`.
- Usually, you will use refs for non-destructive actions like focusing, scrolling, or measuring DOM elements.
<<<<<<< HEAD
- You can pass refs from parent component to child components just like any other prop.
=======
- A component doesn't expose its DOM nodes by default. You can opt into exposing a DOM node by using the `ref` prop.
>>>>>>> 3ee3a60a
- Avoid changing DOM nodes managed by React.
- If you do modify DOM nodes managed by React, modify parts that React has no reason to update.

</Recap>



<Challenges>

#### Play and pause the video {/*play-and-pause-the-video*/}

In this example, the button toggles a state variable to switch between a playing and a paused state. However, in order to actually play or pause the video, toggling state is not enough. You also need to call [`play()`](https://developer.mozilla.org/en-US/docs/Web/API/HTMLMediaElement/play) and [`pause()`](https://developer.mozilla.org/en-US/docs/Web/API/HTMLMediaElement/pause) on the DOM element for the `<video>`. Add a ref to it, and make the button work.

<Sandpack>

```js
import { useState, useRef } from 'react';

export default function VideoPlayer() {
  const [isPlaying, setIsPlaying] = useState(false);

  function handleClick() {
    const nextIsPlaying = !isPlaying;
    setIsPlaying(nextIsPlaying);
  }

  return (
    <>
      <button onClick={handleClick}>
        {isPlaying ? 'Pause' : 'Play'}
      </button>
      <video width="250">
        <source
          src="https://interactive-examples.mdn.mozilla.net/media/cc0-videos/flower.mp4"
          type="video/mp4"
        />
      </video>
    </>
  )
}
```

```css
button { display: block; margin-bottom: 20px; }
```

</Sandpack>

For an extra challenge, keep the "Play" button in sync with whether the video is playing even if the user right-clicks the video and plays it using the built-in browser media controls. You might want to listen to `onPlay` and `onPause` on the video to do that.

<Solution>

Declare a ref and put it on the `<video>` element. Then call `ref.current.play()` and `ref.current.pause()` in the event handler depending on the next state.

<Sandpack>

```js
import { useState, useRef } from 'react';

export default function VideoPlayer() {
  const [isPlaying, setIsPlaying] = useState(false);
  const ref = useRef(null);

  function handleClick() {
    const nextIsPlaying = !isPlaying;
    setIsPlaying(nextIsPlaying);

    if (nextIsPlaying) {
      ref.current.play();
    } else {
      ref.current.pause();
    }
  }

  return (
    <>
      <button onClick={handleClick}>
        {isPlaying ? 'Pause' : 'Play'}
      </button>
      <video
        width="250"
        ref={ref}
        onPlay={() => setIsPlaying(true)}
        onPause={() => setIsPlaying(false)}
      >
        <source
          src="https://interactive-examples.mdn.mozilla.net/media/cc0-videos/flower.mp4"
          type="video/mp4"
        />
      </video>
    </>
  )
}
```

```css
button { display: block; margin-bottom: 20px; }
```

</Sandpack>

In order to handle the built-in browser controls, you can add `onPlay` and `onPause` handlers to the `<video>` element and call `setIsPlaying` from them. This way, if the user plays the video using the browser controls, the state will adjust accordingly.

</Solution>

#### Focus the search field {/*focus-the-search-field*/}

Make it so that clicking the "Search" button puts focus into the field.

<Sandpack>

```js
export default function Page() {
  return (
    <>
      <nav>
        <button>Search</button>
      </nav>
      <input
        placeholder="Looking for something?"
      />
    </>
  );
}
```

```css
button { display: block; margin-bottom: 10px; }
```

</Sandpack>

<Solution>

Add a ref to the input, and call `focus()` on the DOM node to focus it:

<Sandpack>

```js
import { useRef } from 'react';

export default function Page() {
  const inputRef = useRef(null);
  return (
    <>
      <nav>
        <button onClick={() => {
          inputRef.current.focus();
        }}>
          Search
        </button>
      </nav>
      <input
        ref={inputRef}
        placeholder="Looking for something?"
      />
    </>
  );
}
```

```css
button { display: block; margin-bottom: 10px; }
```

</Sandpack>

</Solution>

#### Scrolling an image carousel {/*scrolling-an-image-carousel*/}

This image carousel has a "Next" button that switches the active image. Make the gallery scroll horizontally to the active image on click. You will want to call [`scrollIntoView()`](https://developer.mozilla.org/en-US/docs/Web/API/Element/scrollIntoView) on the DOM node of the active image:

```js
node.scrollIntoView({
  behavior: 'smooth',
  block: 'nearest',
  inline: 'center'
});
```

<Hint>

You don't need to have a ref to every image for this exercise. It should be enough to have a ref to the currently active image, or to the list itself. Use `flushSync` to ensure the DOM is updated *before* you scroll.

</Hint>

<Sandpack>

```js
import { useState } from 'react';

export default function CatFriends() {
  const [index, setIndex] = useState(0);
  return (
    <>
      <nav>
        <button onClick={() => {
          if (index < catList.length - 1) {
            setIndex(index + 1);
          } else {
            setIndex(0);
          }
        }}>
          Next
        </button>
      </nav>
      <div>
        <ul>
          {catList.map((cat, i) => (
            <li key={cat.id}>
              <img
                className={
                  index === i ?
                    'active' :
                    ''
                }
                src={cat.imageUrl}
                alt={'Cat #' + cat.id}
              />
            </li>
          ))}
        </ul>
      </div>
    </>
  );
}

const catList = [];
for (let i = 0; i < 10; i++) {
  catList.push({
    id: i,
    imageUrl: 'https://loremflickr.com/250/200/cat?lock=' + i
  });
}

```

```css
div {
  width: 100%;
  overflow: hidden;
}

nav {
  text-align: center;
}

button {
  margin: .25rem;
}

ul,
li {
  list-style: none;
  white-space: nowrap;
}

li {
  display: inline;
  padding: 0.5rem;
}

img {
  padding: 10px;
  margin: -10px;
  transition: background 0.2s linear;
}

.active {
  background: rgba(0, 100, 150, 0.4);
}
```

</Sandpack>

<Solution>

You can declare a `selectedRef`, and then pass it conditionally only to the current image:

```js
<li ref={index === i ? selectedRef : null}>
```

When `index === i`, meaning that the image is the selected one, the `<li>` will receive the `selectedRef`. React will make sure that `selectedRef.current` always points at the correct DOM node.

Note that the `flushSync` call is necessary to force React to update the DOM before the scroll. Otherwise, `selectedRef.current` would always point at the previously selected item.

<Sandpack>

```js
import { useRef, useState } from 'react';
import { flushSync } from 'react-dom';

export default function CatFriends() {
  const selectedRef = useRef(null);
  const [index, setIndex] = useState(0);

  return (
    <>
      <nav>
        <button onClick={() => {
          flushSync(() => {
            if (index < catList.length - 1) {
              setIndex(index + 1);
            } else {
              setIndex(0);
            }
          });
          selectedRef.current.scrollIntoView({
            behavior: 'smooth',
            block: 'nearest',
            inline: 'center'
          });            
        }}>
          Next
        </button>
      </nav>
      <div>
        <ul>
          {catList.map((cat, i) => (
            <li
              key={cat.id}
              ref={index === i ?
                selectedRef :
                null
              }
            >
              <img
                className={
                  index === i ?
                    'active'
                    : ''
                }
                src={cat.imageUrl}
                alt={'Cat #' + cat.id}
              />
            </li>
          ))}
        </ul>
      </div>
    </>
  );
}

const catList = [];
for (let i = 0; i < 10; i++) {
  catList.push({
    id: i,
    imageUrl: 'https://loremflickr.com/250/200/cat?lock=' + i
  });
}

```

```css
div {
  width: 100%;
  overflow: hidden;
}

nav {
  text-align: center;
}

button {
  margin: .25rem;
}

ul,
li {
  list-style: none;
  white-space: nowrap;
}

li {
  display: inline;
  padding: 0.5rem;
}

img {
  padding: 10px;
  margin: -10px;
  transition: background 0.2s linear;
}

.active {
  background: rgba(0, 100, 150, 0.4);
}
```

</Sandpack>

</Solution>

#### Focus the search field with separate components {/*focus-the-search-field-with-separate-components*/}

Make it so that clicking the "Search" button puts focus into the field. Note that each component is defined in a separate file and shouldn't be moved out of it. How do you connect them together?

<Hint>

You'll need to pass `ref` as a prop to opt into exposing a DOM node from your own component like `SearchInput`.

</Hint>

<Sandpack>

```js src/App.js
import SearchButton from './SearchButton.js';
import SearchInput from './SearchInput.js';

export default function Page() {
  return (
    <>
      <nav>
        <SearchButton />
      </nav>
      <SearchInput />
    </>
  );
}
```

```js src/SearchButton.js
export default function SearchButton() {
  return (
    <button>
      Search
    </button>
  );
}
```

```js src/SearchInput.js
export default function SearchInput() {
  return (
    <input
      placeholder="Looking for something?"
    />
  );
}
```

```css
button { display: block; margin-bottom: 10px; }
```

</Sandpack>

<Solution>

You'll need to add an `onClick` prop to the `SearchButton`, and make the `SearchButton` pass it down to the browser `<button>`. You'll also pass a ref down to `<SearchInput>`, which will forward it to the real `<input>` and populate it. Finally, in the click handler, you'll call `focus` on the DOM node stored inside that ref.

<Sandpack>

```js src/App.js
import { useRef } from 'react';
import SearchButton from './SearchButton.js';
import SearchInput from './SearchInput.js';

export default function Page() {
  const inputRef = useRef(null);
  return (
    <>
      <nav>
        <SearchButton onClick={() => {
          inputRef.current.focus();
        }} />
      </nav>
      <SearchInput ref={inputRef} />
    </>
  );
}
```

```js src/SearchButton.js
export default function SearchButton({ onClick }) {
  return (
    <button onClick={onClick}>
      Search
    </button>
  );
}
```

```js src/SearchInput.js
export default function SearchInput({ ref }) {
  return (
    <input
      ref={ref}
      placeholder="Looking for something?"
    />
  );
}
```

```css
button { display: block; margin-bottom: 10px; }
```

</Sandpack>

</Solution>

</Challenges><|MERGE_RESOLUTION|>--- conflicted
+++ resolved
@@ -647,11 +647,7 @@
 - Refs are a generic concept, but most often you'll use them to hold DOM elements.
 - You instruct React to put a DOM node into `myRef.current` by passing `<div ref={myRef}>`.
 - Usually, you will use refs for non-destructive actions like focusing, scrolling, or measuring DOM elements.
-<<<<<<< HEAD
-- You can pass refs from parent component to child components just like any other prop.
-=======
 - A component doesn't expose its DOM nodes by default. You can opt into exposing a DOM node by using the `ref` prop.
->>>>>>> 3ee3a60a
 - Avoid changing DOM nodes managed by React.
 - If you do modify DOM nodes managed by React, modify parts that React has no reason to update.
 
