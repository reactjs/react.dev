--- conflicted
+++ resolved
@@ -4,11 +4,7 @@
 
 <Intro>
 
-<<<<<<< HEAD
 For beginners, quickstart using Vite. If you're comfortable with basics and want to build a new app or a new website fully with React, we recommend picking one of the React-powered frameworks popular in the community. Frameworks provide features that most apps and sites eventually need, including routing, data fetching, and generating HTML.
-=======
-If you want to build a new app or a new website fully with React, we recommend picking one of the React-powered frameworks popular in the community.
->>>>>>> f1bdfa2e
 
 </Intro>
 
@@ -97,7 +93,6 @@
 
 Expo is maintained by [Expo (the company)](https://expo.dev/about). Building apps with Expo is free, and you can submit them to the Google and Apple app stores without restrictions. Expo additionally provides opt-in paid cloud services.
 
-<<<<<<< HEAD
 <DeepDive>
 
 #### Should I use React with a framework? {/*should-i-use-react-with-a-framework*/}
@@ -115,8 +110,6 @@
 If you're still not convinced, or your app has unusual constraints not served well by these frameworks and you'd like to roll your own custom setup, we can't stop you--go for it! Grab `react` and `react-dom` from npm, set up your custom build process with a bundler like [Vite](https://vitejs.dev/) or [Parcel](https://parceljs.org/), and add other tools as you need them for routing, static generation or server-side rendering, and more.
 </DeepDive>
 
-=======
->>>>>>> f1bdfa2e
 ## Bleeding-edge React frameworks {/*bleeding-edge-react-frameworks*/}
 
 As we've explored how to continue improving React, we realized that integrating React more closely with frameworks (specifically, with routing, bundling, and server technologies) is our biggest opportunity to help React users build better apps. The Next.js team has agreed to collaborate with us in researching, developing, integrating, and testing framework-agnostic bleeding-edge React features like [React Server Components.](/blog/2023/03/22/react-labs-what-we-have-been-working-on-march-2023#react-server-components)
