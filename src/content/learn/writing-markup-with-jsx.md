--- conflicted
+++ resolved
@@ -143,12 +143,8 @@
 
 <Note>
 
-<<<<<<< HEAD
 Most of the time, React's on-screen error messages will help you find where the problem is. Give them a read if you get stuck!
-=======
-Most of the times, React's on-screen error messages will help you find where the problem is. Give them a read if you get stuck!
 <Trans>대부분의 경우 React의 화면 오류 메세지는 문제가 있는 곳을 찾는 데 도움이 됩니다. 막혔을 때 읽어주세요!</Trans>
->>>>>>> 0c105b43
 
 </Note>
 
