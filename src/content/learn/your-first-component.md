---
title: Your First Component
---

<Intro>

*Components* are one of the core concepts of React. They are the foundation upon which you build user interfaces (UI), which makes them the perfect place to start your React journey!

</Intro>

<YouWillLearn>

* What a component is
* What role components play in a React application
* How to write your first React component

</YouWillLearn>

## Components: UI building blocks {/*components-ui-building-blocks*/}

On the Web, HTML lets us create rich structured documents with its built-in set of tags like `<h1>` and `<li>`:

```html
<article>
  <h1>My First Component</h1>
  <ol>
    <li>Components: UI Building Blocks</li>
    <li>Defining a Component</li>
    <li>Using a Component</li>
  </ol>
</article>
```

This markup represents this article `<article>`, its heading `<h1>`, and an (abbreviated) table of contents as an ordered list `<ol>`. Markup like this, combined with CSS for style, and JavaScript for interactivity, lies behind every sidebar, avatar, modal, dropdown—every piece of UI you see on the Web.

React lets you combine your markup, CSS, and JavaScript into custom "components", **reusable UI elements for your app.** The table of contents code you saw above could be turned into a `<TableOfContents />` component you could render on every page. Under the hood, it still uses the same HTML tags like `<article>`, `<h1>`, etc.

Just like with HTML tags, you can compose, order and nest components to design whole pages. For example, the documentation page you're reading is made out of React components:

```js
<PageLayout>
  <NavigationHeader>
    <SearchBar />
    <Link to="/docs">Docs</Link>
  </NavigationHeader>
  <Sidebar />
  <PageContent>
    <TableOfContents />
    <DocumentationText />
  </PageContent>
</PageLayout>
```

As your project grows, you will notice that many of your designs can be composed by reusing components you already wrote, speeding up your development. Our table of contents above could be added to any screen with `<TableOfContents />`! You can even jumpstart your project with the thousands of components shared by the React open source community like [Chakra UI](https://chakra-ui.com/) and [Material UI.](https://material-ui.com/)

## Defining a component {/*defining-a-component*/}

Traditionally when creating web pages, web developers marked up their content and then added interaction by sprinkling on some JavaScript. This worked great when interaction was a nice-to-have on the web. Now it is expected for many sites and all apps. React puts interactivity first while still using the same technology: **a React component is a JavaScript function that you can _sprinkle with markup_.** Here's what that looks like (you can edit the example below):

<Sandpack>

```js
export default function Profile() {
  return (
    <img
      src="https://i.imgur.com/MK3eW3Am.jpg"
      alt="Katherine Johnson"
    />
  )
}
```

```css
img { height: 200px; }
```

</Sandpack>

And here's how to build a component:

### Step 1: Export the component {/*step-1-export-the-component*/}

The `export default` prefix is a [standard JavaScript syntax](https://developer.mozilla.org/docs/web/javascript/reference/statements/export) (not specific to React). It lets you mark the main function in a file so that you can later import it from other files. (More on importing in [Importing and Exporting Components](/learn/importing-and-exporting-components)!)

### Step 2: Define the function {/*step-2-define-the-function*/}

With `function Profile() { }` you define a JavaScript function with the name `Profile`.

<Pitfall>

React components are regular JavaScript functions, but **their names must start with a capital letter** or they won't work!

</Pitfall>

### Step 3: Add markup {/*step-3-add-markup*/}

The component returns an `<img />` tag with `src` and `alt` attributes. `<img />` is written like HTML, but it is actually JavaScript under the hood! This syntax is called [JSX](/learn/writing-markup-with-jsx), and it lets you embed markup inside JavaScript.

Return statements can be written all on one line, as in this component:

```js
return <img src="https://i.imgur.com/MK3eW3As.jpg" alt="Katherine Johnson" />;
```

But if your markup isn't all on the same line as the `return` keyword, you must wrap it in a pair of parentheses:

```js
return (
  <div>
    <img src="https://i.imgur.com/MK3eW3As.jpg" alt="Katherine Johnson" />
  </div>
);
```

<Pitfall>

Without parentheses, any code on the lines after `return` [will be ignored](https://stackoverflow.com/questions/2846283/what-are-the-rules-for-javascripts-automatic-semicolon-insertion-asi)!

</Pitfall>

## Using a component {/*using-a-component*/}

Now that you've defined your `Profile` component, you can nest it inside other components. For example, you can export a `Gallery` component that uses multiple `Profile` components:

<Sandpack>

```js
function Profile() {
  return (
    <img
      src="https://i.imgur.com/MK3eW3As.jpg"
      alt="Katherine Johnson"
    />
  );
}

export default function Gallery() {
  return (
    <section>
      <h1>Amazing scientists</h1>
      <Profile />
      <Profile />
      <Profile />
    </section>
  );
}
```

```css
img { margin: 0 10px 10px 0; height: 90px; }
```

</Sandpack>

### What the browser sees {/*what-the-browser-sees*/}

Notice the difference in casing:

* `<section>` is lowercase, so React knows we refer to an HTML tag.
* `<Profile />` starts with a capital `P`, so React knows that we want to use our component called `Profile`.

And `Profile` contains even more HTML: `<img />`. In the end, this is what the browser sees:

```html
<section>
  <h1>Amazing scientists</h1>
  <img src="https://i.imgur.com/MK3eW3As.jpg" alt="Katherine Johnson" />
  <img src="https://i.imgur.com/MK3eW3As.jpg" alt="Katherine Johnson" />
  <img src="https://i.imgur.com/MK3eW3As.jpg" alt="Katherine Johnson" />
</section>
```

### Nesting and organizing components {/*nesting-and-organizing-components*/}

Components are regular JavaScript functions, so you can keep multiple components in the same file. This is convenient when components are relatively small or tightly related to each other. If this file gets crowded, you can always move `Profile` to a separate file. You will learn how to do this shortly on the [page about imports.](/learn/importing-and-exporting-components)

Because the `Profile` components are rendered inside `Gallery`—even several times!—we can say that `Gallery` is a **parent component,** rendering each `Profile` as a "child". This is part of the magic of React: you can define a component once, and then use it in as many places and as many times as you like.

<Pitfall>

Components can render other components, but **you must never nest their definitions:**

```js {2-5}
export default function Gallery() {
  // 🔴 Never define a component inside another component!
  function Profile() {
    // ...
  }
  // ...
}
```

The snippet above is [very slow and causes bugs.](/learn/preserving-and-resetting-state#different-components-at-the-same-position-reset-state) Instead, define every component at the top level:

```js {5-8}
export default function Gallery() {
  // ...
}

// ✅ Declare components at the top level
function Profile() {
  // ...
}
```

When a child component needs some data from a parent, [pass it by props](/learn/passing-props-to-a-component) instead of nesting definitions.

</Pitfall>

<DeepDive>

#### Components all the way down {/*components-all-the-way-down*/}

<<<<<<< HEAD
Your React application begins at a "root" component. Usually, it is created automatically when you start a new project. For example, if you use [CodeSandbox](https://codesandbox.io/) or [Create React App](https://create-react-app.dev/), the root component is defined in `src/App.js`. If you use the framework [Next.js](https://nextjs.org/), the root component is defined in `app/page.ts`. In these examples, you've been exporting root components.
=======
Your React application begins at a "root" component. Usually, it is created automatically when you start a new project. For example, if you use [CodeSandbox](https://codesandbox.io/) or if you use the framework [Next.js](https://nextjs.org/), the root component is defined in `pages/index.js`. In these examples, you've been exporting root components.
>>>>>>> bbb08a5a

Most React apps use components all the way down. This means that you won't only use components for reusable pieces like buttons, but also for larger pieces like sidebars, lists, and ultimately, complete pages! Components are a handy way to organize UI code and markup, even if some of them are only used once.

[React-based frameworks](/learn/start-a-new-react-project) take this a step further. Instead of using an empty HTML file and letting React "take over" managing the page with JavaScript, they *also* generate the HTML automatically from your React components. This allows your app to show some content before the JavaScript code loads.

Still, many websites only use React to [add interactivity to existing HTML pages.](/learn/add-react-to-an-existing-project#using-react-for-a-part-of-your-existing-page) They have many root components instead of a single one for the entire page. You can use as much—or as little—React as you need.

</DeepDive>

<Recap>

You've just gotten your first taste of React! Let's recap some key points.

* React lets you create components, **reusable UI elements for your app.**
* In a React app, every piece of UI is a component.
* React components are regular JavaScript functions except:

  1. Their names always begin with a capital letter.
  2. They return JSX markup.

</Recap>



<Challenges>

#### Export the component {/*export-the-component*/}

This sandbox doesn't work because the root component is not exported:

<Sandpack>

```js
function Profile() {
  return (
    <img
      src="https://i.imgur.com/lICfvbD.jpg"
      alt="Aklilu Lemma"
    />
  );
}
```

```css
img { height: 181px; }
```

</Sandpack>

Try to fix it yourself before looking at the solution!

<Solution>

Add `export default` before the function definition like so:

<Sandpack>

```js
export default function Profile() {
  return (
    <img
      src="https://i.imgur.com/lICfvbD.jpg"
      alt="Aklilu Lemma"
    />
  );
}
```

```css
img { height: 181px; }
```

</Sandpack>

You might be wondering why writing `export` alone is not enough to fix this example. You can learn the difference between `export` and `export default` in [Importing and Exporting Components.](/learn/importing-and-exporting-components)

</Solution>

#### Fix the return statement {/*fix-the-return-statement*/}

Something isn't right about this `return` statement. Can you fix it?

<Hint>

You may get an "Unexpected token" error while trying to fix this. In that case, check that the semicolon appears *after* the closing parenthesis. Leaving a semicolon inside `return ( )` will cause an error.

</Hint>


<Sandpack>

```js
export default function Profile() {
  return
    <img src="https://i.imgur.com/jA8hHMpm.jpg" alt="Katsuko Saruhashi" />;
}
```

```css
img { height: 180px; }
```

</Sandpack>

<Solution>

You can fix this component by moving the return statement to one line like so:

<Sandpack>

```js
export default function Profile() {
  return <img src="https://i.imgur.com/jA8hHMpm.jpg" alt="Katsuko Saruhashi" />;
}
```

```css
img { height: 180px; }
```

</Sandpack>

Or by wrapping the returned JSX markup in parentheses that open right after `return`:

<Sandpack>

```js
export default function Profile() {
  return (
    <img 
      src="https://i.imgur.com/jA8hHMpm.jpg" 
      alt="Katsuko Saruhashi" 
    />
  );
}
```

```css
img { height: 180px; }
```

</Sandpack>

</Solution>

#### Spot the mistake {/*spot-the-mistake*/}

Something's wrong with how the `Profile` component is declared and used. Can you spot the mistake? (Try to remember how React distinguishes components from the regular HTML tags!)

<Sandpack>

```js
function profile() {
  return (
    <img
      src="https://i.imgur.com/QIrZWGIs.jpg"
      alt="Alan L. Hart"
    />
  );
}

export default function Gallery() {
  return (
    <section>
      <h1>Amazing scientists</h1>
      <profile />
      <profile />
      <profile />
    </section>
  );
}
```

```css
img { margin: 0 10px 10px 0; height: 90px; }
```

</Sandpack>

<Solution>

React component names must start with a capital letter.

Change `function profile()` to `function Profile()`, and then change every `<profile />` to `<Profile />`:

<Sandpack>

```js
function Profile() {
  return (
    <img
      src="https://i.imgur.com/QIrZWGIs.jpg"
      alt="Alan L. Hart"
    />
  );
}

export default function Gallery() {
  return (
    <section>
      <h1>Amazing scientists</h1>
      <Profile />
      <Profile />
      <Profile />
    </section>
  );
}
```

```css
img { margin: 0 10px 10px 0; }
```

</Sandpack>

</Solution>

#### Your own component {/*your-own-component*/}

Write a component from scratch. You can give it any valid name and return any markup. If you're out of ideas, you can write a `Congratulations` component that shows `<h1>Good job!</h1>`. Don't forget to export it!

<Sandpack>

```js
// Write your component below!

```

</Sandpack>

<Solution>

<Sandpack>

```js
export default function Congratulations() {
  return (
    <h1>Good job!</h1>
  );
}
```

</Sandpack>

</Solution>

</Challenges><|MERGE_RESOLUTION|>--- conflicted
+++ resolved
@@ -211,11 +211,7 @@
 
 #### Components all the way down {/*components-all-the-way-down*/}
 
-<<<<<<< HEAD
-Your React application begins at a "root" component. Usually, it is created automatically when you start a new project. For example, if you use [CodeSandbox](https://codesandbox.io/) or [Create React App](https://create-react-app.dev/), the root component is defined in `src/App.js`. If you use the framework [Next.js](https://nextjs.org/), the root component is defined in `app/page.ts`. In these examples, you've been exporting root components.
-=======
-Your React application begins at a "root" component. Usually, it is created automatically when you start a new project. For example, if you use [CodeSandbox](https://codesandbox.io/) or if you use the framework [Next.js](https://nextjs.org/), the root component is defined in `pages/index.js`. In these examples, you've been exporting root components.
->>>>>>> bbb08a5a
+Your React application begins at a "root" component. Usually, it is created automatically when you start a new project. For example, if you use [CodeSandbox](https://codesandbox.io/) or if you use the framework [Next.js](https://nextjs.org/), the root component is defined in `app/layout.js`. In these examples, you've been exporting root components.
 
 Most React apps use components all the way down. This means that you won't only use components for reusable pieces like buttons, but also for larger pieces like sidebars, lists, and ultimately, complete pages! Components are a handy way to organize UI code and markup, even if some of them are only used once.
 
