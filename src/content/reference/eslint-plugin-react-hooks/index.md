--- conflicted
+++ resolved
@@ -17,19 +17,17 @@
 What this means for linting, is that you don’t need to fix all violations immediately. Address them at your own pace to gradually increase the number of optimized components.
 </Note>
 
-<<<<<<< HEAD
 <Note>
-**Clarification:**  
+**Clarification:**
 As of `eslint-plugin-react-hooks@6.1.0`, the rules from `eslint-plugin-react-compiler` have **not** yet been merged into `eslint-plugin-react-hooks`.  
 You should continue to install and use both plugins separately if you rely on rules from each.  
-The React team has mentioned that a merge may happen in the future, but until then, this doc reflects the current state.
+The React team has mentioned that a merge may happen in the future, but until then, this doc reflects the current state.  
 </Note>
 
+## Available Lints {/*available-lints*/}
 
-## Available Lints {/*available-lints*/}
-=======
 ## Recommended Rules {/*recommended*/}
->>>>>>> 37f862a6
+
 
 These rules are included in the `recommended` preset `eslint-plugin-react-hooks`:
 
