---
title: "<input>"
---

<Intro>

The [built-in browser `<input>` component](https://developer.mozilla.org/en-US/docs/Web/HTML/Element/input) lets you render different kinds of form inputs.

```js
<input />
```

</Intro>

<InlineToc />

---

## Reference {/*reference*/}

### `<input>` {/*input*/}

To display an input, render the [built-in browser `<input>`](https://developer.mozilla.org/en-US/docs/Web/HTML/Element/input) component.

```js
<input name="myInput" />
```

[See more examples below.](#usage)

#### Props {/*props*/}

`<input>` supports all [common element props.](/reference/react-dom/components/common#props)

<Canary>

<<<<<<< HEAD
React's extensions to the `formAction` prop are currently only available in React's Canary and experimental channels. In stable releases of React `formAction` works only as a [built-in browser HTML component](/reference/react-dom/components#all-html-components). Learn more about [React's release channels here](/community/versioning-policy#all-release-channels).
=======
React's extensions to the `formAction` prop are currently only available in React's Canary and experimental channels. In stable releases of React, `formAction` works only as a [built-in browser HTML component](https://react.dev/reference/react-dom/components#all-html-components). Learn more about [React's release channels here](/community/versioning-policy#all-release-channels).
>>>>>>> 9c316b20
</Canary>

[`formAction`](https://developer.mozilla.org/en-US/docs/Web/HTML/Element/input#formaction): A string or function. Overrides the parent `<form action>` for `type="submit"` and `type="image"`. When a URL is passed to `action` the form will behave like a standard HTML form. When a function is passed to `formAction` the function will handle the form submission. See [`<form action>`](/reference/react-dom/components/form#props).

You can [make an input controlled](#controlling-an-input-with-a-state-variable) by passing one of these props:

* [`checked`](https://developer.mozilla.org/en-US/docs/Web/API/HTMLInputElement#checked): A boolean. For a checkbox input or a radio button, controls whether it is selected.
* [`value`](https://developer.mozilla.org/en-US/docs/Web/API/HTMLInputElement#value): A string. For a text input, controls its text. (For a radio button, specifies its form data.)

When you pass either of them, you must also pass an `onChange` handler that updates the passed value.

These `<input>` props are only relevant for uncontrolled inputs:

* [`defaultChecked`](https://developer.mozilla.org/en-US/docs/Web/API/HTMLInputElement#defaultChecked): A boolean. Specifies [the initial value](#providing-an-initial-value-for-an-input) for `type="checkbox"` and `type="radio"` inputs.
* [`defaultValue`](https://developer.mozilla.org/en-US/docs/Web/API/HTMLInputElement#defaultValue): A string. Specifies [the initial value](#providing-an-initial-value-for-an-input) for a text input.

These `<input>` props are relevant both for uncontrolled and controlled inputs:

* [`accept`](https://developer.mozilla.org/en-US/docs/Web/HTML/Element/input#accept): A string. Specifies which filetypes are accepted by a `type="file"` input.
* [`alt`](https://developer.mozilla.org/en-US/docs/Web/HTML/Element/input#alt): A string. Specifies the alternative image text for a `type="image"` input.
* [`capture`](https://developer.mozilla.org/en-US/docs/Web/HTML/Element/input#capture): A string. Specifies the media (microphone, video, or camera) captured by a `type="file"` input.
* [`autoComplete`](https://developer.mozilla.org/en-US/docs/Web/HTML/Element/input#autocomplete): A string. Specifies one of the possible [autocomplete behaviors.](https://developer.mozilla.org/en-US/docs/Web/HTML/Attributes/autocomplete#values)
* [`autoFocus`](https://developer.mozilla.org/en-US/docs/Web/HTML/Element/input#autofocus): A boolean. If `true`, React will focus the element on mount.
* [`dirname`](https://developer.mozilla.org/en-US/docs/Web/HTML/Element/input#dirname): A string. Specifies the form field name for the element's directionality.
* [`disabled`](https://developer.mozilla.org/en-US/docs/Web/HTML/Element/input#disabled): A boolean. If `true`, the input will not be interactive and will appear dimmed.
* `children`: `<input>` does not accept children.
* [`form`](https://developer.mozilla.org/en-US/docs/Web/HTML/Element/input#form): A string. Specifies the `id` of the `<form>` this input belongs to. If omitted, it's the closest parent form.
* [`formAction`](https://developer.mozilla.org/en-US/docs/Web/HTML/Element/input#formaction): A string. Overrides the parent `<form action>` for `type="submit"` and `type="image"`.
* [`formEnctype`](https://developer.mozilla.org/en-US/docs/Web/HTML/Element/input#formenctype): A string. Overrides the parent `<form enctype>` for `type="submit"` and `type="image"`.
* [`formMethod`](https://developer.mozilla.org/en-US/docs/Web/HTML/Element/input#formmethod): A string. Overrides the parent `<form method>` for `type="submit"` and `type="image"`.
* [`formNoValidate`](https://developer.mozilla.org/en-US/docs/Web/HTML/Element/input#formnovalidate): A string. Overrides the parent `<form noValidate>` for `type="submit"` and `type="image"`.
* [`formTarget`](https://developer.mozilla.org/en-US/docs/Web/HTML/Element/input#formtarget): A string. Overrides the parent `<form target>` for `type="submit"` and `type="image"`.
* [`height`](https://developer.mozilla.org/en-US/docs/Web/HTML/Element/input#height): A string. Specifies the image height for `type="image"`.
* [`list`](https://developer.mozilla.org/en-US/docs/Web/HTML/Element/input#list): A string. Specifies the `id` of the `<datalist>` with the autocomplete options.
* [`max`](https://developer.mozilla.org/en-US/docs/Web/HTML/Element/input#max): A number. Specifies the maximum value of numerical and datetime inputs.
* [`maxLength`](https://developer.mozilla.org/en-US/docs/Web/HTML/Element/input#maxlength): A number. Specifies the maximum length of text and other inputs.
* [`min`](https://developer.mozilla.org/en-US/docs/Web/HTML/Element/input#min): A number. Specifies the minimum value of numerical and datetime inputs.
* [`minLength`](https://developer.mozilla.org/en-US/docs/Web/HTML/Element/input#minlength): A number. Specifies the minimum length of text and other inputs.
* [`multiple`](https://developer.mozilla.org/en-US/docs/Web/HTML/Element/input#multiple): A boolean. Specifies whether multiple values are allowed for `<type="file"` and `type="email"`.
* [`name`](https://developer.mozilla.org/en-US/docs/Web/HTML/Element/input#name): A string. Specifies the name for this input that's [submitted with the form.](#reading-the-input-values-when-submitting-a-form)
* `onChange`: An [`Event` handler](/reference/react-dom/components/common#event-handler) function. Required for [controlled inputs.](#controlling-an-input-with-a-state-variable) Fires immediately when the input's value is changed by the user (for example, it fires on every keystroke). Behaves like the browser [`input` event.](https://developer.mozilla.org/en-US/docs/Web/API/HTMLElement/input_event)
* `onChangeCapture`: A version of `onChange` that fires in the [capture phase.](/learn/responding-to-events#capture-phase-events)
* [`onInput`](https://developer.mozilla.org/en-US/docs/Web/API/HTMLElement/input_event): An [`Event` handler](/reference/react-dom/components/common#event-handler) function. Fires immediately when the value is changed by the user. For historical reasons, in React it is idiomatic to use `onChange` instead which works similarly.
* `onInputCapture`: A version of `onInput` that fires in the [capture phase.](/learn/responding-to-events#capture-phase-events)
* [`onInvalid`](https://developer.mozilla.org/en-US/docs/Web/API/HTMLInputElement/invalid_event): An [`Event` handler](/reference/react-dom/components/common#event-handler) function. Fires if an input fails validation on form submit. Unlike the built-in `invalid` event, the React `onInvalid` event bubbles.
* `onInvalidCapture`: A version of `onInvalid` that fires in the [capture phase.](/learn/responding-to-events#capture-phase-events)
* [`onSelect`](https://developer.mozilla.org/en-US/docs/Web/API/HTMLInputElement/select_event): An [`Event` handler](/reference/react-dom/components/common#event-handler) function. Fires after the selection inside the `<input>` changes. React extends the `onSelect` event to also fire for empty selection and on edits (which may affect the selection).
* `onSelectCapture`: A version of `onSelect` that fires in the [capture phase.](/learn/responding-to-events#capture-phase-events)
* [`pattern`](https://developer.mozilla.org/en-US/docs/Web/HTML/Element/input#pattern): A string. Specifies the pattern that the `value` must match.
* [`placeholder`](https://developer.mozilla.org/en-US/docs/Web/HTML/Element/input#placeholder): A string. Displayed in a dimmed color when the input value is empty.
* [`readOnly`](https://developer.mozilla.org/en-US/docs/Web/HTML/Element/input#readonly): A boolean. If `true`, the input is not editable by the user.
* [`required`](https://developer.mozilla.org/en-US/docs/Web/HTML/Element/input#required): A boolean. If `true`, the value must be provided for the form to submit.
* [`size`](https://developer.mozilla.org/en-US/docs/Web/HTML/Element/input#size): A number. Similar to setting width, but the unit depends on the control.
* [`src`](https://developer.mozilla.org/en-US/docs/Web/HTML/Element/input#src): A string. Specifies the image source for a `type="image"` input.
* [`step`](https://developer.mozilla.org/en-US/docs/Web/HTML/Element/input#step): A positive number or an `'any'` string. Specifies the distance between valid values.
* [`type`](https://developer.mozilla.org/en-US/docs/Web/HTML/Element/input#type): A string. One of the [input types.](https://developer.mozilla.org/en-US/docs/Web/HTML/Element/input#input_types)
* [`width`](https://developer.mozilla.org/en-US/docs/Web/HTML/Element/input#width):  A string. Specifies the image width for a `type="image"` input.

#### Caveats {/*caveats*/}

- Checkboxes need `checked` (or `defaultChecked`), not `value` (or `defaultValue`).
- If a text input receives a string `value` prop, it will be [treated as controlled.](#controlling-an-input-with-a-state-variable)
- If a checkbox or a radio button receives a boolean `checked` prop, it will be [treated as controlled.](#controlling-an-input-with-a-state-variable)
- An input can't be both controlled and uncontrolled at the same time.
- An input cannot switch between being controlled or uncontrolled over its lifetime.
- Every controlled input needs an `onChange` event handler that synchronously updates its backing value.

---

## Usage {/*usage*/}

### Displaying inputs of different types {/*displaying-inputs-of-different-types*/}

To display an input, render an `<input>` component. By default, it will be a text input. You can pass `type="checkbox"` for a checkbox, `type="radio"` for a radio button, [or one of the other input types.](https://developer.mozilla.org/en-US/docs/Web/HTML/Element/input#input_types)

<Sandpack>

```js
export default function MyForm() {
  return (
    <>
      <label>
        Text input: <input name="myInput" />
      </label>
      <hr />
      <label>
        Checkbox: <input type="checkbox" name="myCheckbox" />
      </label>
      <hr />
      <p>
        Radio buttons:
        <label>
          <input type="radio" name="myRadio" value="option1" />
          Option 1
        </label>
        <label>
          <input type="radio" name="myRadio" value="option2" />
          Option 2
        </label>
        <label>
          <input type="radio" name="myRadio" value="option3" />
          Option 3
        </label>
      </p>
    </>
  );
}
```

```css
label { display: block; }
input { margin: 5px; }
```

</Sandpack>

---

### Providing a label for an input {/*providing-a-label-for-an-input*/}

Typically, you will place every `<input>` inside a [`<label>`](https://developer.mozilla.org/en-US/docs/Web/HTML/Element/label) tag. This tells the browser that this label is associated with that input. When the user clicks the label, the browser will automatically focus the input. It's also essential for accessibility: a screen reader will announce the label caption when the user focuses the associated input.

If you can't nest `<input>` into a `<label>`, associate them by passing the same ID to `<input id>` and [`<label htmlFor>`.](https://developer.mozilla.org/en-US/docs/Web/API/HTMLLabelElement/htmlFor) To avoid conflicts between multiple instances of one component, generate such an ID with [`useId`.](/reference/react/useId)

<Sandpack>

```js
import { useId } from 'react';

export default function Form() {
  const ageInputId = useId();
  return (
    <>
      <label>
        Your first name:
        <input name="firstName" />
      </label>
      <hr />
      <label htmlFor={ageInputId}>Your age:</label>
      <input id={ageInputId} name="age" type="number" />
    </>
  );
}
```

```css
input { margin: 5px; }
```

</Sandpack>

---

### Providing an initial value for an input {/*providing-an-initial-value-for-an-input*/}

You can optionally specify the initial value for any input. Pass it as the `defaultValue` string for text inputs. Checkboxes and radio buttons should specify the initial value with the `defaultChecked` boolean instead.

<Sandpack>

```js
export default function MyForm() {
  return (
    <>
      <label>
        Text input: <input name="myInput" defaultValue="Some initial value" />
      </label>
      <hr />
      <label>
        Checkbox: <input type="checkbox" name="myCheckbox" defaultChecked={true} />
      </label>
      <hr />
      <p>
        Radio buttons:
        <label>
          <input type="radio" name="myRadio" value="option1" />
          Option 1
        </label>
        <label>
          <input
            type="radio"
            name="myRadio"
            value="option2"
            defaultChecked={true} 
          />
          Option 2
        </label>
        <label>
          <input type="radio" name="myRadio" value="option3" />
          Option 3
        </label>
      </p>
    </>
  );
}
```

```css
label { display: block; }
input { margin: 5px; }
```

</Sandpack>

---

### Reading the input values when submitting a form {/*reading-the-input-values-when-submitting-a-form*/}

Add a [`<form>`](https://developer.mozilla.org/en-US/docs/Web/HTML/Element/form) around your inputs with a [`<button type="submit">`](https://developer.mozilla.org/en-US/docs/Web/HTML/Element/button) inside. It will call your `<form onSubmit>` event handler. By default, the browser will send the form data to the current URL and refresh the page. You can override that behavior by calling `e.preventDefault()`. Read the form data with [`new FormData(e.target)`](https://developer.mozilla.org/en-US/docs/Web/API/FormData).
<Sandpack>

```js
export default function MyForm() {
  function handleSubmit(e) {
    // Prevent the browser from reloading the page
    e.preventDefault();

    // Read the form data
    const form = e.target;
    const formData = new FormData(form);

    // You can pass formData as a fetch body directly:
    fetch('/some-api', { method: form.method, body: formData });

    // Or you can work with it as a plain object:
    const formJson = Object.fromEntries(formData.entries());
    console.log(formJson);
  }

  return (
    <form method="post" onSubmit={handleSubmit}>
      <label>
        Text input: <input name="myInput" defaultValue="Some initial value" />
      </label>
      <hr />
      <label>
        Checkbox: <input type="checkbox" name="myCheckbox" defaultChecked={true} />
      </label>
      <hr />
      <p>
        Radio buttons:
        <label><input type="radio" name="myRadio" value="option1" /> Option 1</label>
        <label><input type="radio" name="myRadio" value="option2" defaultChecked={true} /> Option 2</label>
        <label><input type="radio" name="myRadio" value="option3" /> Option 3</label>
      </p>
      <hr />
      <button type="reset">Reset form</button>
      <button type="submit">Submit form</button>
    </form>
  );
}
```

```css
label { display: block; }
input { margin: 5px; }
```

</Sandpack>

<Note>

Give a `name` to every `<input>`, for example `<input name="firstName" defaultValue="Taylor" />`. The `name` you specified will be used as a key in the form data, for example `{ firstName: "Taylor" }`.

</Note>

<Pitfall>

By default, *any* `<button>` inside a `<form>` will submit it. This can be surprising! If you have your own custom `Button` React component, consider returning [`<button type="button">`](https://developer.mozilla.org/en-US/docs/Web/HTML/Element/input/button) instead of `<button>`. Then, to be explicit, use `<button type="submit">` for buttons that *are* supposed to submit the form.

</Pitfall>

---

### Controlling an input with a state variable {/*controlling-an-input-with-a-state-variable*/}

An input like `<input />` is *uncontrolled.* Even if you [pass an initial value](#providing-an-initial-value-for-an-input) like `<input defaultValue="Initial text" />`, your JSX only specifies the initial value. It does not control what the value should be right now.

**To render a _controlled_ input, pass the `value` prop to it (or `checked` for checkboxes and radios).** React will force the input to always have the `value` you passed. Usually, you would do this by declaring a [state variable:](/reference/react/useState)

```js {2,6,7}
function Form() {
  const [firstName, setFirstName] = useState(''); // Declare a state variable...
  // ...
  return (
    <input
      value={firstName} // ...force the input's value to match the state variable...
      onChange={e => setFirstName(e.target.value)} // ... and update the state variable on any edits!
    />
  );
}
```

A controlled input makes sense if you needed state anyway--for example, to re-render your UI on every edit:

```js {2,9}
function Form() {
  const [firstName, setFirstName] = useState('');
  return (
    <>
      <label>
        First name:
        <input value={firstName} onChange={e => setFirstName(e.target.value)} />
      </label>
      {firstName !== '' && <p>Your name is {firstName}.</p>}
      ...
```

It's also useful if you want to offer multiple ways to adjust the input state (for example, by clicking a button):

```js {3-4,10-11,14}
function Form() {
  // ...
  const [age, setAge] = useState('');
  const ageAsNumber = Number(age);
  return (
    <>
      <label>
        Age:
        <input
          value={age}
          onChange={e => setAge(e.target.value)}
          type="number"
        />
        <button onClick={() => setAge(ageAsNumber + 10)}>
          Add 10 years
        </button>
```

The `value` you pass to controlled components should not be `undefined` or `null`. If you need the initial value to be empty (such as with the `firstName` field below), initialize your state variable to an empty string (`''`).

<Sandpack>

```js
import { useState } from 'react';

export default function Form() {
  const [firstName, setFirstName] = useState('');
  const [age, setAge] = useState('20');
  const ageAsNumber = Number(age);
  return (
    <>
      <label>
        First name:
        <input
          value={firstName}
          onChange={e => setFirstName(e.target.value)}
        />
      </label>
      <label>
        Age:
        <input
          value={age}
          onChange={e => setAge(e.target.value)}
          type="number"
        />
        <button onClick={() => setAge(ageAsNumber + 10)}>
          Add 10 years
        </button>
      </label>
      {firstName !== '' &&
        <p>Your name is {firstName}.</p>
      }
      {ageAsNumber > 0 &&
        <p>Your age is {ageAsNumber}.</p>
      }
    </>
  );
}
```

```css
label { display: block; }
input { margin: 5px; }
p { font-weight: bold; }
```

</Sandpack>

<Pitfall>

**If you pass `value` without `onChange`, it will be impossible to type into the input.** When you control an input by passing some `value` to it, you *force* it to always have the value you passed. So if you pass a state variable as a `value` but forget to update that state variable synchronously during the `onChange` event handler, React will revert the input after every keystroke back to the `value` that you specified.

</Pitfall>

---

### Optimizing re-rendering on every keystroke {/*optimizing-re-rendering-on-every-keystroke*/}

When you use a controlled input, you set the state on every keystroke. If the component containing your state re-renders a large tree, this can get slow. There's a few ways you can optimize re-rendering performance.

For example, suppose you start with a form that re-renders all page content on every keystroke:

```js {5-8}
function App() {
  const [firstName, setFirstName] = useState('');
  return (
    <>
      <form>
        <input value={firstName} onChange={e => setFirstName(e.target.value)} />
      </form>
      <PageContent />
    </>
  );
}
```

Since `<PageContent />` doesn't rely on the input state, you can move the input state into its own component:

```js {4,10-17}
function App() {
  return (
    <>
      <SignupForm />
      <PageContent />
    </>
  );
}

function SignupForm() {
  const [firstName, setFirstName] = useState('');
  return (
    <form>
      <input value={firstName} onChange={e => setFirstName(e.target.value)} />
    </form>
  );
}
```

This significantly improves performance because now only `SignupForm` re-renders on every keystroke.

If there is no way to avoid re-rendering (for example, if `PageContent` depends on the search input's value), [`useDeferredValue`](/reference/react/useDeferredValue#deferring-re-rendering-for-a-part-of-the-ui) lets you keep the controlled input responsive even in the middle of a large re-render.

---

## Troubleshooting {/*troubleshooting*/}

### My text input doesn't update when I type into it {/*my-text-input-doesnt-update-when-i-type-into-it*/}

If you render an input with `value` but no `onChange`, you will see an error in the console:

```js
// 🔴 Bug: controlled text input with no onChange handler
<input value={something} />
```

<ConsoleBlock level="error">

You provided a `value` prop to a form field without an `onChange` handler. This will render a read-only field. If the field should be mutable use `defaultValue`. Otherwise, set either `onChange` or `readOnly`.

</ConsoleBlock>

As the error message suggests, if you only wanted to [specify the *initial* value,](#providing-an-initial-value-for-an-input) pass `defaultValue` instead:

```js
// ✅ Good: uncontrolled input with an initial value
<input defaultValue={something} />
```

If you want [to control this input with a state variable,](#controlling-an-input-with-a-state-variable) specify an `onChange` handler:

```js
// ✅ Good: controlled input with onChange
<input value={something} onChange={e => setSomething(e.target.value)} />
```

If the value is intentionally read-only, add a `readOnly` prop to suppress the error:

```js
// ✅ Good: readonly controlled input without on change
<input value={something} readOnly={true} />
```

---

### My checkbox doesn't update when I click on it {/*my-checkbox-doesnt-update-when-i-click-on-it*/}

If you render a checkbox with `checked` but no `onChange`, you will see an error in the console:

```js
// 🔴 Bug: controlled checkbox with no onChange handler
<input type="checkbox" checked={something} />
```

<ConsoleBlock level="error">

You provided a `checked` prop to a form field without an `onChange` handler. This will render a read-only field. If the field should be mutable use `defaultChecked`. Otherwise, set either `onChange` or `readOnly`.

</ConsoleBlock>

As the error message suggests, if you only wanted to [specify the *initial* value,](#providing-an-initial-value-for-an-input) pass `defaultChecked` instead:

```js
// ✅ Good: uncontrolled checkbox with an initial value
<input type="checkbox" defaultChecked={something} />
```

If you want [to control this checkbox with a state variable,](#controlling-an-input-with-a-state-variable) specify an `onChange` handler:

```js
// ✅ Good: controlled checkbox with onChange
<input type="checkbox" checked={something} onChange={e => setSomething(e.target.checked)} />
```

<Pitfall>

You need to read `e.target.checked` rather than `e.target.value` for checkboxes.

</Pitfall>

If the checkbox is intentionally read-only, add a `readOnly` prop to suppress the error:

```js
// ✅ Good: readonly controlled input without on change
<input type="checkbox" checked={something} readOnly={true} />
```

---

### My input caret jumps to the beginning on every keystroke {/*my-input-caret-jumps-to-the-beginning-on-every-keystroke*/}

If you [control an input,](#controlling-an-input-with-a-state-variable) you must update its state variable to the input's value from the DOM during `onChange`.

You can't update it to something other than `e.target.value` (or `e.target.checked` for checkboxes):

```js
function handleChange(e) {
  // 🔴 Bug: updating an input to something other than e.target.value
  setFirstName(e.target.value.toUpperCase());
}
```

You also can't update it asynchronously:

```js
function handleChange(e) {
  // 🔴 Bug: updating an input asynchronously
  setTimeout(() => {
    setFirstName(e.target.value);
  }, 100);
}
```

To fix your code, update it synchronously to `e.target.value`:

```js
function handleChange(e) {
  // ✅ Updating a controlled input to e.target.value synchronously
  setFirstName(e.target.value);
}
```

If this doesn't fix the problem, it's possible that the input gets removed and re-added from the DOM on every keystroke. This can happen if you're accidentally [resetting state](/learn/preserving-and-resetting-state) on every re-render, for example if the input or one of its parents always receives a different `key` attribute, or if you nest component function definitions (which is not supported and causes the "inner" component to always be considered a different tree).

---

### I'm getting an error: "A component is changing an uncontrolled input to be controlled" {/*im-getting-an-error-a-component-is-changing-an-uncontrolled-input-to-be-controlled*/}


If you provide a `value` to the component, it must remain a string throughout its lifetime.

You cannot pass `value={undefined}` first and later pass `value="some string"` because React won't know whether you want the component to be uncontrolled or controlled. A controlled component should always receive a string `value`, not `null` or `undefined`.

If your `value` is coming from an API or a state variable, it might be initialized to `null` or `undefined`. In that case, either set it to an empty string (`''`) initially, or pass `value={someValue ?? ''}` to ensure `value` is a string.

Similarly, if you pass `checked` to a checkbox, ensure it's always a boolean.<|MERGE_RESOLUTION|>--- conflicted
+++ resolved
@@ -34,11 +34,8 @@
 
 <Canary>
 
-<<<<<<< HEAD
-React's extensions to the `formAction` prop are currently only available in React's Canary and experimental channels. In stable releases of React `formAction` works only as a [built-in browser HTML component](/reference/react-dom/components#all-html-components). Learn more about [React's release channels here](/community/versioning-policy#all-release-channels).
-=======
-React's extensions to the `formAction` prop are currently only available in React's Canary and experimental channels. In stable releases of React, `formAction` works only as a [built-in browser HTML component](https://react.dev/reference/react-dom/components#all-html-components). Learn more about [React's release channels here](/community/versioning-policy#all-release-channels).
->>>>>>> 9c316b20
+React's extensions to the `formAction` prop are currently only available in React's Canary and experimental channels. In stable releases of React, `formAction` works only as a [built-in browser HTML component](/reference/react-dom/components#all-html-components). Learn more about [React's release channels here](/community/versioning-policy#all-release-channels).
+
 </Canary>
 
 [`formAction`](https://developer.mozilla.org/en-US/docs/Web/HTML/Element/input#formaction): A string or function. Overrides the parent `<form action>` for `type="submit"` and `type="image"`. When a URL is passed to `action` the form will behave like a standard HTML form. When a function is passed to `formAction` the function will handle the form submission. See [`<form action>`](/reference/react-dom/components/form#props).
