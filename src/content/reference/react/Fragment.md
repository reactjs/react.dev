---
title: <Fragment> (<>...</>)
translators: [이지수, 고석영]
---

<Intro>

`<Fragment>`, often used via `<>...</>` syntax, lets you group elements without a wrapper node.
<Trans>종종 `<>…</>` 구문으로 사용하는 `<Fragment>`는 감싸는 노드 없이도 요소를 그룹화할 수 있게 해줍니다.</Trans>

```js
<>
  <OneChild />
  <AnotherChild />
</>
```

</Intro>

<InlineToc />

---

## Reference<Trans>참조</Trans> {/*reference*/}

### `<Fragment>` {/*fragment*/}

Wrap elements in `<Fragment>` to group them together in situations where you need a single element. Grouping elements in `Fragment` has no effect on the resulting DOM; it is the same as if the elements were not grouped. The empty JSX tag `<></>` is shorthand for `<Fragment></Fragment>` in most cases.
<Trans>단일 요소가 필요한 상황에서 요소들을 `<Fragment>`로 묶어 함께 그룹화합니다. `<Fragment>`로 요소들을 그룹화하더라도 실제 DOM에는 아무런 영향을 주지 않으며, 그룹화하지 않은 것과 동일합니다. 빈 JSX 태그 `<></>`는 대부분의 `<Fragment>`의 축약 표현입니다.</Trans>

#### Props {/*props*/}

- **optional** `key`: Fragments declared with the explicit `<Fragment>` syntax may have [keys.](/learn/rendering-lists#keeping-list-items-in-order-with-key)
<Trans>선택적 `key`: 명시적인 `<Fragment>` 구문으로 선언한 Fragment에는 [키](/learn/rendering-lists#keeping-list-items-in-order-with-key)를 추가할 수 있습니다.</Trans>

#### Caveats<Trans>주의사항</Trans> {/*caveats*/}

- If you want to pass `key` to a Fragment, you can't use the `<>...</>` syntax. You have to explicitly import `Fragment` from `'react'` and render `<Fragment key={yourKey}>...</Fragment>`.
<Trans>Fragment에 key를 전달하려는 경우 `<>…</>`구문을 사용할 수 없습니다. `'react'` 에서 `Fragment`를 명시적으로 불러오고 `<Fragment key={yourKey}>...</Fragment>`를 렌더링해야합니다.</Trans>

- React does not [reset state](/learn/preserving-and-resetting-state) when you go from rendering `<><Child /></>` to `[<Child />]` or back, or when you go from rendering `<><Child /></>` to `<Child />` and back. This only works a single level deep: for example, going from `<><><Child /></></>` to `<Child />` resets the state. See the precise semantics [here.](https://gist.github.com/clemmy/b3ef00f9507909429d8aa0d3ee4f986b)
<Trans>React는 `<><Child /></>`와 `[<Child />]` 사이, 혹은 `<><Child /></>`와 `<Child />` 사이를 번갈아 렌더링할 때 [state를 재설정](/learn/preserving-and-resetting-state)하지 않습니다. 이는 한 단계 깊이에서만 작동합니다. 예를 들어 `<><><Child /></></>`에서 `[<Child />]`로 변경할 경우에는 state를 재설정합니다. [여기](https://gist.github.com/clemmy/b3ef00f9507909429d8aa0d3ee4f986b)에서 정확한 의미를 확인하세요.</Trans>


---

## Usage<Trans>사용법</Trans> {/*usage*/}

### Returning multiple elements <Trans>여러 요소 반환하기</Trans> {/*returning-multiple-elements*/}

Use `Fragment`, or the equivalent `<>...</>` syntax, to group multiple elements together. You can use it to put multiple elements in any place where a single element can go. For example, a component can only return one element, but by using a Fragment you can group multiple elements together and then return them as a group:
<Trans>`Fragment` 또는 이와 동등한 구문인 `<>…</>`를 사용하여 여러 요소를 그룹화 합니다. 단일 요소가 들어갈 수 있는 모든 위치에 여러 요소를 배치하고자 할 때 사용할 수 있습니다. 예를 들어 컴포넌트는 오직 하나의 요소를 반환할 수 있지만, Fragment를 사용하면 여러 요소를 그룹화하여 단일 그룹을 반환할 수 있습니다.</Trans>

```js {3,6}
function Post() {
  return (
    <>
      <PostTitle />
      <PostBody />
    </>
  );
}
```

Fragments are useful because grouping elements with a Fragment has no effect on layout or styles, unlike if you wrapped the elements in another container like a DOM element. If you inspect this example with the browser tools, you'll see that all `<h1>` and `<article>` DOM nodes appear as siblings without wrappers around them:
<<<<<<< HEAD
<Trans>Fragment로 요소를 그룹화하는 것은 DOM 요소와 같은 다른 컨테이너에 요소를 감싸는 경우와 달리 레이아웃이나 스타일에 영향을 주지 않기 때문에 유용합니다. 브라우저 도구로 다음 예시를 검사하면 모든 `<h1>`과 `<article>` DOM 노드가 이들을 감싸는 노드 없이 형제로 표시되는 것을 볼 수 있습니다.</Trans>
=======
>>>>>>> ebc45f56

<Sandpack>

```js
export default function Blog() {
  return (
    <>
      <Post title="An update" body="It's been a while since I posted..." />
      <Post title="My new blog" body="I am starting a new blog!" />
    </>
  )
}

function Post({ title, body }) {
  return (
    <>
      <PostTitle title={title} />
      <PostBody body={body} />
    </>
  );
}

function PostTitle({ title }) {
  return <h1>{title}</h1>
}

function PostBody({ body }) {
  return (
    <article>
      <p>{body}</p>
    </article>
  );
}
```

</Sandpack>

<DeepDive>

#### How to write a Fragment without the special syntax? <Trans>특별한 구문 없이 Fragment를 작성하는 방법은 무엇입니까?</Trans> {/*how-to-write-a-fragment-without-the-special-syntax*/}

The example above is equivalent to importing `Fragment` from React:
<Trans>위의 예제는 `Fragment`를 React에서 import하는 것과 동일합니다.</Trans>

```js {1,5,8}
import { Fragment } from 'react';

function Post() {
  return (
    <Fragment>
      <PostTitle />
      <PostBody />
    </Fragment>
  );
}
```

Usually you won't need this unless you need to [pass a `key` to your `Fragment`.](#rendering-a-list-of-fragments)
<Trans>일반적으로 [`Fragment`에 `key`를 전달해야하는 경우](#rendering-a-list-of-fragments)가 아니라면 이렇게 할 필요는 없습니다.</Trans>

</DeepDive>

---

### Assigning multiple elements to a variable <Trans>변수에 여러 요소를 할당하기</Trans> {/*assigning-multiple-elements-to-a-variable*/}

Like any other element, you can assign Fragment elements to variables, pass them as props, and so on:
<Trans>다른 요소와 마찬가지로, Fragment 요소를 변수에 할당하거나 props로 전달하는 등의 작업을 수행할 수 있습니다:</Trans>

```js
function CloseDialog() {
  const buttons = (
    <>
      <OKButton />
      <CancelButton />
    </>
  );
  return (
    <AlertDialog buttons={buttons}>
      Are you sure you want to leave this page?
    </AlertDialog>
  );
}
```

---

### Grouping elements with text <Trans>텍스트와 함께 그룹화하기</Trans> {/*grouping-elements-with-text*/}

You can use `Fragment` to group text together with components:
<Trans>`Fragment`는 텍스트를 컴포넌트들과 함께 그룹화하는데에도 사용할 수 있습니다.</Trans>

```js
function DateRangePicker({ start, end }) {
  return (
    <>
      From
      <DatePicker date={start} />
      to
      <DatePicker date={end} />
    </>
  );
}
```

---

### Rendering a list of Fragments <Trans>Fragment 목록 렌더링하기</Trans> {/*rendering-a-list-of-fragments*/}

Here's a situation where you need to write `Fragment` explicitly instead of using the `<></>` syntax. When you [render multiple elements in a loop](/learn/rendering-lists), you need to assign a `key` to each element. If the elements within the loop are Fragments, you need to use the normal JSX element syntax in order to provide the `key` attribute:
<Trans>다음은 `<></>`구문 대신 명시적으로 `Fragment`를 작성해야하는 상황입니다. [반복문에서 여러 요소를 렌더링](/learn/rendering-lists)하는 경우 각 요소에 `key`를 할당해야합니다. 반복문 내의 요소들이 Fragment라면 `key` 속성을 제공하기 위해 일반적인 JSX 요소 구문을 사용해야합니다.</Trans>

```js {3,6}
function Blog() {
  return posts.map(post =>
    <Fragment key={post.id}>
      <PostTitle title={post.title} />
      <PostBody body={post.body} />
    </Fragment>
  );
}
```

You can inspect the DOM to verify that there are no wrapper elements around the Fragment children:
<Trans>DOM을 검사하여 Fragment 자식 주위에 감싸는 요소가 없는지 확인할 수 있습니다:</Trans>

<Sandpack>

```js
import { Fragment } from 'react';

const posts = [
  { id: 1, title: 'An update', body: "It's been a while since I posted..." },
  { id: 2, title: 'My new blog', body: 'I am starting a new blog!' }
];

export default function Blog() {
  return posts.map(post =>
    <Fragment key={post.id}>
      <PostTitle title={post.title} />
      <PostBody body={post.body} />
    </Fragment>
  );
}

function PostTitle({ title }) {
  return <h1>{title}</h1>
}

function PostBody({ body }) {
  return (
    <article>
      <p>{body}</p>
    </article>
  );
}
```

</Sandpack><|MERGE_RESOLUTION|>--- conflicted
+++ resolved
@@ -6,7 +6,7 @@
 <Intro>
 
 `<Fragment>`, often used via `<>...</>` syntax, lets you group elements without a wrapper node.
-<Trans>종종 `<>…</>` 구문으로 사용하는 `<Fragment>`는 감싸는 노드 없이도 요소를 그룹화할 수 있게 해줍니다.</Trans>
+<Trans>종종 `<>…</>` 구문으로 사용하는 `<Fragment>`는 감싸는 노드 없이도 엘리먼트를 그룹화할 수 있게 해줍니다.</Trans>
 
 ```js
 <>
@@ -26,7 +26,7 @@
 ### `<Fragment>` {/*fragment*/}
 
 Wrap elements in `<Fragment>` to group them together in situations where you need a single element. Grouping elements in `Fragment` has no effect on the resulting DOM; it is the same as if the elements were not grouped. The empty JSX tag `<></>` is shorthand for `<Fragment></Fragment>` in most cases.
-<Trans>단일 요소가 필요한 상황에서 요소들을 `<Fragment>`로 묶어 함께 그룹화합니다. `<Fragment>`로 요소들을 그룹화하더라도 실제 DOM에는 아무런 영향을 주지 않으며, 그룹화하지 않은 것과 동일합니다. 빈 JSX 태그 `<></>`는 대부분의 `<Fragment>`의 축약 표현입니다.</Trans>
+<Trans>단일 엘리먼트가 필요한 상황에서 엘리먼트들을 `<Fragment>`로 묶어 함께 그룹화합니다. `<Fragment>`로 엘리먼트들을 그룹화하더라도 실제 DOM에는 아무런 영향을 주지 않으며, 그룹화하지 않은 것과 동일합니다. 빈 JSX 태그 `<></>`는 대부분의 `<Fragment>`의 축약 표현입니다.</Trans>
 
 #### Props {/*props*/}
 
@@ -46,10 +46,10 @@
 
 ## Usage<Trans>사용법</Trans> {/*usage*/}
 
-### Returning multiple elements <Trans>여러 요소 반환하기</Trans> {/*returning-multiple-elements*/}
+### Returning multiple elements <Trans>여러 엘리먼트 반환하기</Trans> {/*returning-multiple-elements*/}
 
 Use `Fragment`, or the equivalent `<>...</>` syntax, to group multiple elements together. You can use it to put multiple elements in any place where a single element can go. For example, a component can only return one element, but by using a Fragment you can group multiple elements together and then return them as a group:
-<Trans>`Fragment` 또는 이와 동등한 구문인 `<>…</>`를 사용하여 여러 요소를 그룹화 합니다. 단일 요소가 들어갈 수 있는 모든 위치에 여러 요소를 배치하고자 할 때 사용할 수 있습니다. 예를 들어 컴포넌트는 오직 하나의 요소를 반환할 수 있지만, Fragment를 사용하면 여러 요소를 그룹화하여 단일 그룹을 반환할 수 있습니다.</Trans>
+<Trans>`Fragment` 또는 이와 동등한 구문인 `<>…</>`를 사용하여 여러 엘리먼트를 그룹화 합니다. 단일 엘리먼트가 들어갈 수 있는 모든 위치에 여러 엘리먼트를 배치하고자 할 때 사용할 수 있습니다. 예를 들어 컴포넌트는 오직 하나의 엘리먼트를 반환할 수 있지만, Fragment를 사용하면 여러 엘리먼트를 그룹화하여 단일 그룹을 반환할 수 있습니다.</Trans>
 
 ```js {3,6}
 function Post() {
@@ -63,10 +63,7 @@
 ```
 
 Fragments are useful because grouping elements with a Fragment has no effect on layout or styles, unlike if you wrapped the elements in another container like a DOM element. If you inspect this example with the browser tools, you'll see that all `<h1>` and `<article>` DOM nodes appear as siblings without wrappers around them:
-<<<<<<< HEAD
-<Trans>Fragment로 요소를 그룹화하는 것은 DOM 요소와 같은 다른 컨테이너에 요소를 감싸는 경우와 달리 레이아웃이나 스타일에 영향을 주지 않기 때문에 유용합니다. 브라우저 도구로 다음 예시를 검사하면 모든 `<h1>`과 `<article>` DOM 노드가 이들을 감싸는 노드 없이 형제로 표시되는 것을 볼 수 있습니다.</Trans>
-=======
->>>>>>> ebc45f56
+<Trans>Fragment로 엘리먼트를 그룹화해도 DOM 엘리먼트처럼 다른 컨테이너로 엘리먼트를 감싸는 경우와 달리 레이아웃이나 스타일에 영향을 주지 않기 때문에 유용합니다. 브라우저 도구로 다음 예시를 검사하면 모든 `<h1>`과 `<article>` DOM 노드가 이들을 감싸는 노드 없이 형제로 표시되는 것을 볼 수 있습니다:</Trans>
 
 <Sandpack>
 
@@ -131,10 +128,10 @@
 
 ---
 
-### Assigning multiple elements to a variable <Trans>변수에 여러 요소를 할당하기</Trans> {/*assigning-multiple-elements-to-a-variable*/}
+### Assigning multiple elements to a variable <Trans>변수에 여러 엘리먼트를 할당하기</Trans> {/*assigning-multiple-elements-to-a-variable*/}
 
 Like any other element, you can assign Fragment elements to variables, pass them as props, and so on:
-<Trans>다른 요소와 마찬가지로, Fragment 요소를 변수에 할당하거나 props로 전달하는 등의 작업을 수행할 수 있습니다:</Trans>
+<Trans>다른 엘리먼트와 마찬가지로, Fragment 엘리먼트를 변수에 할당하거나 props로 전달하는 등의 작업을 수행할 수 있습니다:</Trans>
 
 ```js
 function CloseDialog() {
@@ -177,7 +174,7 @@
 ### Rendering a list of Fragments <Trans>Fragment 목록 렌더링하기</Trans> {/*rendering-a-list-of-fragments*/}
 
 Here's a situation where you need to write `Fragment` explicitly instead of using the `<></>` syntax. When you [render multiple elements in a loop](/learn/rendering-lists), you need to assign a `key` to each element. If the elements within the loop are Fragments, you need to use the normal JSX element syntax in order to provide the `key` attribute:
-<Trans>다음은 `<></>`구문 대신 명시적으로 `Fragment`를 작성해야하는 상황입니다. [반복문에서 여러 요소를 렌더링](/learn/rendering-lists)하는 경우 각 요소에 `key`를 할당해야합니다. 반복문 내의 요소들이 Fragment라면 `key` 속성을 제공하기 위해 일반적인 JSX 요소 구문을 사용해야합니다.</Trans>
+<Trans>다음은 `<></>`구문 대신 명시적으로 `Fragment`를 작성해야하는 상황입니다. [반복문에서 여러 엘리먼트를 렌더링](/learn/rendering-lists)하는 경우 각 엘리먼트에 `key`를 할당해야합니다. 반복문 내의 엘리먼트들이 Fragment라면 `key` 속성을 제공하기 위해 일반적인 JSX 엘리먼트 구문을 사용해야합니다.</Trans>
 
 ```js {3,6}
 function Blog() {
@@ -191,7 +188,7 @@
 ```
 
 You can inspect the DOM to verify that there are no wrapper elements around the Fragment children:
-<Trans>DOM을 검사하여 Fragment 자식 주위에 감싸는 요소가 없는지 확인할 수 있습니다:</Trans>
+<Trans>DOM을 검사하여 Fragment 자식 주위에 감싸는 엘리먼트가 없는지 확인할 수 있습니다:</Trans>
 
 <Sandpack>
 
