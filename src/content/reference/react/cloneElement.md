---
title: cloneElement
translators: [이승효]
---

<Pitfall>

Using `cloneElement` is uncommon and can lead to fragile code. [See common alternatives.](#alternatives)
<Trans>`cloneElement`를 사용하는 것은 일반적이지 않으며 취약한 코드를 초래할 수 있습니다. [일반적인 대안](#alternatives)을 살펴보세요.</Trans>

</Pitfall>

<Intro>

`cloneElement` lets you create a new React element using another element as a starting point.
<Trans>`cloneElement`를 사용하면 다른 엘리먼트를 시작점으로 사용하여 새로운 React 엘리먼트를 생성할 수 있습니다.</Trans>

```js
const clonedElement = cloneElement(element, props, ...children)
```

</Intro>

<InlineToc />

---

## Reference<Trans>참조</Trans> {/*reference*/}

### `cloneElement(element, props, ...children)` {/*cloneelement*/}

Call `cloneElement` to create a React element based on the `element`, but with different `props` and `children`:
<Trans>`cloneElement`를 호출하여 `element`를 기반으로 하지만 다른 `props`와 `children`을 가진 React 엘리먼트를 생성합니다:</Trans>

```js
import { cloneElement } from 'react';

// ...
const clonedElement = cloneElement(
  <Row title="Cabbage">
    Hello
  </Row>,
  { isHighlighted: true },
  'Goodbye'
);

console.log(clonedElement); // <Row title="Cabbage">Goodbye</Row>
```

[See more examples below.](#usage)
<<<<<<< HEAD
<Trans>[아래에서 더 많은 예제를 참고하세요.](#usage)</Trans>

#### Parameters<Trans>파라미터</Trans> {/*parameters*/}
=======
<Trans>[아래에서 더 많은 예를 확인하세요.](#usage)</Trans>

#### Parameters<Trans>매개변수</Trans> {/*parameters*/}
>>>>>>> aaf86dfa

* `element`: The `element` argument must be a valid React element. For example, it could be a JSX node like `<Something />`, the result of calling [`createElement`](/reference/react/createElement), or the result of another `cloneElement` call.
<Trans>
* `element`: `element` 인수는 유효한 React 엘리먼트여야 합니다. 예를 들어 `<Something />`과 같은 JSX 노드, [`createElement`](/reference/react/createElement)를 호출한 결과, 또는 다른 `cloneElement` 호출의 결과일 수 있습니다.
</Trans>

* `props`: The `props` argument must either be an object or `null`. If you pass `null`, the cloned element will retain all of the original `element.props`. Otherwise, for every prop in the `props` object, the returned element will "prefer" the value from `props` over the value from `element.props`. The rest of the props will be filled from the original `element.props`. If you pass `props.key` or `props.ref`, they will replace the original ones.
<Trans>
* `props`: props 인수는 객체이거나 `null`이어야 합니다. `null`을 전달하면 복제된 엘리먼트는 원본 `element.props`를 모두 유지합니다. 반대로 `null`이 아닐 경우에는 `props`객체의 모든 `props`에 대해 반환된 엘리먼트는 `element.props`의 값보다 `props`의 값을 "우선"합니다. 나머지 props은 원본 `element.props`에서 채워집니다. `props.key` 또는 `props.ref`를 전달하면 원래 값을 대체합니다.
</Trans>

* **optional** `...children`: Zero or more child nodes. They can be any React nodes, including React elements, strings, numbers, [portals](/reference/react-dom/createPortal), empty nodes (`null`, `undefined`, `true`, and `false`), and arrays of React nodes. If you don't pass any `...children` arguments, the original `element.props.children` will be preserved.
<Trans>
* **선택적인** `...children` : 0개 이상의 자식 노드. 자식 노드는 React 엘리먼트, 문자열, 숫자, [portals](/reference/react-dom/createPortal), 빈 노드(`null`, `undefined`, `true`, `false`), React 노드의 배열을 포함한 모든 React 노드가 될 수 있습니다. `...children` 인수를 전달하지 않으면 원래의 `element.props.children`이 보존됩니다.
</Trans>

<<<<<<< HEAD
#### Returns<Trans>반환</Trans> {/*returns*/}
=======
#### Returns<Trans>반환값</Trans> {/*returns*/}
>>>>>>> aaf86dfa

`cloneElement` returns a React element object with a few properties:

* `type`: Same as `element.type`.
* `props`: The result of shallowly merging `element.props` with the overriding `props` you have passed.
* `ref`: The original `element.ref`, unless it was overridden by `props.ref`.
* `key`: The original `element.key`, unless it was overridden by `props.key`.
<TransBlock>
`cloneElement`는 몇 가지 속성을 가진 React 엘리먼트 객체를 반환합니다:

* `type`: `element.type`과 동일합니다.
* `props`: 재정의되어 전달된 `props`와 `element.props`를 얕게 병합한 결과입니다.
* `ref`: `props.ref`로 재정의되지 않은 경우 원본 `element.ref`
* `key`: `props.key`로 재정의되지 않은 경우 원본 `element.key`

</TransBlock>

Usually, you'll return the element from your component or make it a child of another element. Although you may read the element's properties, it's best to treat every element as opaque after it's created, and only render it.
<Trans>일반적으로 컴포넌트에서 엘리먼트를 반환하거나 다른 엘리먼트의 자식으로 만듭니다. 엘리먼트의 프로퍼티를 읽을 수는 있지만, 생성된 후에는 모든 엘리먼트를 불투명하게 처리하고 렌더링만 하는 것이 가장 좋습니다.</Trans>

<<<<<<< HEAD
#### Caveats<Trans>경고</Trans> {/*caveats*/}
=======
#### Caveats<Trans>주의사항</Trans> {/*caveats*/}
>>>>>>> aaf86dfa

* Cloning an element **does not modify the original element.**
<Trans>
* 엘리먼트를 복제해도 **원본 엘리번트는 수정되지 않습니다.**
</Trans>

* You should only **pass children as multiple arguments to `cloneElement` if they are all statically known,** like `cloneElement(element, null, child1, child2, child3)`. If your children are dynamic, pass the entire array as the third argument: `cloneElement(element, null, listItems)`. This ensures that React will [warn you about missing `key`s](/learn/rendering-lists#keeping-list-items-in-order-with-key) for any dynamic lists. For static lists this is not necessary because they never reorder.
<Trans>
* 자식을 여러 개의 인수로 전달하려면 `cloneElement(element, null, child1, child2, child3)`와 같이 **모두 정적으로 알려진 경우에만 자식을 여러 개의 `cloneElement`의 인수로 전달**해야 합니다. 자식들이 동적인 경우, 다음과 같이 세 번째 인자로 전체 배열을 전달하세요: `cloneElement(element, null, listItems)`. 이렇게 하면 동적 리스트의 [누락된 `키`에 대해 React가 경고](/learn/rendering-lists#keeping-list-items-in-order-with-key)합니다. 정적 리스트의 경우 순서가 바뀌지 않으므로 이 인수는 필요하지 않습니다.
</Trans>

* `cloneElement` makes it harder to trace the data flow, so **try the [alternatives](#alternatives) instead.**
<Trans>
* `cloneElement`를 사용하면 데이터 흐름을 추적하기가 더 어려워지므로 대신 **[다른 방법](#alternatives)을 사용해 보세요.**
</Trans>

---

<<<<<<< HEAD
## Usage<Trans>용법</Trans> {/*usage*/}
=======
## Usage<Trans>사용법</Trans> {/*usage*/}
>>>>>>> aaf86dfa

### Overriding props of an element<Trans>엘리먼트의 props 재정의</Trans> {/*overriding-props-of-an-element*/}

To override the props of some <CodeStep step={1}>React element</CodeStep>, pass it to `cloneElement` with the <CodeStep step={2}>props you want to override</CodeStep>:
<Trans>
일부 <CodeStep step={1}>React 엘리먼트</CodeStep>의 props를 재정의하려면, <CodeStep step={2}>재정의하려는 props와 함께</CodeStep> `cloneElement`에 <CodeStep step={2}>전달</CodeStep>하세요:
</Trans>

```js [[1, 5, "<Row title=\\"Cabbage\\" />"], [2, 6, "{ isHighlighted: true }"], [3, 4, "clonedElement"]]
import { cloneElement } from 'react';

// ...
const clonedElement = cloneElement(
  <Row title="Cabbage" />,
  { isHighlighted: true }
);
```

Here, the resulting <CodeStep step={3}>cloned element</CodeStep> will be `<Row title="Cabbage" isHighlighted={true} />`.
<Trans>여기서 <CodeStep step={3}>복제된 엘리먼트</CodeStep>의 결과는 `<Row title="Cabbage" isHighlighted={true} />`입니다.</Trans>

**Let's walk through an example to see when it's useful.**
<Trans>**언제 이것이 유용한지 예제를 통해 살펴보겠습니다.**</Trans>

Imagine a `List` component that renders its [`children`](/learn/passing-props-to-a-component#passing-jsx-as-children) as a list of selectable rows with a "Next" button that changes which row is selected. The `List` component needs to render the selected `Row` differently, so it clones every `<Row>` child that it has received, and adds an extra `isHighlighted: true` or `isHighlighted: false` prop:
<Trans>
선택된 행을 변경하는 "다음" 버튼이 있는 행의 목록을 자식으로 렌더링하는 `List` 컴포넌트를 상상해 보세요. `List` 컴포넌트는 선택된 `Row`를 다르게 렌더링해야 하므로 전달된 모든 `<Row>` 의 자식을 복제하고 `isHighlighted: true` 또는 `isHighlighted: false` prop을 추가합니다:
</Trans>

```js {6-8}
export default function List({ children }) {
  const [selectedIndex, setSelectedIndex] = useState(0);
  return (
    <div className="List">
      {Children.map(children, (child, index) =>
        cloneElement(child, {
          isHighlighted: index === selectedIndex 
        })
      )}
```

Let's say the original JSX received by `List` looks like this:
<Trans>`List`가 전달받은 원본 JSX가 다음과 같다고 가정해 보겠습니다:</Trans>

```js {2-4}
<List>
  <Row title="Cabbage" />
  <Row title="Garlic" />
  <Row title="Apple" />
</List>
```

By cloning its children, the `List` can pass extra information to every `Row` inside. The result looks like this:
<Trans>`List`는 자식을 복제하여 내부의 모든 `Row`에 추가 정보를 전달할 수 있습니다. 결과는 다음과 같습니다:</Trans>

```js {4,8,12}
<List>
  <Row
    title="Cabbage"
    isHighlighted={true} 
  />
  <Row
    title="Garlic"
    isHighlighted={false} 
  />
  <Row
    title="Apple"
    isHighlighted={false} 
  />
</List>
```

Notice how pressing "Next" updates the state of the `List`, and highlights a different row:
<Trans>"다음"을 누르면 `List`의 state가 업데이트되고 다른 행이 강조 표시되는 것을 확인할 수 있습니다:</Trans>

<Sandpack>

```js
import List from './List.js';
import Row from './Row.js';
import { products } from './data.js';

export default function App() {
  return (
    <List>
      {products.map(product =>
        <Row
          key={product.id}
          title={product.title} 
        />
      )}
    </List>
  );
}
```

```js List.js active
import { Children, cloneElement, useState } from 'react';

export default function List({ children }) {
  const [selectedIndex, setSelectedIndex] = useState(0);
  return (
    <div className="List">
      {Children.map(children, (child, index) =>
        cloneElement(child, {
          isHighlighted: index === selectedIndex 
        })
      )}
      <hr />
      <button onClick={() => {
        setSelectedIndex(i =>
          (i + 1) % Children.count(children)
        );
      }}>
        Next
      </button>
    </div>
  );
}
```

```js Row.js
export default function Row({ title, isHighlighted }) {
  return (
    <div className={[
      'Row',
      isHighlighted ? 'RowHighlighted' : ''
    ].join(' ')}>
      {title}
    </div>
  );
}
```

```js data.js
export const products = [
  { title: 'Cabbage', id: 1 },
  { title: 'Garlic', id: 2 },
  { title: 'Apple', id: 3 },
];
```

```css
.List {
  display: flex;
  flex-direction: column;
  border: 2px solid grey;
  padding: 5px;
}

.Row {
  border: 2px dashed black;
  padding: 5px;
  margin: 5px;
}

.RowHighlighted {
  background: #ffa;
}

button {
  height: 40px;
  font-size: 20px;
}
```

</Sandpack>

To summarize, the `List` cloned the `<Row />` elements it received and added an extra prop to them.
<Trans>요약하자면, `List`는 수신한 `<Row />` 엘리먼트를 복제하고 여기에 추가 prop을 추가했습니다.</Trans>

<Pitfall>

Cloning children makes it hard to tell how the data flows through your app. Try one of the [alternatives.](#alternatives)
<Trans>자식을 복제하면 앱에서 데이터가 어떻게 흘러가는지 알기 어렵습니다. [대안](#alternatives) 중 하나를 사용해 보세요.</Trans>

</Pitfall>

---

## Alternatives<Trans>대안</Trans> {/*alternatives*/}

### Passing data with a render prop<Trans>렌더링 props로 데이터 전달하기</Trans> {/*passing-data-with-a-render-prop*/}

Instead of using `cloneElement`, consider accepting a *render prop* like `renderItem`. Here, `List` receives `renderItem` as a prop. `List` calls `renderItem` for every item and passes `isHighlighted` as an argument: 
<Trans>
`cloneElement`를 사용하는 대신 `renderItem`과 같은 *렌더링 prop*를 받아들이는 것을 고려해 보세요. 여기서 `List`는 렌더링 prop로 `renderItem`을 받습니다. `List`는 모든 항목에 대해 `renderItem`을 호출하고 `isHighlighted`를 인수로 전달합니다:
</Trans>

```js {1,7}
export default function List({ items, renderItem }) {
  const [selectedIndex, setSelectedIndex] = useState(0);
  return (
    <div className="List">
      {items.map((item, index) => {
        const isHighlighted = index === selectedIndex;
        return renderItem(item, isHighlighted);
      })}
```

The `renderItem` prop is called a "render prop" because it's a prop that specifies how to render something. For example, you can pass a `renderItem` implementation that renders a `<Row>` with the given `isHighlighted` value:
<Trans>
`renderItem` prop은 렌더링 방법을 지정하는 prop이기 때문에 "render prop"라고 부릅니다. 예를 들어, 주어진 `isHighlighted` 값으로 `<Row>`를 렌더링하는 `renderItem` 구현을 전달할 수 있습니다:
</Trans>

```js {3,7}
<List
  items={products}
  renderItem={(product, isHighlighted) =>
    <Row
      key={product.id}
      title={product.title}
      isHighlighted={isHighlighted}
    />
  }
/>
```

The end result is the same as with `cloneElement`:
<Trans>최종 결과는 `cloneElement`와 동일합니다:</Trans>

```js {4,8,12}
<List>
  <Row
    title="Cabbage"
    isHighlighted={true} 
  />
  <Row
    title="Garlic"
    isHighlighted={false} 
  />
  <Row
    title="Apple"
    isHighlighted={false} 
  />
</List>
```

However, you can clearly trace where the `isHighlighted` value is coming from.
<Trans>하지만, `cloneElement`와 달리 `isHighlighted` 값의 출처를 명확하게 추적할 수 있습니다.</Trans>

<Sandpack>

```js
import List from './List.js';
import Row from './Row.js';
import { products } from './data.js';

export default function App() {
  return (
    <List
      items={products}
      renderItem={(product, isHighlighted) =>
        <Row
          key={product.id}
          title={product.title}
          isHighlighted={isHighlighted}
        />
      }
    />
  );
}
```

```js List.js active
import { useState } from 'react';

export default function List({ items, renderItem }) {
  const [selectedIndex, setSelectedIndex] = useState(0);
  return (
    <div className="List">
      {items.map((item, index) => {
        const isHighlighted = index === selectedIndex;
        return renderItem(item, isHighlighted);
      })}
      <hr />
      <button onClick={() => {
        setSelectedIndex(i =>
          (i + 1) % items.length
        );
      }}>
        Next
      </button>
    </div>
  );
}
```

```js Row.js
export default function Row({ title, isHighlighted }) {
  return (
    <div className={[
      'Row',
      isHighlighted ? 'RowHighlighted' : ''
    ].join(' ')}>
      {title}
    </div>
  );
}
```

```js data.js
export const products = [
  { title: 'Cabbage', id: 1 },
  { title: 'Garlic', id: 2 },
  { title: 'Apple', id: 3 },
];
```

```css
.List {
  display: flex;
  flex-direction: column;
  border: 2px solid grey;
  padding: 5px;
}

.Row {
  border: 2px dashed black;
  padding: 5px;
  margin: 5px;
}

.RowHighlighted {
  background: #ffa;
}

button {
  height: 40px;
  font-size: 20px;
}
```

</Sandpack>

This pattern is preferred to `cloneElement` because it is more explicit.
<Trans>이 패턴은 더 명시적이므로 `cloneElement`보다 선호됩니다.</Trans>

---

### Passing data through context<Trans>Context를 통해 데이터 전달하기</Trans> {/*passing-data-through-context*/}

Another alternative to `cloneElement` is to [pass data through context.](/learn/passing-data-deeply-with-context)
<Trans>`cloneElement`의 또 다른 대안은 [context를 통해 데이터를 전달하는 것입니다.](/learn/passing-data-deeply-with-context)</Trans>

For example, you can call [`createContext`](/reference/react/createContext) to define a `HighlightContext`:
<Trans>예를 들어, [`createContext`](/reference/react/createContext)를 호출하여 `HighlightContext`를 정의할 수 있습니다.</Trans>

```js
export const HighlightContext = createContext(false);
```

Your `List` component can wrap every item it renders into a `HighlightContext` provider:
<Trans>`List` 컴포넌트는 렌더링하는 모든 항목을 `HighlightContext` provider로 래핑할 수 있습니다:</Trans>

```js {8,10}
export default function List({ items, renderItem }) {
  const [selectedIndex, setSelectedIndex] = useState(0);
  return (
    <div className="List">
      {items.map((item, index) => {
        const isHighlighted = index === selectedIndex;
        return (
          <HighlightContext.Provider key={item.id} value={isHighlighted}>
            {renderItem(item)}
          </HighlightContext.Provider>
        );
      })}
```

With this approach, `Row` does not need to receive an `isHighlighted` prop at all. Instead, it reads the context:
<Trans>이 방법을 사용하면 `Row`는 `isHighlighted` prop를 전혀 전달받을 필요가 없습니다. 대신 context를 읽습니다:</Trans>

```js Row.js {2}
export default function Row({ title }) {
  const isHighlighted = useContext(HighlightContext);
  // ...
````

This allows the calling component to not know or worry about passing `isHighlighted` to `<Row>`:
<Trans>이렇게 하면 호출 컴포넌트가 `<Row>`에 `isHighlighted`를 전달하는 것에 대해 알 필요도 없고, 걱정하지 않아도 됩니다:</Trans>

```js {4}
<List
  items={products}
  renderItem={product =>
    <Row title={product.title} />
  }
/>
```

Instead, `List` and `Row` coordinate the highlighting logic through context.
<Trans>대신 `List`와 `Row`는 context를 통해 강조 표시 로직을 조정합니다.</Trans>

<Sandpack>

```js
import List from './List.js';
import Row from './Row.js';
import { products } from './data.js';

export default function App() {
  return (
    <List
      items={products}
      renderItem={(product) =>
        <Row title={product.title} />
      }
    />
  );
}
```

```js List.js active
import { useState } from 'react';
import { HighlightContext } from './HighlightContext.js';

export default function List({ items, renderItem }) {
  const [selectedIndex, setSelectedIndex] = useState(0);
  return (
    <div className="List">
      {items.map((item, index) => {
        const isHighlighted = index === selectedIndex;
        return (
          <HighlightContext.Provider
            key={item.id}
            value={isHighlighted}
          >
            {renderItem(item)}
          </HighlightContext.Provider>
        );
      })}
      <hr />
      <button onClick={() => {
        setSelectedIndex(i =>
          (i + 1) % items.length
        );
      }}>
        Next
      </button>
    </div>
  );
}
```

```js Row.js
import { useContext } from 'react';
import { HighlightContext } from './HighlightContext.js';

export default function Row({ title }) {
  const isHighlighted = useContext(HighlightContext);
  return (
    <div className={[
      'Row',
      isHighlighted ? 'RowHighlighted' : ''
    ].join(' ')}>
      {title}
    </div>
  );
}
```

```js HighlightContext.js
import { createContext } from 'react';

export const HighlightContext = createContext(false);
```

```js data.js
export const products = [
  { title: 'Cabbage', id: 1 },
  { title: 'Garlic', id: 2 },
  { title: 'Apple', id: 3 },
];
```

```css
.List {
  display: flex;
  flex-direction: column;
  border: 2px solid grey;
  padding: 5px;
}

.Row {
  border: 2px dashed black;
  padding: 5px;
  margin: 5px;
}

.RowHighlighted {
  background: #ffa;
}

button {
  height: 40px;
  font-size: 20px;
}
```

</Sandpack>

[Learn more about passing data through context.](/reference/react/useContext#passing-data-deeply-into-the-tree)
<Trans>[context를 통한 데이터 전달에 대해 자세히 알아보세요.](/reference/react/useContext#passing-data-deeply-into-the-tree)</Trans>

---

### Extracting logic into a custom Hook<Trans>로직을 사용자 정의 Hook으로 추출하기</Trans> {/*extracting-logic-into-a-custom-hook*/}

Another approach you can try is to extract the "non-visual" logic into your own Hook, and use the information returned by your Hook to decide what to render. For example, you could write a `useList` custom Hook like this:
<Trans>
시도해 볼 수 있는 또 다른 접근 방식은 "비시각적" 로직을 자신만의 Hook으로 추출하고, Hook에서 반환된 정보를 사용하여 렌더링할 내용을 결정하는 것입니다. 예를 들어, 다음과 같이 사용자 정의 Hook `useList`를 작성할 수 있습니다:
</Trans>

```js
import { useState } from 'react';

export default function useList(items) {
  const [selectedIndex, setSelectedIndex] = useState(0);

  function onNext() {
    setSelectedIndex(i =>
      (i + 1) % items.length
    );
  }

  const selected = items[selectedIndex];
  return [selected, onNext];
}
```

Then you could use it like this:
<Trans>그러면 다음과 같이 사용할 수 있습니다:</Trans>

```js {2,9,13}
export default function App() {
  const [selected, onNext] = useList(products);
  return (
    <div className="List">
      {products.map(product =>
        <Row
          key={product.id}
          title={product.title}
          isHighlighted={selected === product}
        />
      )}
      <hr />
      <button onClick={onNext}>
        Next
      </button>
    </div>
  );
}
```

The data flow is explicit, but the state is inside the `useList` custom Hook that you can use from any component:
<Trans>데이터 흐름은 명시적이지만 state는 모든 컴포넌트에서 사용할 수 있는 사용자 정의 Hook `useList` 안에 있습니다:</Trans>

<Sandpack>

```js
import Row from './Row.js';
import useList from './useList.js';
import { products } from './data.js';

export default function App() {
  const [selected, onNext] = useList(products);
  return (
    <div className="List">
      {products.map(product =>
        <Row
          key={product.id}
          title={product.title}
          isHighlighted={selected === product}
        />
      )}
      <hr />
      <button onClick={onNext}>
        Next
      </button>
    </div>
  );
}
```

```js useList.js
import { useState } from 'react';

export default function useList(items) {
  const [selectedIndex, setSelectedIndex] = useState(0);

  function onNext() {
    setSelectedIndex(i =>
      (i + 1) % items.length
    );
  }

  const selected = items[selectedIndex];
  return [selected, onNext];
}
```

```js Row.js
export default function Row({ title, isHighlighted }) {
  return (
    <div className={[
      'Row',
      isHighlighted ? 'RowHighlighted' : ''
    ].join(' ')}>
      {title}
    </div>
  );
}
```

```js data.js
export const products = [
  { title: 'Cabbage', id: 1 },
  { title: 'Garlic', id: 2 },
  { title: 'Apple', id: 3 },
];
```

```css
.List {
  display: flex;
  flex-direction: column;
  border: 2px solid grey;
  padding: 5px;
}

.Row {
  border: 2px dashed black;
  padding: 5px;
  margin: 5px;
}

.RowHighlighted {
  background: #ffa;
}

button {
  height: 40px;
  font-size: 20px;
}
```

</Sandpack>

This approach is particularly useful if you want to reuse this logic between different components.
<Trans>이 접근 방식은 다른 컴포넌트 간에 이 로직을 재사용하려는 경우에 특히 유용합니다.</Trans><|MERGE_RESOLUTION|>--- conflicted
+++ resolved
@@ -48,15 +48,9 @@
 ```
 
 [See more examples below.](#usage)
-<<<<<<< HEAD
-<Trans>[아래에서 더 많은 예제를 참고하세요.](#usage)</Trans>
-
-#### Parameters<Trans>파라미터</Trans> {/*parameters*/}
-=======
 <Trans>[아래에서 더 많은 예를 확인하세요.](#usage)</Trans>
 
 #### Parameters<Trans>매개변수</Trans> {/*parameters*/}
->>>>>>> aaf86dfa
 
 * `element`: The `element` argument must be a valid React element. For example, it could be a JSX node like `<Something />`, the result of calling [`createElement`](/reference/react/createElement), or the result of another `cloneElement` call.
 <Trans>
@@ -73,11 +67,7 @@
 * **선택적인** `...children` : 0개 이상의 자식 노드. 자식 노드는 React 엘리먼트, 문자열, 숫자, [portals](/reference/react-dom/createPortal), 빈 노드(`null`, `undefined`, `true`, `false`), React 노드의 배열을 포함한 모든 React 노드가 될 수 있습니다. `...children` 인수를 전달하지 않으면 원래의 `element.props.children`이 보존됩니다.
 </Trans>
 
-<<<<<<< HEAD
-#### Returns<Trans>반환</Trans> {/*returns*/}
-=======
 #### Returns<Trans>반환값</Trans> {/*returns*/}
->>>>>>> aaf86dfa
 
 `cloneElement` returns a React element object with a few properties:
 
@@ -98,11 +88,7 @@
 Usually, you'll return the element from your component or make it a child of another element. Although you may read the element's properties, it's best to treat every element as opaque after it's created, and only render it.
 <Trans>일반적으로 컴포넌트에서 엘리먼트를 반환하거나 다른 엘리먼트의 자식으로 만듭니다. 엘리먼트의 프로퍼티를 읽을 수는 있지만, 생성된 후에는 모든 엘리먼트를 불투명하게 처리하고 렌더링만 하는 것이 가장 좋습니다.</Trans>
 
-<<<<<<< HEAD
-#### Caveats<Trans>경고</Trans> {/*caveats*/}
-=======
 #### Caveats<Trans>주의사항</Trans> {/*caveats*/}
->>>>>>> aaf86dfa
 
 * Cloning an element **does not modify the original element.**
 <Trans>
@@ -121,11 +107,7 @@
 
 ---
 
-<<<<<<< HEAD
-## Usage<Trans>용법</Trans> {/*usage*/}
-=======
 ## Usage<Trans>사용법</Trans> {/*usage*/}
->>>>>>> aaf86dfa
 
 ### Overriding props of an element<Trans>엘리먼트의 props 재정의</Trans> {/*overriding-props-of-an-element*/}
 
