--- conflicted
+++ resolved
@@ -294,12 +294,8 @@
 5. Try to [remove unnecessary dependencies from your Effects.](/learn/removing-effect-dependencies) For example, instead of memoization, it's often simpler to move some object or a function inside an Effect or outside the component.
 <Trans>Effect에서 불필요한 의존성을 제거하세요. 예를 들어 메모이제이션 대신 일부 겍체나 함수를 Effect 내부나 컴포넌트 외부로 이동하는 것이 더 간단할 때가 많습니다.</Trans>
 
-<<<<<<< HEAD
 If a specific interaction still feels laggy, [use the React Developer Tools profiler](https://legacy.reactjs.org/blog/2018/09/10/introducing-the-react-profiler.html) to see which components benefit the most from memoization, and add memoization where needed. These principles make your components easier to debug and understand, so it's good to follow them in any case. In long term, we're researching [doing memoization automatically](https://www.youtube.com/watch?v=lGEMwh32soc) to solve this once and for all.
-=======
-If a specific interaction still feels laggy, [use the React Developer Tools profiler](/blog/2018/09/10/introducing-the-react-profiler.html) to see which components benefit the most from memoization, and add memoization where needed. These principles make your components easier to debug and understand, so it's good to follow them in any case. In long term, we're researching [doing memoization automatically](https://www.youtube.com/watch?v=lGEMwh32soc) to solve this once and for all.
 <Trans>특정 인터랙션이 여전히 느리게 느껴진다면 [React 개발자 도구 프로파일러를 사용](/blog/2018/09/10/introducing-the-react-profiler.html)해 어떤 컴포넌트가 메모이제이션의 이점을 가장 많이 누리는지 확인하고, 필요한 경우 메모이제이션을 추가하세요. 이러한 원칙은 컴포넌트를 더 쉽게 디버깅하고 이해할 수 있게 해주므로 어떤 경우든 이 원칙을 따르는 것이 좋습니다. 장기적으로는 이 문제를 완전히 해결하기 위해 [메모이제이션을 자동으로 수행](https://www.youtube.com/watch?v=lGEMwh32soc)하는 방법을 연구하고 있습니다.</Trans>
->>>>>>> d077ba72
 
 </DeepDive>
 
