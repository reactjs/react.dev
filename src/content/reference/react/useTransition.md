--- conflicted
+++ resolved
@@ -756,11 +756,7 @@
 ### Preventing unwanted loading indicators<Trans>원치 않는 로딩 표시 방지하기</Trans> {/*preventing-unwanted-loading-indicators*/}
 
 In this example, the `PostsTab` component fetches some data using a [Suspense-enabled](/reference/react/Suspense) data source. When you click the "Posts" tab, the `PostsTab` component *suspends*, causing the closest loading fallback to appear:
-<<<<<<< HEAD
-<Trans>이 예제에서 `PostsTab` 컴포넌트는 [Suspense-enabled](/reference/react/Suspense) 데이터 소스를 사용하여 일부 데이터를 가져옵니다. "Posts" 탭을 클릭하면 `PostsTab` 컴포넌트가 *중단*되어 가장 가까운 로딩 폴백이 나타납니다:</Trans>
-=======
-<Trans>이 예제에서 `PostsTab` 컴포넌트는 [Suspense가 도입된](/reference/react/Suspense) 데이터 소스를 사용하여 일부 데이터를 가져옵니다. "Posts" 탭을 클릭하면 `PostsTab` 컴포넌트가 *중단*되어 가장 가까운 로딩 fallback이 나타납니다:</Trans>
->>>>>>> 57276df9
+<Trans>이 예제에서 `PostsTab` 컴포넌트는 [Suspense가 도입된](/reference/react/Suspense) 데이터 소스를 사용하여 일부 데이터를 가져옵니다. "Posts" 탭을 클릭하면 `PostsTab` 컴포넌트가 *중단*되어 가장 가까운 로딩 폴백이 나타납니다:</Trans>
 
 <Sandpack>
 
