--- conflicted
+++ resolved
@@ -3,17 +3,10 @@
 ---
 
 <Intro>
-<<<<<<< HEAD
-last updated @ 2023-05-11 09:45
+last updated @ 2023-05-11 09:50
 </Intro>
 
-## Reference - 진행중 (done: 26 / total: 59) {/*reference*/}
-=======
-last updated @ 2023-05-11 01:00
-</Intro>
-
-## Reference - 진행중 (done: 27 / total: 59) {/*reference*/}
->>>>>>> c09fba60
+## Reference - 진행중 (done: 28 / total: 59) {/*reference*/}
 
 |     | title                                                                |     | title                                                                                  |
 | :-: | :------------------------------------------------------------------- | :-: | :------------------------------------------------------------------------------------- |
