---
title: 번역 진행상황 
---

<Intro>
<<<<<<< HEAD
last updated @ 2023-05-15 23:30
</Intro>

## Reference - 진행중 (done: 39 / total: 59) {/*reference*/}
=======
last updated @ 2023-05-16 11:00
</Intro>

## Reference - 진행중 (done: 40 / total: 59) {/*reference*/}
>>>>>>> 7cb97b47

|     | title                                                                |     | title                                                                                  |
| :-: | :------------------------------------------------------------------- | :-: | :------------------------------------------------------------------------------------- |
|  ✅  | [5. Hooks](/reference/react)                                         |  ✅  | [8-3. `<option>`](/reference/react-dom/components/option)                              |
|  ✅  | [5-1. useCallback](/reference/react/useCallback)                     |  ✅  | [8-4. `<progress>`](/reference/react-dom/components/progress)                          |
|  ✅  | [5-2. useContext](/reference/react/useContext)                       |  ▢  | [8-5. `<select>`](/reference/react-dom/components/select)                              |
|  ✅  | [5-3. useDebugValue](/reference/react/useDebugValue)                 |  ✅  | [8-6. `<textarea>`](/reference/react-dom/components/textarea)                          |
|  ✅  | [5-4. useDeferredValue](/reference/react/useDeferredValue)           |  ✅  | [9. APIs](/reference/react-dom)                                                        |
|  ✅  | [5-5. useEffect](/reference/react/useEffect)                         |  ▢  | [9-1. createPortal](/reference/react-dom/createPortal)                                 |
|  ✅  | [5-6. useId](/reference/react/useId)                                 |  ▢  | [9-2. flushSync](/reference/react-dom/flushSync)                                       |
|  ✅  | [5-7. useImperativeHandle](/reference/react/useImperativeHandle)     |  ▢  | [9-3. findDOMNode](/reference/react-dom/findDOMNode)                                   |
|  ✅  | [5-8. useInsertionEffect](/reference/react/useInsertionEffect)       |  ✅  | [9-4. hydrate](/reference/react-dom/hydrate)                                           |
|  ✅  | [5-9. useLayoutEffect](/reference/react/useLayoutEffect)             |  ✅  | [9-5. render](/reference/react-dom/render)                                             |
|  ✅  | [5-10. useMemo](/reference/react/useMemo)                            |  ▢  | [9-6. unmountComponentAtNode](/reference/react-dom/unmountComponentAtNode)             |
|  ✅  | [5-11. useReducer](/reference/react/useReducer)                      |  ✅  | [10. Client APIs](/reference/react-dom/client)                                         |
|  ✅  | [5-12. useRef](/reference/react/useRef)                              |  ▢  | [10-1. createRoot](/reference/react-dom/client/createRoot)                             |
|  ✅  | [5-13. useState](/reference/react/useState)                          |  ✅  | [10-2. hydrateRoot](/reference/react-dom/client/hydrateRoot)                           |
|  ✅  | [5-14. useSyncExternalStore](/reference/react/useSyncExternalStore)  |  ▢  | [11. Server APIs](/reference/react-dom/server)                                         |
|  ✅  | [5-15. useTransition](/reference/react/useTransition)                |  ▢  | [11-1. renderToNodeStream](/reference/react-dom/server/renderToNodeStream)             |
|  ✅  | [6. Components](/reference/react/components)                         |  ▢  | [11-2. renderToPipeableStream](/reference/react-dom/server/renderToPipeableStream)     |
|  ✅  | [6-1. `<Fragment>` (`<>`)](/reference/react/Fragment)                |  ▢  | [11-3. renderToStaticMarkup](/reference/react-dom/server/renderToStaticMarkup)         |
|  ✅  | [6-2. `<Profiler>`](/reference/react/Profiler)                       |  ▢  | [11-4. renderToStaticNodeStream](/reference/react-dom/server/renderToStaticNodeStream) |
|  ✅  | [6-3. `<StrictMode>`](/reference/react/StrictMode)                   |  ▢  | [11-5. renderToString](/reference/react-dom/server/renderToString)                     |
|  ✅  | [6-4. `<Suspense>`](/reference/react/Suspense)                       |  ▢  | [12. Legacy APIs](/reference/react/legacy)                                             |
|  ✅  | [7. APIs](/reference/react/apis)                                     |  ▢  | [12-1. Children](/reference/react/Children)                                            |
|  ✅  | [7-1. createContext](/reference/react/createContext)                 |  ✅  | [12-2. cloneElement](/reference/react/cloneElement)                                    |
|  ✅  | [7-2. forwardRef](/reference/react/forwardRef)                       |  ▢  | [12-3. Component](/reference/react/Component)                                          |
|  ✅  | [7-3. lazy](/reference/react/lazy)                                   |  ▢  | [12-4. createElement](/reference/react/createElement)                                  |
|  ✅  | [7-4. memo](/reference/react/memo)                                   |  ▢  | [12-5. createFactory](/reference/react/createFactory)                                  |
|  ✅  | [7-5. startTransition](/reference/react/startTransition)             |  ▢  | [12-6. createRef](/reference/react/createRef)                                          |
|  ✅  | [8. Components](/reference/react-dom/components)                     |  ✅  | [12-7. isValidElement](/reference/react/isValidElement)                                |
|  ✅  | [8-1. Common (e.g. `<div>`)](/reference/react-dom/components/common) |  ✅  | [12-8. PureComponent](/reference/react/PureComponent)                                  |
|  ✅  | [8-2. `<input>`](/reference/react-dom/components/input)              |     |                                                                                        |

## Learn - 전체 번역 완료 (done: 42 / total: 42) {/*learn*/}

|     | title                                                                                                                       |
| :-: | :-------------------------------------------------------------------------------------------------------------------------- |
|  ✅  | [0-1. 빠른 시작 :: Quick Start](/learn)                                                                                     |
|  ✅  | [0-1-1. Tic-Tac-Toe 게임 :: Tic-Tac-Toe](/learn/tutorial-tic-tac-toe)                                                       |
|  ✅  | [0-1-2. React로 사고하기 :: Thinking in React](/learn/thinking-in-react)                                                    |
|  ✅  | [0-2. 설치하기 :: Installation](/learn/installation)                                                                        |
|  ✅  | [0-2-1. 새 React 프로젝트 시작하기 :: Start a New React Project](/learn/start-a-new-react-project)                          |
|  ✅  | [0-2-2. 기존 프로젝트에 React 추가하기 :: Add React to an Existing Project](/learn/add-react-to-an-existing-project)        |
|  ✅  | [0-2-3. 편집기 설정 :: Editor Setup](/learn/editor-setup)                                                                   |
|  ✅  | [0-2-4. React 개발자 도구 :: React Developer Tools](/learn/react-developer-tools)                                           |
|  ✅  | [1. UI 구성하기 :: Describing the UI](/learn/describing-the-ui)                                                             |
|  ✅  | [1-1. 첫번째 컴포넌트 :: Your First Component](/learn/your-first-component)                                                 |
|  ✅  | [1-2. 컴포넌트 import 및 export :: Importing and Exporting Components](/learn/importing-and-exporting-components)           |
|  ✅  | [1-3. JSX로 마크업 작성하기 :: Writing Markup with JSX](/learn/writing-markup-with-jsx)                                     |
|  ✅  | [1-4. JSX에서 JavaScript 사용하기 :: JavaScript in JSX with Curly Braces](/learn/javascript-in-jsx-with-curly-braces)       |
|  ✅  | [1-5. 컴포넌트에 props 전달하기 :: Passing Props to a Component](/learn/passing-props-to-a-component)                       |
|  ✅  | [1-6. 조건부 렌더링 :: Conditional Rendering](/learn/conditional-rendering)                                                 |
|  ✅  | [1-7. 목록 렌더링 :: Rendering Lists](/learn/rendering-lists)                                                               |
|  ✅  | [1-8. 컴포넌트 순수성 유지 :: Keeping Components Pure](/learn/keeping-components-pure)                                      |
|  ✅  | [2. 상호작용 추가하기 :: Adding Interactivity](/learn/adding-interactivity)                                                 |
|  ✅  | [2-1. 이벤트에 응답하기 :: Responding to Events](/learn/responding-to-events)                                               |
|  ✅  | [2-2. State: 컴포넌트의 메모리 :: State: A Component's Memory](/learn/state-a-components-memory)                            |
|  ✅  | [2-3. 렌더링하고 커밋하기 :: Render and Commit](/learn/render-and-commit)                                                   |
|  ✅  | [2-4. 스냅샷으로서의 state :: State as a Snapshot](/learn/state-as-a-snapshot)                                              |
|  ✅  | [2-5. 여러 state 업데이트를 큐에 담기 :: Queueing a Series of State Updates](/learn/queueing-a-series-of-state-updates)     |
|  ✅  | [2-6. 객체 state 업데이트 :: Updating Objects in State](/learn/updating-objects-in-state)                                   |
|  ✅  | [2-7. 배열 state 업데이트 :: Updating Arrays in State](/learn/updating-arrays-in-state)                                     |
|  ✅  | [3. state 관리 :: Managing State](/learn/managing-state)                                                                    |
|  ✅  | [3-1. state로 입력에 반응하기 :: Reacting to Input with State](/learn/reacting-to-input-with-state)                         |
|  ✅  | [3-2. State 구조 선택 :: Choosing the State Structure](/learn/choosing-the-state-structure)                                 |
|  ✅  | [3-3. 컴포넌트 간의 state 공유 :: Sharing State Between Components](/learn/sharing-state-between-components)                |
|  ✅  | [3-4. state 보존 및 재설정 :: Preserving and Resetting State](/learn/preserving-and-resetting-state)                        |
|  ✅  | [3-5. state 로직을 reducer로 추출하기 :: Extracting State Logic into a Reducer](/learextracting-state-logic-into-a-reducer) |
|  ✅  | [3-6. context로 데이터 깊숙이 전달하기 :: Passing Data Deeply with Context](/learn/passing-data-deeply-with-context)        |
|  ✅  | [3-7. Reducer와 Context로 확장하기 :: Scaling Up with Reducer and Context](/learn/scaling-up-with-reducer-and-context)      |
|  ✅  | [4. 탈출구 :: Escape Hatches](/learn/escape-hatches)                                                                        |
|  ✅  | [4-1. ref로 값 참조하기 :: Referencing Values with Refs](/learn/referencing-values-with-refs)                               |
|  ✅  | [4-2. ref로 DOM 조작하기 :: Manipulating the DOM with Refs ](/learn/manipulating-the-dom-with-refs)                         |
|  ✅  | [4-3. Effect와 동기화하기 :: Synchronizing with Effects](/learn/synchronizing-with-effects)                                 |
|  ✅  | [4-4. Effect가 필요하지 않을 수도 있습니다 :: You Might Not Need an Effect](/learn/you-might-not-need-an-effect)            |
|  ✅  | [4-5. 반응형 Effect의 생명주기 :: Lifecycle of Reactive Effects](/learn/lifecycle-of-reactive-effects)                      |
|  ✅  | [4-6. 이벤트와 Effect 분리하기 :: Separating Events from Effects](/learn/separating-events-from-effects)                    |
|  ✅  | [4-7. Effect 의존성 제거하기 :: Removing Effect Dependencies](/learn/removing-effect-dependencies)                          |
|  ✅  | [4-8. 커스텀 훅으로 로직 재사용하기 :: Reusing Logic with Custom Hooks](/learn/reusing-logic-with-custom-hooks)             |<|MERGE_RESOLUTION|>--- conflicted
+++ resolved
@@ -3,17 +3,10 @@
 ---
 
 <Intro>
-<<<<<<< HEAD
-last updated @ 2023-05-15 23:30
-</Intro>
-
-## Reference - 진행중 (done: 39 / total: 59) {/*reference*/}
-=======
 last updated @ 2023-05-16 11:00
 </Intro>
 
-## Reference - 진행중 (done: 40 / total: 59) {/*reference*/}
->>>>>>> 7cb97b47
+## Reference - 진행중 (done: 41 / total: 59) {/*reference*/}
 
 |     | title                                                                |     | title                                                                                  |
 | :-: | :------------------------------------------------------------------- | :-: | :------------------------------------------------------------------------------------- |
