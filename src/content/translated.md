---
title: 번역 진행상황 
---

<Intro>
<<<<<<< HEAD
last updated @ 2023-05-15 23:20
</Intro>

## Reference - 진행중 (done: 38 / total: 59) {/*reference*/}
=======
last updated @ 2023-05-16 11:00
</Intro>

## Reference - 진행중 (done: 39 / total: 59) {/*reference*/}
>>>>>>> ea46e862

|     | title                                                                |     | title                                                                                  |
| :-: | :------------------------------------------------------------------- | :-: | :------------------------------------------------------------------------------------- |
|  ✅  | [5. Hooks](/reference/react)                                         |  ✅  | [8-3. `<option>`](/reference/react-dom/components/option)                              |
|  ✅  | [5-1. useCallback](/reference/react/useCallback)                     |  ✅  | [8-4. `<progress>`](/reference/react-dom/components/progress)                          |
|  ✅  | [5-2. useContext](/reference/react/useContext)                       |  ▢  | [8-5. `<select>`](/reference/react-dom/components/select)                              |
|  ✅  | [5-3. useDebugValue](/reference/react/useDebugValue)                 |  ✅  | [8-6. `<textarea>`](/reference/react-dom/components/textarea)                          |
|  ✅  | [5-4. useDeferredValue](/reference/react/useDeferredValue)           |  ✅  | [9. APIs](/reference/react-dom)                                                        |
|  ✅  | [5-5. useEffect](/reference/react/useEffect)                         |  ▢  | [9-1. createPortal](/reference/react-dom/createPortal)                                 |
|  ✅  | [5-6. useId](/reference/react/useId)                                 |  ▢  | [9-2. flushSync](/reference/react-dom/flushSync)                                       |
|  ✅  | [5-7. useImperativeHandle](/reference/react/useImperativeHandle)     |  ▢  | [9-3. findDOMNode](/reference/react-dom/findDOMNode)                                   |
<<<<<<< HEAD
|  ✅  | [5-8. useInsertionEffect](/reference/react/useInsertionEffect)       |  ▢  | [9-4. hydrate](/reference/react-dom/hydrate)                                           |
|  ✅  | [5-9. useLayoutEffect](/reference/react/useLayoutEffect)             |  ✅  | [9-5. render](/reference/react-dom/render)                                             |
=======
|  ✅  | [5-8. useInsertionEffect](/reference/react/useInsertionEffect)       |  ✅  | [9-4. hydrate](/reference/react-dom/hydrate)                                           |
|  ✅  | [5-9. useLayoutEffect](/reference/react/useLayoutEffect)             |  ▢  | [9-5. render](/reference/react-dom/render)                                             |
>>>>>>> ea46e862
|  ✅  | [5-10. useMemo](/reference/react/useMemo)                            |  ▢  | [9-6. unmountComponentAtNode](/reference/react-dom/unmountComponentAtNode)             |
|  ✅  | [5-11. useReducer](/reference/react/useReducer)                      |  ✅  | [10. Client APIs](/reference/react-dom/client)                                         |
|  ✅  | [5-12. useRef](/reference/react/useRef)                              |  ▢  | [10-1. createRoot](/reference/react-dom/client/createRoot)                             |
|  ✅  | [5-13. useState](/reference/react/useState)                          |  ▢  | [10-2. hydrateRoot](/reference/react-dom/client/hydrateRoot)                           |
|  ✅  | [5-14. useSyncExternalStore](/reference/react/useSyncExternalStore)  |  ▢  | [11. Server APIs](/reference/react-dom/server)                                         |
|  ✅  | [5-15. useTransition](/reference/react/useTransition)                |  ▢  | [11-1. renderToNodeStream](/reference/react-dom/server/renderToNodeStream)             |
|  ✅  | [6. Components](/reference/react/components)                         |  ▢  | [11-2. renderToPipeableStream](/reference/react-dom/server/renderToPipeableStream)     |
|  ✅  | [6-1. `<Fragment>` (`<>`)](/reference/react/Fragment)                |  ▢  | [11-3. renderToStaticMarkup](/reference/react-dom/server/renderToStaticMarkup)         |
|  ✅  | [6-2. `<Profiler>`](/reference/react/Profiler)                       |  ▢  | [11-4. renderToStaticNodeStream](/reference/react-dom/server/renderToStaticNodeStream) |
|  ✅  | [6-3. `<StrictMode>`](/reference/react/StrictMode)                   |  ▢  | [11-5. renderToString](/reference/react-dom/server/renderToString)                     |
|  ✅  | [6-4. `<Suspense>`](/reference/react/Suspense)                       |  ▢  | [12. Legacy APIs](/reference/react/legacy)                                             |
|  ✅  | [7. APIs](/reference/react/apis)                                     |  ▢  | [12-1. Children](/reference/react/Children)                                            |
|  ✅  | [7-1. createContext](/reference/react/createContext)                 |  ✅  | [12-2. cloneElement](/reference/react/cloneElement)                                    |
|  ✅  | [7-2. forwardRef](/reference/react/forwardRef)                       |  ▢  | [12-3. Component](/reference/react/Component)                                          |
|  ✅  | [7-3. lazy](/reference/react/lazy)                                   |  ▢  | [12-4. createElement](/reference/react/createElement)                                  |
|  ✅  | [7-4. memo](/reference/react/memo)                                   |  ▢  | [12-5. createFactory](/reference/react/createFactory)                                  |
|  ✅  | [7-5. startTransition](/reference/react/startTransition)             |  ▢  | [12-6. createRef](/reference/react/createRef)                                          |
|  ✅  | [8. Components](/reference/react-dom/components)                     |  ✅  | [12-7. isValidElement](/reference/react/isValidElement)                                |
|  ✅  | [8-1. Common (e.g. `<div>`)](/reference/react-dom/components/common) |  ✅  | [12-8. PureComponent](/reference/react/PureComponent)                                  |
|  ✅  | [8-2. `<input>`](/reference/react-dom/components/input)              |     |                                                                                        |

## Learn - 전체 번역 완료 (done: 42 / total: 42) {/*learn*/}

|     | title                                                                                                                       |
| :-: | :-------------------------------------------------------------------------------------------------------------------------- |
|  ✅  | [0-1. 빠른 시작 :: Quick Start](/learn)                                                                                     |
|  ✅  | [0-1-1. Tic-Tac-Toe 게임 :: Tic-Tac-Toe](/learn/tutorial-tic-tac-toe)                                                       |
|  ✅  | [0-1-2. React로 사고하기 :: Thinking in React](/learn/thinking-in-react)                                                    |
|  ✅  | [0-2. 설치하기 :: Installation](/learn/installation)                                                                        |
|  ✅  | [0-2-1. 새 React 프로젝트 시작하기 :: Start a New React Project](/learn/start-a-new-react-project)                          |
|  ✅  | [0-2-2. 기존 프로젝트에 React 추가하기 :: Add React to an Existing Project](/learn/add-react-to-an-existing-project)        |
|  ✅  | [0-2-3. 편집기 설정 :: Editor Setup](/learn/editor-setup)                                                                   |
|  ✅  | [0-2-4. React 개발자 도구 :: React Developer Tools](/learn/react-developer-tools)                                           |
|  ✅  | [1. UI 구성하기 :: Describing the UI](/learn/describing-the-ui)                                                             |
|  ✅  | [1-1. 첫번째 컴포넌트 :: Your First Component](/learn/your-first-component)                                                 |
|  ✅  | [1-2. 컴포넌트 import 및 export :: Importing and Exporting Components](/learn/importing-and-exporting-components)           |
|  ✅  | [1-3. JSX로 마크업 작성하기 :: Writing Markup with JSX](/learn/writing-markup-with-jsx)                                     |
|  ✅  | [1-4. JSX에서 JavaScript 사용하기 :: JavaScript in JSX with Curly Braces](/learn/javascript-in-jsx-with-curly-braces)       |
|  ✅  | [1-5. 컴포넌트에 props 전달하기 :: Passing Props to a Component](/learn/passing-props-to-a-component)                       |
|  ✅  | [1-6. 조건부 렌더링 :: Conditional Rendering](/learn/conditional-rendering)                                                 |
|  ✅  | [1-7. 목록 렌더링 :: Rendering Lists](/learn/rendering-lists)                                                               |
|  ✅  | [1-8. 컴포넌트 순수성 유지 :: Keeping Components Pure](/learn/keeping-components-pure)                                      |
|  ✅  | [2. 상호작용 추가하기 :: Adding Interactivity](/learn/adding-interactivity)                                                 |
|  ✅  | [2-1. 이벤트에 응답하기 :: Responding to Events](/learn/responding-to-events)                                               |
|  ✅  | [2-2. State: 컴포넌트의 메모리 :: State: A Component's Memory](/learn/state-a-components-memory)                            |
|  ✅  | [2-3. 렌더링하고 커밋하기 :: Render and Commit](/learn/render-and-commit)                                                   |
|  ✅  | [2-4. 스냅샷으로서의 state :: State as a Snapshot](/learn/state-as-a-snapshot)                                              |
|  ✅  | [2-5. 여러 state 업데이트를 큐에 담기 :: Queueing a Series of State Updates](/learn/queueing-a-series-of-state-updates)     |
|  ✅  | [2-6. 객체 state 업데이트 :: Updating Objects in State](/learn/updating-objects-in-state)                                   |
|  ✅  | [2-7. 배열 state 업데이트 :: Updating Arrays in State](/learn/updating-arrays-in-state)                                     |
|  ✅  | [3. state 관리 :: Managing State](/learn/managing-state)                                                                    |
|  ✅  | [3-1. state로 입력에 반응하기 :: Reacting to Input with State](/learn/reacting-to-input-with-state)                         |
|  ✅  | [3-2. State 구조 선택 :: Choosing the State Structure](/learn/choosing-the-state-structure)                                 |
|  ✅  | [3-3. 컴포넌트 간의 state 공유 :: Sharing State Between Components](/learn/sharing-state-between-components)                |
|  ✅  | [3-4. state 보존 및 재설정 :: Preserving and Resetting State](/learn/preserving-and-resetting-state)                        |
|  ✅  | [3-5. state 로직을 reducer로 추출하기 :: Extracting State Logic into a Reducer](/learextracting-state-logic-into-a-reducer) |
|  ✅  | [3-6. context로 데이터 깊숙이 전달하기 :: Passing Data Deeply with Context](/learn/passing-data-deeply-with-context)        |
|  ✅  | [3-7. Reducer와 Context로 확장하기 :: Scaling Up with Reducer and Context](/learn/scaling-up-with-reducer-and-context)      |
|  ✅  | [4. 탈출구 :: Escape Hatches](/learn/escape-hatches)                                                                        |
|  ✅  | [4-1. ref로 값 참조하기 :: Referencing Values with Refs](/learn/referencing-values-with-refs)                               |
|  ✅  | [4-2. ref로 DOM 조작하기 :: Manipulating the DOM with Refs ](/learn/manipulating-the-dom-with-refs)                         |
|  ✅  | [4-3. Effect와 동기화하기 :: Synchronizing with Effects](/learn/synchronizing-with-effects)                                 |
|  ✅  | [4-4. Effect가 필요하지 않을 수도 있습니다 :: You Might Not Need an Effect](/learn/you-might-not-need-an-effect)            |
|  ✅  | [4-5. 반응형 Effect의 생명주기 :: Lifecycle of Reactive Effects](/learn/lifecycle-of-reactive-effects)                      |
|  ✅  | [4-6. 이벤트와 Effect 분리하기 :: Separating Events from Effects](/learn/separating-events-from-effects)                    |
|  ✅  | [4-7. Effect 의존성 제거하기 :: Removing Effect Dependencies](/learn/removing-effect-dependencies)                          |
|  ✅  | [4-8. 커스텀 훅으로 로직 재사용하기 :: Reusing Logic with Custom Hooks](/learn/reusing-logic-with-custom-hooks)             |<|MERGE_RESOLUTION|>--- conflicted
+++ resolved
@@ -3,17 +3,10 @@
 ---
 
 <Intro>
-<<<<<<< HEAD
-last updated @ 2023-05-15 23:20
-</Intro>
-
-## Reference - 진행중 (done: 38 / total: 59) {/*reference*/}
-=======
 last updated @ 2023-05-16 11:00
 </Intro>
 
-## Reference - 진행중 (done: 39 / total: 59) {/*reference*/}
->>>>>>> ea46e862
+## Reference - 진행중 (done: 40 / total: 59) {/*reference*/}
 
 |     | title                                                                |     | title                                                                                  |
 | :-: | :------------------------------------------------------------------- | :-: | :------------------------------------------------------------------------------------- |
@@ -25,13 +18,8 @@
 |  ✅  | [5-5. useEffect](/reference/react/useEffect)                         |  ▢  | [9-1. createPortal](/reference/react-dom/createPortal)                                 |
 |  ✅  | [5-6. useId](/reference/react/useId)                                 |  ▢  | [9-2. flushSync](/reference/react-dom/flushSync)                                       |
 |  ✅  | [5-7. useImperativeHandle](/reference/react/useImperativeHandle)     |  ▢  | [9-3. findDOMNode](/reference/react-dom/findDOMNode)                                   |
-<<<<<<< HEAD
-|  ✅  | [5-8. useInsertionEffect](/reference/react/useInsertionEffect)       |  ▢  | [9-4. hydrate](/reference/react-dom/hydrate)                                           |
+|  ✅  | [5-8. useInsertionEffect](/reference/react/useInsertionEffect)       |  ✅  | [9-4. hydrate](/reference/react-dom/hydrate)                                           |
 |  ✅  | [5-9. useLayoutEffect](/reference/react/useLayoutEffect)             |  ✅  | [9-5. render](/reference/react-dom/render)                                             |
-=======
-|  ✅  | [5-8. useInsertionEffect](/reference/react/useInsertionEffect)       |  ✅  | [9-4. hydrate](/reference/react-dom/hydrate)                                           |
-|  ✅  | [5-9. useLayoutEffect](/reference/react/useLayoutEffect)             |  ▢  | [9-5. render](/reference/react-dom/render)                                             |
->>>>>>> ea46e862
 |  ✅  | [5-10. useMemo](/reference/react/useMemo)                            |  ▢  | [9-6. unmountComponentAtNode](/reference/react-dom/unmountComponentAtNode)             |
 |  ✅  | [5-11. useReducer](/reference/react/useReducer)                      |  ✅  | [10. Client APIs](/reference/react-dom/client)                                         |
 |  ✅  | [5-12. useRef](/reference/react/useRef)                              |  ▢  | [10-1. createRoot](/reference/react-dom/client/createRoot)                             |
