/*
 * Copyright (c) Facebook, Inc. and its affiliates.
 */

import {Fragment, useMemo} from 'react';
import {useRouter} from 'next/router';
import {Page} from 'components/Layout/Page';
import sidebarHome from '../sidebarHome.json';
import sidebarLearn from '../sidebarLearn.json';
import sidebarReference from '../sidebarReference.json';
import sidebarCommunity from '../sidebarCommunity.json';
import sidebarBlog from '../sidebarBlog.json';
import {MDXComponents} from 'components/MDX/MDXComponents';
import compileMDX from 'utils/compileMDX';
<<<<<<< HEAD

export default function Layout({content, toc, meta, languages}) {
=======
import {generateRssFeed} from '../utils/rss';
export default function Layout({content, toc, meta}) {
>>>>>>> 6f5ee38e
  const parsedContent = useMemo(
    () => JSON.parse(content, reviveNodeOnClient),
    [content]
  );
  const parsedToc = useMemo(() => JSON.parse(toc, reviveNodeOnClient), [toc]);
  const section = useActiveSection();
  let routeTree;
  switch (section) {
    case 'home':
    case 'unknown':
      routeTree = sidebarHome;
      break;
    case 'learn':
      routeTree = sidebarLearn;
      break;
    case 'reference':
      routeTree = sidebarReference;
      break;
    case 'community':
      routeTree = sidebarCommunity;
      break;
    case 'blog':
      routeTree = sidebarBlog;
      break;
  }
  return (
    <Page
      toc={parsedToc}
      routeTree={routeTree}
      meta={meta}
      section={section}
      languages={languages}>
      {parsedContent}
    </Page>
  );
}

function useActiveSection() {
  const {asPath} = useRouter();
  const cleanedPath = asPath.split(/[\?\#]/)[0];
  if (cleanedPath === '/') {
    return 'home';
  } else if (cleanedPath.startsWith('/reference')) {
    return 'reference';
  } else if (asPath.startsWith('/learn')) {
    return 'learn';
  } else if (asPath.startsWith('/community')) {
    return 'community';
  } else if (asPath.startsWith('/blog')) {
    return 'blog';
  } else {
    return 'unknown';
  }
}

// Deserialize a client React tree from JSON.
function reviveNodeOnClient(key, val) {
  if (Array.isArray(val) && val[0] == '$r') {
    // Assume it's a React element.
    let type = val[1];
    let key = val[2];
    let props = val[3];
    if (type === 'wrapper') {
      type = Fragment;
      props = {children: props.children};
    }
    if (MDXComponents[type]) {
      type = MDXComponents[type];
    }
    if (!type) {
      console.error('Unknown type: ' + type);
      type = Fragment;
    }
    return {
      $$typeof: Symbol.for('react.element'),
      type: type,
      key: key,
      ref: null,
      props: props,
      _owner: null,
    };
  } else {
    return val;
  }
}

// Put MDX output into JSON for client.
export async function getStaticProps(context) {
  generateRssFeed();
  const fs = require('fs');
  const rootDir = process.cwd() + '/src/content/';

  // Read MDX from the file.
  let path = (context.params.markdownPath || []).join('/') || 'index';
  let mdx;
  try {
    mdx = fs.readFileSync(rootDir + path + '.md', 'utf8');
  } catch {
    mdx = fs.readFileSync(rootDir + path + '/index.md', 'utf8');
  }

  const {toc, content, meta, languages} = await compileMDX(mdx, path, {});
  return {
    props: {
      toc,
      content,
      meta,
      languages,
    },
  };
}

// Collect all MDX files for static generation.
export async function getStaticPaths() {
  const {promisify} = require('util');
  const {resolve} = require('path');
  const fs = require('fs');
  const readdir = promisify(fs.readdir);
  const stat = promisify(fs.stat);
  const rootDir = process.cwd() + '/src/content';

  // Find all MD files recursively.
  async function getFiles(dir) {
    const subdirs = await readdir(dir);
    const files = await Promise.all(
      subdirs.map(async (subdir) => {
        const res = resolve(dir, subdir);
        return (await stat(res)).isDirectory()
          ? getFiles(res)
          : res.slice(rootDir.length + 1);
      })
    );
    return (
      files
        .flat()
        // ignores `errors/*.md`, they will be handled by `pages/errors/[errorCode].tsx`
        .filter((file) => file.endsWith('.md') && !file.startsWith('errors/'))
    );
  }

  // 'foo/bar/baz.md' -> ['foo', 'bar', 'baz']
  // 'foo/bar/qux/index.md' -> ['foo', 'bar', 'qux']
  function getSegments(file) {
    let segments = file.slice(0, -3).replace(/\\/g, '/').split('/');
    if (segments[segments.length - 1] === 'index') {
      segments.pop();
    }
    return segments;
  }

  const files = await getFiles(rootDir);

  const paths = files.map((file) => ({
    params: {
      markdownPath: getSegments(file),
      // ^^^ CAREFUL HERE.
      // If you rename markdownPath, update patches/next-remote-watch.patch too.
      // Otherwise you'll break Fast Refresh for all MD files.
    },
  }));

  return {
    paths: paths,
    fallback: false,
  };
}<|MERGE_RESOLUTION|>--- conflicted
+++ resolved
@@ -12,13 +12,9 @@
 import sidebarBlog from '../sidebarBlog.json';
 import {MDXComponents} from 'components/MDX/MDXComponents';
 import compileMDX from 'utils/compileMDX';
-<<<<<<< HEAD
+import {generateRssFeed} from '../utils/rss';
 
 export default function Layout({content, toc, meta, languages}) {
-=======
-import {generateRssFeed} from '../utils/rss';
-export default function Layout({content, toc, meta}) {
->>>>>>> 6f5ee38e
   const parsedContent = useMemo(
     () => JSON.parse(content, reviveNodeOnClient),
     [content]
