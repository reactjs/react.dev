/**
 * Copyright (c) 2013-present, Facebook, Inc.
 *
 * @emails react-core
 */

import Layout from 'components/Layout';
import Container from 'components/Container';
import Header from 'components/Header';
import TitleAndMetaTags from 'components/TitleAndMetaTags';
import React from 'react';
import {urlRoot} from 'site-constants';
import {sharedStyles} from 'theme';

import names from '../../content/acknowledgements.yml';

const Acknowlegements = ({data, location}) => (
  <Layout location={location}>
    <Container>
      <div css={sharedStyles.articleLayout.container}>
        <div css={sharedStyles.articleLayout.content}>
          <Header>Acknowledgements</Header>
          <TitleAndMetaTags
            ogUrl={`${urlRoot}/acknowledgements.html`}
            title="React - Acknowledgements"
          />

          <div css={sharedStyles.markdown}>
            <p>We'd like to thank all of our contributors:</p>

            <ul
              css={{
                display: 'flex',
                flexWrap: 'wrap',
              }}>
              {names.map((name, index) => (
                <li
                  css={{
                    flex: '1 0 200px',
                  }}
                  key={index}>
                  {name}
                </li>
              ))}
            </ul>

<<<<<<< HEAD
          <p>In addition, we're grateful to</p>
          <ul>
            <li>
              <a href="https://github.com/jeffbski">Jeff Barczewski</a> for
              allowing us to use the{' '}
              <a href="https://www.npmjs.com/package/react">react</a> package
              name on npm.
            </li>
            <li>
              <a href="https://christopheraue.net/">Christopher Aue</a> for
              letting us use the <a href="https://reactjs.com/">reactjs.com</a>{' '}
              domain name and the{' '}
              <a href="https://twitter.com/reactjs">@reactjs</a> username on
              Twitter.
            </li>
            <li>
              <a href="https://github.com/ProjectMoon">ProjectMoon</a> for
              letting us use the{' '}
              <a href="https://www.npmjs.com/package/flux">flux</a> package name
              on npm.
            </li>
            <li>
              Shane Anderson for allowing us to use the{' '}
              <a href="https://github.com/react">react</a> org on GitHub.
            </li>
            <li>
              <a href="https://github.com/voronianski">Dmitri Voronianski</a>{' '}
              for letting us use the{' '}
              <a href="https://labs.voronianski.com/oceanic-next-color-scheme/">
                Oceanic Next
              </a>{' '}
              color scheme on this website.
            </li>
          </ul>
=======
            <p>In addition, we're grateful to</p>
            <ul>
              <li>
                <a href="https://github.com/jeffbski">Jeff Barczewski</a> for
                allowing us to use the{' '}
                <a href="https://www.npmjs.com/package/react">react</a> package
                name on npm.
              </li>
              <li>
                <a href="http://christopheraue.net/">Christopher Aue</a> for
                letting us use the <a href="http://reactjs.com/">reactjs.com</a>{' '}
                domain name and the{' '}
                <a href="https://twitter.com/reactjs">@reactjs</a> username on
                Twitter.
              </li>
              <li>
                <a href="https://github.com/ProjectMoon">ProjectMoon</a> for
                letting us use the{' '}
                <a href="https://www.npmjs.com/package/flux">flux</a> package
                name on npm.
              </li>
              <li>
                Shane Anderson for allowing us to use the{' '}
                <a href="https://github.com/react">react</a> org on GitHub.
              </li>
              <li>
                <a href="https://github.com/voronianski">Dmitri Voronianski</a>{' '}
                for letting us use the{' '}
                <a href="https://labs.voronianski.com/oceanic-next-color-scheme/">
                  Oceanic Next
                </a>{' '}
                color scheme on this website.
              </li>
            </ul>
          </div>
>>>>>>> b1588024
        </div>
      </div>
    </Container>
  </Layout>
);

export default Acknowlegements;<|MERGE_RESOLUTION|>--- conflicted
+++ resolved
@@ -44,42 +44,6 @@
               ))}
             </ul>
 
-<<<<<<< HEAD
-          <p>In addition, we're grateful to</p>
-          <ul>
-            <li>
-              <a href="https://github.com/jeffbski">Jeff Barczewski</a> for
-              allowing us to use the{' '}
-              <a href="https://www.npmjs.com/package/react">react</a> package
-              name on npm.
-            </li>
-            <li>
-              <a href="https://christopheraue.net/">Christopher Aue</a> for
-              letting us use the <a href="https://reactjs.com/">reactjs.com</a>{' '}
-              domain name and the{' '}
-              <a href="https://twitter.com/reactjs">@reactjs</a> username on
-              Twitter.
-            </li>
-            <li>
-              <a href="https://github.com/ProjectMoon">ProjectMoon</a> for
-              letting us use the{' '}
-              <a href="https://www.npmjs.com/package/flux">flux</a> package name
-              on npm.
-            </li>
-            <li>
-              Shane Anderson for allowing us to use the{' '}
-              <a href="https://github.com/react">react</a> org on GitHub.
-            </li>
-            <li>
-              <a href="https://github.com/voronianski">Dmitri Voronianski</a>{' '}
-              for letting us use the{' '}
-              <a href="https://labs.voronianski.com/oceanic-next-color-scheme/">
-                Oceanic Next
-              </a>{' '}
-              color scheme on this website.
-            </li>
-          </ul>
-=======
             <p>In addition, we're grateful to</p>
             <ul>
               <li>
@@ -89,7 +53,7 @@
                 name on npm.
               </li>
               <li>
-                <a href="http://christopheraue.net/">Christopher Aue</a> for
+                <a href="https://christopheraue.net/">Christopher Aue</a> for
                 letting us use the <a href="http://reactjs.com/">reactjs.com</a>{' '}
                 domain name and the{' '}
                 <a href="https://twitter.com/reactjs">@reactjs</a> username on
@@ -115,7 +79,6 @@
               </li>
             </ul>
           </div>
->>>>>>> b1588024
         </div>
       </div>
     </Container>
