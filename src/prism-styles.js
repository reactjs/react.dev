--- conflicted
+++ resolved
@@ -11,7 +11,6 @@
 const prismColors = {
   background: '#252932',
   char: '#D8DEE9',
-<<<<<<< HEAD
   comment: '#9999c5',
   keyword: '#dfa9f9',
   lineHighlight: '#313949',
@@ -25,19 +24,6 @@
   function: '#80b6ff',
   className: '#ffdb7f',
   attrName: '#d6f78f',
-=======
-  comment: '#B2B2B2',
-  keyword: '#c5a5c5',
-  lineHighlight: '#353b45', // colors.dark + extra lightness
-  primitive: '#5a9bcf',
-  string: '#8dc891',
-  variable: '#d7deea',
-  boolean: '#ff8b50',
-  punctuation: '#88C6BE',
-  tag: '#fc929e',
-  function: '#79b6f2',
-  className: '#FAC863',
->>>>>>> b50fe64c
   method: '#6699CC',
 };
 
