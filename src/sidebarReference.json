--- conflicted
+++ resolved
@@ -167,13 +167,13 @@
       "path": "/reference/react-dom/hooks",
       "routes": [
         {
-<<<<<<< HEAD
           "title": "useFormState",
           "path": "/reference/react-dom/hooks/useFormState",
-=======
+          "canary": true
+        },
+        {
           "title": "useFormStatus",
           "path": "/reference/react-dom/hooks/useFormStatus",
->>>>>>> 2779615e
           "canary": true
         }
       ]
