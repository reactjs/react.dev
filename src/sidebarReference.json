--- conflicted
+++ resolved
@@ -160,19 +160,11 @@
           "title": "experimental_taintUniqueValue",
           "path": "/reference/react/experimental_taintUniqueValue",
           "version": "canary"
-<<<<<<< HEAD
-        },
-        {
-          "title": "captureOwnerStack",
-          "path": "/reference/react/captureOwnerStack",
-          "version": "canary"
         },
         {
           "title": "unstable_addTransitionType",
           "path": "/reference/react/addTransitionType",
           "version": "canary"
-=======
->>>>>>> 8e16a855
         }
       ]
     },
