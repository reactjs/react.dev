--- conflicted
+++ resolved
@@ -170,14 +170,11 @@
           "title": "useFormState",
           "path": "/reference/react-dom/hooks/useFormState",
           "canary": true
-<<<<<<< HEAD
-=======
         },
         {
           "title": "useFormStatus",
           "path": "/reference/react-dom/hooks/useFormStatus",
           "canary": true
->>>>>>> 5e40d13b
         }
       ]
     },
