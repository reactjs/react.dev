--- conflicted
+++ resolved
@@ -8,12 +8,7 @@
 // NOTE: We can't just use `location.toString()` because when we are rendering
 // the SSR part in node.js we won't have a proper location.
 const urlRoot = 'https://reactjs.org';
-<<<<<<< HEAD
-const version = '16.4.2';
+const version = '16.5.2';
 const babelURL = 'https://unpkg.com/babel-standalone@6.26.0/babel.min.js';
-=======
-const version = '16.5.2';
-const babelURL = '//unpkg.com/babel-standalone@6.26.0/babel.min.js';
->>>>>>> b1588024
 
 export {urlRoot, version, babelURL};