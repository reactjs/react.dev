.translate {
  display: inline-block;
  position: relative;
  padding-left: 14px;
}
.translate::before {
  content: '';
  position: absolute;
  left: 2px;
  top: 0.2em;
  bottom: 0.2em;
  border-left: 4px solid var(--docsearch-primary-color);
}

h1 > strong,
h2 > strong,
h3 > strong,
h4 > strong,
h5 > strong,
h6 > strong {
  display: block;
}

h1 > .translate {
  padding-left: 20px;
}
h1 > .translate::before {
  left: 4px;
  border-left-width: 6px;
}

h2 > .translate {
  padding-left: 19px;
}
h2 > .translate::before {
  left: 3px;
  border-left-width: 5px;
}

nav[role='navigation'] {
  line-height: 1.4;
}
nav[role='navigation'] .translate {
  display: block;
  padding-left: 11px;
}
nav[role='navigation'] .translate::before {
  left: 3px;
  border-left-width: 3px;
}

.challenge-tab .translate {
  display: block;
  margin-top: -7px;
  margin-left: 1px;
}
.inline > .translate::before,
.challenge-tab .translate::before {
  border-left-width: 3px;
  top: 5px;
  bottom: 5px;
}

.translate-block {
  position: relative;
  padding-left: 14px;
  margin-top: -0.5rem;
}
.translate-block > ul {
  margin-top: 0;
  margin-bottom: 0;
}
.translate-block > *:first-of-type {
  margin-top: 0;
}
.translate-block::before {
  content: '';
  position: absolute;
  display: inline-block;
  vertical-align: middle;
  left: 2px;
  top: 5px;
  bottom: 5px;
  border-left: 4px solid var(--docsearch-primary-color);
}

<<<<<<< HEAD
.translated-list {
  position: relative;
  cursor: pointer;
}
.translated-list summary::after {
  content: '[open]';
  margin-left: 6px;
  font-size: 0.9em;
}
.translated-list[open] summary::after {
  content: '[close]';
}

.translated-list > ul {
  position: absolute;
  top: 100%;
  left: 10px;
  width: calc(100% - 30px);
  max-height: 350px;
  padding: 15px 20px;
  z-index: 10;
  box-shadow: var(--docsearch-searchbox-shadow),
    0px 7px 20px 0px rgba(100, 100, 111, 0.3);
  overflow-y: auto;
  list-style-type: '- ';
  padding-left: 30px;
  line-height: 1.5;
  cursor: default;
}
.translated-list li {
  margin-top: 8px;
}
.translated-list li:first-of-type {
  margin-top: 0;
}
.translated-list a {
  color: inherit !important;
=======
.list-disc .translate {
  margin-left: 6px;
>>>>>>> 947a0ead
}<|MERGE_RESOLUTION|>--- conflicted
+++ resolved
@@ -60,6 +60,9 @@
   top: 5px;
   bottom: 5px;
 }
+.list-disc .translate {
+  margin-left: 6px;
+}
 
 .translate-block {
   position: relative;
@@ -84,7 +87,6 @@
   border-left: 4px solid var(--docsearch-primary-color);
 }
 
-<<<<<<< HEAD
 .translated-list {
   position: relative;
   cursor: pointer;
@@ -122,8 +124,4 @@
 }
 .translated-list a {
   color: inherit !important;
-=======
-.list-disc .translate {
-  margin-left: 6px;
->>>>>>> 947a0ead
 }