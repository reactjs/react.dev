/**
 * Copyright (c) 2013-present, Facebook, Inc.
 *
 * @emails react-core
 */

import MarkdownPage from 'components/MarkdownPage';
import React from 'react';
import {graphql} from 'gatsby';
import Layout from 'components/Layout';
import {createLinkTutorial} from 'utils/createLink';
import {sectionListTutorial} from 'utils/sectionList';

const Tutorial = ({data, location}) => {
  return (
<<<<<<< HEAD
    <Layout location={location}>
      <MarkdownPage
        enableScrollSync
        createLink={createLinkTutorial}
        location={location}
        markdownRemark={data.markdownRemark}
        sectionList={sectionListTutorial}
        titlePostfix=" - React"
      />
    </Layout>
=======
    <MarkdownPage
      enableScrollSync
      createLink={createLinkTutorial}
      location={location}
      markdownRemark={data.markdownRemark}
      sectionList={sectionListTutorial}
      titlePostfix=" &ndash; React"
    />
>>>>>>> 4febccfc
  );
};

export const pageQuery = graphql`
  query TemplateTutorialMarkdown($slug: String!) {
    markdownRemark(fields: {slug: {eq: $slug}}) {
      html
      frontmatter {
        title
        next
        prev
      }
      fields {
        path {
          id
        }
        slug
      }
    }
  }
`;

export default Tutorial;<|MERGE_RESOLUTION|>--- conflicted
+++ resolved
@@ -13,7 +13,6 @@
 
 const Tutorial = ({data, location}) => {
   return (
-<<<<<<< HEAD
     <Layout location={location}>
       <MarkdownPage
         enableScrollSync
@@ -21,19 +20,9 @@
         location={location}
         markdownRemark={data.markdownRemark}
         sectionList={sectionListTutorial}
-        titlePostfix=" - React"
+      titlePostfix=" &ndash; React"
       />
     </Layout>
-=======
-    <MarkdownPage
-      enableScrollSync
-      createLink={createLinkTutorial}
-      location={location}
-      markdownRemark={data.markdownRemark}
-      sectionList={sectionListTutorial}
-      titlePostfix=" &ndash; React"
-    />
->>>>>>> 4febccfc
   );
 };
 
